--- conflicted
+++ resolved
@@ -27,115 +27,7 @@
 
 namespace Slic3r { namespace Geometry {
 
-<<<<<<< HEAD
-static bool sort_points(const Point& a, const Point& b)
-{
-    return (a(0) < b(0)) || (a(0) == b(0) && a(1) < b(1));
-}
-
-static bool sort_pointfs(const Vec3d& a, const Vec3d& b)
-{
-    return (a(0) < b(0)) || (a(0) == b(0) && a(1) < b(1));
-}
-
-// This implementation is based on Andrew's monotone chain 2D convex hull algorithm
-Polygon convex_hull(Points points)
-{
-    assert(points.size() >= 3);
-    // sort input points
-    std::sort(points.begin(), points.end(), sort_points);
-
-    size_t n = points.size(), k = 0;
-    Polygon hull;
-
-    if (n >= 3) {
-        hull.points.resize(2 * n);
-
-        // Build lower hull
-        for (size_t i = 0; i < n; i++) {
-            while (k >= 2 && points[i].ccw(hull[k-2], hull[k-1]) <= 0) k--;
-            hull[k++] = points[i];
-        }
-
-        // Build upper hull
-        for (size_t i = n-2, t = k+1; i < n; i--) {
-            while (k >= t && points[i].ccw(hull[k-2], hull[k-1]) <= 0) k--;
-            hull[k++] = points[i];
-        }
-
-        hull.points.resize(k);
-
-        assert(hull.points.front() == hull.points.back());
-        hull.points.pop_back();
-    }
-    
-    return hull;
-}
-
-Pointf3s
-convex_hull(Pointf3s points)
-{
-    assert(points.size() >= 3);
-    // sort input points
-    std::sort(points.begin(), points.end(), sort_pointfs);
-
-    int n = points.size(), k = 0;
-    Pointf3s hull;
-
-    if (n >= 3)
-    {
-        hull.resize(2 * n);
-
-        // Build lower hull
-        for (int i = 0; i < n; ++i)
-        {
-            Point p = Point::new_scale(points[i](0), points[i](1));
-            while (k >= 2)
-            {
-                Point k1 = Point::new_scale(hull[k - 1](0), hull[k - 1](1));
-                Point k2 = Point::new_scale(hull[k - 2](0), hull[k - 2](1));
-
-                if (p.ccw(k2, k1) <= 0)
-                    --k;
-                else
-                    break;
-            }
-
-            hull[k++] = points[i];
-        }
-
-        // Build upper hull
-        for (int i = n - 2, t = k + 1; i >= 0; --i)
-        {
-            Point p = Point::new_scale(points[i](0), points[i](1));
-            while (k >= t)
-            {
-                Point k1 = Point::new_scale(hull[k - 1](0), hull[k - 1](1));
-                Point k2 = Point::new_scale(hull[k - 2](0), hull[k - 2](1));
-
-                if (p.ccw(k2, k1) <= 0)
-                    --k;
-                else
-                    break;
-            }
-
-            hull[k++] = points[i];
-        }
-
-        hull.resize(k);
-
-        assert(hull.front() == hull.back());
-        hull.pop_back();
-    }
-
-    return hull;
-}
-
-Polygon
-convex_hull(const Polygons &polygons)
-=======
 bool directions_parallel(double angle1, double angle2, double max_diff)
->>>>>>> 215e845c
 {
     double diff = fabs(angle1 - angle2);
     max_diff += EPSILON;
@@ -414,68 +306,6 @@
     return point_type(p0(0) + t*dir(0), p0(1) + t*dir(1));
 }
 
-<<<<<<< HEAD
-template<typename VD, typename SEGMENTS>
-inline const typename VD::point_type retrieve_cell_point(const typename VD::cell_type& cell, const SEGMENTS &segments)
-{
-    assert(cell.source_category() == SOURCE_CATEGORY_SEGMENT_START_POINT || cell.source_category() == SOURCE_CATEGORY_SEGMENT_END_POINT);
-    return (cell.source_category() == SOURCE_CATEGORY_SEGMENT_START_POINT) ? low(segments[cell.source_index()]) : high(segments[cell.source_index()]);
-}
-
-template<typename VD, typename SEGMENTS>
-inline std::pair<typename VD::coord_type, typename VD::coord_type>
-measure_edge_thickness(const VD &vd, const typename VD::edge_type& edge, const SEGMENTS &segments)
-{
-	typedef typename VD::coord_type T;
-    const typename VD::point_type  pa(edge.vertex0()->x(), edge.vertex0()->y());
-    const typename VD::point_type  pb(edge.vertex1()->x(), edge.vertex1()->y());
-    const typename VD::cell_type  &cell1 = *edge.cell();
-    const typename VD::cell_type  &cell2 = *edge.twin()->cell();
-    if (cell1.contains_segment()) {
-        if (cell2.contains_segment()) {
-            // Both cells contain a linear segment, the left / right cells are symmetric.
-            // Project pa, pb to the left segment.
-            const typename VD::segment_type segment1 = segments[cell1.source_index()];
-            const typename VD::point_type p1a = project_point_to_segment(segment1, pa);
-            const typename VD::point_type p1b = project_point_to_segment(segment1, pb);
-            return std::pair<T, T>(T(2.)*dist(pa, p1a), T(2.)*dist(pb, p1b));
-        } else {
-            // 1st cell contains a linear segment, 2nd cell contains a point.
-            // The medial axis between the cells is a parabolic arc.
-            // Project pa, pb to the left segment.
-            const typename  VD::point_type p2 = retrieve_cell_point<VD>(cell2, segments);
-            return std::pair<T, T>(T(2.)*dist(pa, p2), T(2.)*dist(pb, p2));
-        }
-    } else if (cell2.contains_segment()) {
-        // 1st cell contains a point, 2nd cell contains a linear segment.
-        // The medial axis between the cells is a parabolic arc.
-        const typename VD::point_type p1 = retrieve_cell_point<VD>(cell1, segments);
-        return std::pair<T, T>(T(2.)*dist(pa, p1), T(2.)*dist(pb, p1));
-    } else {
-        // Both cells contain a point. The left / right regions are triangular and symmetric.
-        const typename VD::point_type p1 = retrieve_cell_point<VD>(cell1, segments);
-        return std::pair<T, T>(T(2.)*dist(pa, p1), T(2.)*dist(pb, p1));
-    }
-}
-
-// Converts the Line instances of Lines vector to VD::segment_type.
-template<typename VD>
-class Lines2VDSegments
-{
-public:
-    Lines2VDSegments(const Lines &alines) : lines(alines) {}
-    typename VD::segment_type operator[](size_t idx) const {
-        return typename VD::segment_type(
-            typename VD::point_type(typename VD::coord_type(lines[idx].a(0)), typename VD::coord_type(lines[idx].a(1))),
-            typename VD::point_type(typename VD::coord_type(lines[idx].b(0)), typename VD::coord_type(lines[idx].b(1))));
-    }
-private:
-    const Lines &lines;
-};
-
-
-=======
->>>>>>> 215e845c
 void assemble_transform(Transform3d& transform, const Vec3d& translation, const Vec3d& rotation, const Vec3d& scale, const Vec3d& mirror)
 {
     transform = Transform3d::Identity();
