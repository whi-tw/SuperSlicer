--- conflicted
+++ resolved
@@ -133,11 +133,7 @@
 
 	// Appends into internal structure m_plan containing info about the future wipe tower
 	// to be used before building begins. The entries must be added ordered in z.
-<<<<<<< HEAD
-	void plan_toolchange(float z_par, float layer_height_par, uint16_t old_tool, uint16_t new_tool, bool brim, float wipe_volume = 0.f);
-=======
-    void plan_toolchange(float z_par, float layer_height_par, unsigned int old_tool, unsigned int new_tool, float wipe_volume = 0.f);
->>>>>>> 215e845c
+    void plan_toolchange(float z_par, float layer_height_par, uint16_t old_tool, uint16_t new_tool, float wipe_volume = 0.f);
 
 	// Iterates through prepared m_plan, generates ToolChangeResults and appends them to "result"
 	void generate(std::vector<std::vector<ToolChangeResult>> &result);
