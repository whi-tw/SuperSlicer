--- conflicted
+++ resolved
@@ -22,26 +22,17 @@
     GCodeWriter() : 
         multiple_extruders(false), m_extrusion_axis("E"), m_tool(nullptr),
         m_single_extruder_multi_material(false),
-<<<<<<< HEAD
-        m_last_acceleration(0), m_current_acceleration(0), m_current_speed(0), m_last_fan_speed(0),
-=======
-        m_last_acceleration(0), m_max_acceleration(0),
->>>>>>> 215e845c
+        m_last_acceleration(0), m_current_acceleration(0), m_current_speed(0),
         m_last_bed_temperature(0), m_last_bed_temperature_reached(true), 
         m_lifted(0)
         {}
     Tool*               tool()             { return m_tool; }
     const Tool*         tool()     const   { return m_tool; }
 
-<<<<<<< HEAD
+    // Returns empty string for gcfNoExtrusion.
     std::string         extrusion_axis() const { return m_extrusion_axis; }
     void                apply_print_config(const PrintConfig &print_config);
     void                apply_print_region_config(const PrintRegionConfig& print_region_config);
-=======
-    // Returns empty string for gcfNoExtrusion.
-    std::string          extrusion_axis() const { return m_extrusion_axis; }
-    void                 apply_print_config(const PrintConfig &print_config);
->>>>>>> 215e845c
     // Extruders are expected to be sorted in an increasing order.
     void                set_extruders(std::vector<uint16_t> extruder_ids);
     const std::vector<Extruder>& extruders() const { return m_extruders; }
@@ -55,20 +46,12 @@
     const Tool* get_tool(uint16_t id) const;
     std::string preamble();
     std::string postamble() const;
-<<<<<<< HEAD
     std::string set_temperature(int16_t temperature, bool wait = false, int tool = -1);
     std::string set_bed_temperature(uint32_t temperature, bool wait = false);
-    uint8_t get_fan() { return m_last_fan_speed; }
-    /// set fan at speed. Save it as current fan speed if !dont_save, and use tool default_tool if the internal m_tool is null (no toolchange done yet).
-    std::string set_fan(uint8_t speed, bool dont_save = false, uint16_t default_tool = 0);
     void        set_acceleration(uint32_t acceleration);
+    void        set_travel_acceleration(uint32_t acceleration);
     uint32_t    get_acceleration() const;
     std::string write_acceleration();
-=======
-    std::string set_temperature(unsigned int temperature, bool wait = false, int tool = -1) const;
-    std::string set_bed_temperature(unsigned int temperature, bool wait = false);
-    std::string set_acceleration(unsigned int acceleration);
->>>>>>> 215e845c
     std::string reset_e(bool force = false);
     std::string update_progress(uint32_t num, uint32_t tot, bool allow_100 = false) const;
     // return false if this extruder was already selected
@@ -101,10 +84,11 @@
     Vec3d       get_unlifted_position() const { return m_pos - Vec3d{0, 0, m_extra_lift + m_lifted}; }
 
     // To be called by the CoolingBuffer from another thread.
-    static std::string set_fan(const GCodeFlavor gcode_flavor, bool gcode_comments, unsigned int speed);
-    // To be called by the main thread. It always emits the G-code, it does not remember the previous state.
+    static std::string set_fan(const GCodeFlavor gcode_flavor, bool gcode_comments, uint8_t speed, uint8_t tool_fan_offset, bool is_fan_percentage);
+    // To be called by the main thread. It always emits the G-code, it does remember the previous state to be able to reset after the wipe tower (but remove that when the wipe tower will be extrusions and not string).
     // Keeping the state is left to the CoolingBuffer, which runs asynchronously on another thread.
-    std::string set_fan(unsigned int speed) const;
+    std::string set_fan(uint8_t speed, uint16_t default_tool = 0);
+    uint8_t get_fan() { return m_last_fan_speed; }
 
 private:
 	// Extruders are sorted by their ID, so that binary search is possible.
@@ -112,24 +96,15 @@
     std::vector<Mill> m_millers;
     std::string     m_extrusion_axis;
     bool            m_single_extruder_multi_material;
-<<<<<<< HEAD
     Tool*           m_tool;
     uint32_t        m_last_acceleration;
     uint32_t        m_current_acceleration;
+    uint32_t        m_current_travel_acceleration;
     double          m_current_speed;
     uint8_t         m_last_fan_speed;
-    uint8_t         m_last_fan_speed_with_offset;
     int16_t         m_last_temperature;
     int16_t         m_last_temperature_with_offset;
     int16_t         m_last_bed_temperature;
-=======
-    Extruder*       m_extruder;
-    unsigned int    m_last_acceleration;
-    // Limit for setting the acceleration, to respect the machine limits set for the Marlin firmware.
-    // If set to zero, the limit is not in action.
-    unsigned int    m_max_acceleration;
-    unsigned int    m_last_bed_temperature;
->>>>>>> 215e845c
     bool            m_last_bed_temperature_reached;
     // if positive, it's set, and the next lift wil have this extra lift
     double          m_extra_lift = 0;
