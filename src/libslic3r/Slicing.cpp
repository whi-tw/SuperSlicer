#include <limits>

#include "libslic3r.h"
#include "Slicing.hpp"
#include "SlicingAdaptive.hpp"
#include "PrintConfig.hpp"
#include "Model.hpp"

// #define SLIC3R_DEBUG

// Make assert active if SLIC3R_DEBUG
#ifdef SLIC3R_DEBUG
    #undef NDEBUG
    #define DEBUG
    #define _DEBUG
    #include "SVG.hpp"
    #undef assert 
    #include <cassert>
#endif

namespace Slic3r
{

static const coordf_t MIN_LAYER_HEIGHT = 0.01;
static const coordf_t MIN_LAYER_HEIGHT_DEFAULT = 0.07;
// fields are with 8-number precision after the dot
coordf_t check_z_step(const coordf_t val, const coordf_t z_step) {
    if (z_step <= EPSILON) return val;
    uint64_t valint = uint64_t(val * 100000000. + 0.1);
    uint64_t stepint = uint64_t(z_step * 100000000. + 0.1);
    return (((valint + (stepint/2)) / stepint) * stepint) / 100000000.;
    //return int((val + z_step * 0.5) / z_step) * z_step;
}
inline bool test_z_step(const coordf_t val, const coordf_t z_step) {
    if (z_step <= EPSILON) return true;
    uint64_t valint = uint64_t(val * 100000000. + 0.1);
    uint64_t stepint = uint64_t(z_step * 100000000. + 0.1);
    return valint % stepint == 0;
}

// Minimum layer height for the variable layer height algorithm.
inline coordf_t min_layer_height_from_nozzle(const PrintConfig &print_config, int idx_nozzle)
{
    coordf_t min_layer_height = print_config.min_layer_height.get_at(idx_nozzle - 1);
    return check_z_step( (min_layer_height == 0.) ? (MIN_LAYER_HEIGHT_DEFAULT) : std::max(MIN_LAYER_HEIGHT, min_layer_height), print_config.z_step);
}

// Maximum layer height for the variable layer height algorithm, 3/4 of a nozzle dimaeter by default,
// it should not be smaller than the minimum layer height.
inline coordf_t max_layer_height_from_nozzle(const PrintConfig &print_config, int idx_nozzle)
{
    coordf_t min_layer_height = min_layer_height_from_nozzle(print_config, idx_nozzle);
    coordf_t max_layer_height = print_config.max_layer_height.get_at(idx_nozzle - 1);
    coordf_t nozzle_dmr       = print_config.nozzle_diameter.get_at(idx_nozzle - 1);
    return check_z_step(std::max(min_layer_height, (max_layer_height == 0.) ? (0.75 * nozzle_dmr) : max_layer_height), print_config.z_step);
}

// Minimum layer height for the variable layer height algorithm.
coordf_t Slicing::min_layer_height_from_nozzle(const DynamicPrintConfig &print_config, int idx_nozzle)
{
    coordf_t min_layer_height = print_config.opt_float("min_layer_height", idx_nozzle - 1);
    return check_z_step((min_layer_height == 0.) ? (MIN_LAYER_HEIGHT_DEFAULT) : std::max(MIN_LAYER_HEIGHT, min_layer_height), print_config.opt_float("z_step"));
}

// Maximum layer height for the variable layer height algorithm, 3/4 of a nozzle dimaeter by default,
// it should not be smaller than the minimum layer height.
coordf_t Slicing::max_layer_height_from_nozzle(const DynamicPrintConfig &print_config, int idx_nozzle)
{
    coordf_t min_layer_height = min_layer_height_from_nozzle(print_config, idx_nozzle);
    coordf_t max_layer_height = print_config.opt_float("max_layer_height", idx_nozzle - 1);
    coordf_t nozzle_dmr       = print_config.opt_float("nozzle_diameter", idx_nozzle - 1);
    return check_z_step(std::max(min_layer_height, (max_layer_height == 0.) ? (0.75 * nozzle_dmr) : max_layer_height), print_config.opt_float("z_step"));
}

SlicingParameters SlicingParameters::create_from_config(
	const PrintConfig 		&print_config, 
	const PrintObjectConfig &object_config,
	coordf_t				 object_height,
	const std::vector<uint16_t> &object_extruders)
{
    //first layer height is got from the first_layer_height setting unless the value was garbage.
    // if the first_layer_height setting depends of the nozzle width, use the first one. Apply the z_step
    coordf_t first_layer_height = (object_config.first_layer_height.get_abs_value(print_config.nozzle_diameter.empty() ? 0. : print_config.nozzle_diameter.get_at(0)) <= 0) ?
        object_config.layer_height.value : 
        object_config.first_layer_height.get_abs_value(print_config.nozzle_diameter.get_at(0));
    first_layer_height = check_z_step(first_layer_height, print_config.z_step);
    // If object_config.support_material_extruder == 0 resp. object_config.support_material_interface_extruder == 0,
    // print_config.nozzle_diameter.get_at(size_t(-1)) returns the 0th nozzle diameter,
    // which is consistent with the requirement that if support_material_extruder == 0 resp. support_material_interface_extruder == 0,
    // support will not trigger tool change, but it will use the current nozzle instead.
    // In that case all the nozzles have to be of the same diameter.
    coordf_t support_material_extruder_dmr           = print_config.nozzle_diameter.get_at(object_config.support_material_extruder.value - 1);
    coordf_t support_material_interface_extruder_dmr = print_config.nozzle_diameter.get_at(object_config.support_material_interface_extruder.value - 1);
    bool     soluble_interface                       = object_config.support_material_contact_distance_type.value == zdNone;

    SlicingParameters params;
    params.layer_height = object_config.layer_height.value;
    params.first_print_layer_height = first_layer_height;
    params.first_object_layer_height = first_layer_height;
    params.object_print_z_min = 0.;
    params.object_print_z_max = object_height;
    params.base_raft_layers = object_config.raft_layers.value;
    params.soluble_interface = soluble_interface;
    params.z_step = print_config.z_step;

    //apply z_step to layer_height
    params.layer_height = check_z_step(params.layer_height , params.z_step);
    params.object_print_z_max = check_z_step(params.object_print_z_max, params.z_step);
    if (params.object_print_z_max < object_height) params.object_print_z_max += params.z_step;

    // Miniumum/maximum of the minimum layer height over all extruders.
    params.min_layer_height = MIN_LAYER_HEIGHT;
    params.max_layer_height = std::numeric_limits<double>::max();
    params.exact_last_layer_height = object_config.exact_last_layer_height.value;
    if (object_config.support_material.value || params.base_raft_layers > 0) {
        // Has some form of support. Add the support layers to the minimum / maximum layer height limits.
        params.min_layer_height = std::max(
            min_layer_height_from_nozzle(print_config, object_config.support_material_extruder), 
            min_layer_height_from_nozzle(print_config, object_config.support_material_interface_extruder));
        params.max_layer_height = std::min(
            max_layer_height_from_nozzle(print_config, object_config.support_material_extruder), 
            max_layer_height_from_nozzle(print_config, object_config.support_material_interface_extruder));
        params.max_suport_layer_height = params.max_layer_height;
    }
    if (object_extruders.empty()) {
        params.min_layer_height = std::max(params.min_layer_height, min_layer_height_from_nozzle(print_config, 0));
        params.max_layer_height = std::min(params.max_layer_height, max_layer_height_from_nozzle(print_config, 0));
    } else {
        for (unsigned int extruder_id : object_extruders) {
            params.min_layer_height = std::max(params.min_layer_height, min_layer_height_from_nozzle(print_config, extruder_id));
            params.max_layer_height = std::min(params.max_layer_height, max_layer_height_from_nozzle(print_config, extruder_id));
        }
    }
    params.min_layer_height = std::min(params.min_layer_height, params.layer_height);
    params.max_layer_height = std::max(params.max_layer_height, params.layer_height);
    //apply z_step to min/max
    params.min_layer_height = check_z_step(params.min_layer_height, params.z_step);
    params.max_layer_height = check_z_step(params.max_layer_height, params.z_step);
    params.max_suport_layer_height = check_z_step(params.max_suport_layer_height, params.z_step);

    if (! soluble_interface) {
        params.gap_raft_object = object_config.support_material_contact_distance_top.get_abs_value(support_material_interface_extruder_dmr);
        params.gap_raft_object = check_z_step(params.gap_raft_object, params.z_step);
        params.gap_object_support = object_config.support_material_contact_distance_bottom.get_abs_value(support_material_interface_extruder_dmr);
        params.gap_object_support = check_z_step(params.gap_object_support, params.z_step);
        params.gap_support_object = params.gap_raft_object;
    }

    if (params.base_raft_layers > 0) {
		params.interface_raft_layers = (params.base_raft_layers + 1) / 2;
        params.base_raft_layers -= params.interface_raft_layers;
        // Use as large as possible layer height for the intermediate raft layers.
        params.base_raft_layer_height       = std::max(params.layer_height, 0.75 * support_material_extruder_dmr);
        params.base_raft_layer_height = check_z_step(params.base_raft_layer_height, params.z_step);
        params.interface_raft_layer_height  = std::max(params.layer_height, 0.75 * support_material_interface_extruder_dmr);
        params.interface_raft_layer_height = check_z_step(params.interface_raft_layer_height, params.z_step);
        params.contact_raft_layer_height_bridging = false;
        params.first_object_layer_bridging  = false;
        #if 1
        params.contact_raft_layer_height    = std::max(params.layer_height, 0.75 * support_material_interface_extruder_dmr);
        params.contact_raft_layer_height = check_z_step(params.contact_raft_layer_height, params.z_step);
        if (! soluble_interface) {
            // Compute the average of all nozzles used for printing the object over a raft.
            //FIXME It is expected, that the 1st layer of the object is printed with a bridging flow over a full raft. Shall it not be vice versa?
            coordf_t average_object_extruder_dmr = 0.;
            if (! object_extruders.empty()) {
                for (unsigned int extruder_id : object_extruders)
                    average_object_extruder_dmr += print_config.nozzle_diameter.get_at(extruder_id);
                average_object_extruder_dmr /= coordf_t(object_extruders.size());
            }
            params.first_object_layer_height   = average_object_extruder_dmr;
            params.first_object_layer_bridging = true;
        }
        #else
        params.contact_raft_layer_height    = soluble_interface ? support_material_interface_extruder_dmr : 0.75 * support_material_interface_extruder_dmr;
        params.contact_raft_layer_height = check_z_step(params.contact_raft_layer_height, params.z_step);
        params.contact_raft_layer_height_bridging = ! soluble_interface;
        ...
        #endif
    }

    if (params.has_raft()) {
        // Raise first object layer Z by the thickness of the raft itself plus the extra distance required by the support material logic.
        //FIXME The last raft layer is the contact layer, which shall be printed with a bridging flow for ease of separation. Currently it is not the case.
		if (params.raft_layers() == 1) {
            // There is only the contact layer.
			params.contact_raft_layer_height = first_layer_height;
            params.raft_contact_top_z = first_layer_height;
		} else {
            assert(params.base_raft_layers > 0);
            assert(params.interface_raft_layers > 0);
            // Number of the base raft layers is decreased by the first layer.
            params.raft_base_top_z       = first_layer_height + coordf_t(params.base_raft_layers - 1) * params.base_raft_layer_height;
            // Number of the interface raft layers is decreased by the contact layer.
            params.raft_interface_top_z  = params.raft_base_top_z + coordf_t(params.interface_raft_layers - 1) * params.interface_raft_layer_height;
			params.raft_contact_top_z    = params.raft_interface_top_z + params.contact_raft_layer_height;
		}
        coordf_t print_z = params.raft_contact_top_z + params.gap_raft_object;
        params.object_print_z_min  = print_z;
        params.object_print_z_max += print_z;
    }

    assert(test_z_step(params.interface_raft_layer_height , params.z_step));
    assert(test_z_step(params.base_raft_layer_height, params.z_step));
    assert(test_z_step(params.contact_raft_layer_height, params.z_step));
    assert(test_z_step(params.layer_height, params.z_step));
    assert(test_z_step(params.min_layer_height, params.z_step));
    assert(test_z_step(params.max_layer_height, params.z_step));
    assert(test_z_step(params.max_suport_layer_height, params.z_step));
    assert(test_z_step(params.first_print_layer_height, params.z_step));
    assert(test_z_step(params.first_object_layer_height, params.z_step));
    assert(test_z_step(params.gap_raft_object, params.z_step));
    assert(test_z_step(params.gap_object_support, params.z_step));
    assert(test_z_step(params.gap_support_object, params.z_step));
    assert(test_z_step(params.raft_base_top_z, params.z_step));
    assert(test_z_step(params.raft_interface_top_z, params.z_step));
    assert(test_z_step(params.raft_contact_top_z, params.z_step));
    assert(test_z_step(params.object_print_z_min, params.z_step));
    assert(test_z_step(params.object_print_z_max, params.z_step));

    params.valid = true;
    return params;
}

<<<<<<< HEAD
std::vector<std::pair<t_layer_height_range, coordf_t>> layer_height_ranges(const t_layer_config_ranges &config_ranges)
{
	std::vector<std::pair<t_layer_height_range, coordf_t>> out;
	out.reserve(config_ranges.size());
    for (const auto& kvp : config_ranges) {
        coordf_t z_step = kvp.second.opt_float("z_step");
        coordf_t layer_height = kvp.second.opt_float("layer_height");
        out.emplace_back(kvp.first, check_z_step(layer_height, z_step));
        
    }
	return out;
}

=======
>>>>>>> f47ad1fd
// Convert layer_config_ranges to layer_height_profile. Both are referenced to z=0, meaning the raft layers are not accounted for
// in the height profile and the printed object may be lifted by the raft thickness at the time of the G-code generation.
std::vector<coordf_t> layer_height_profile_from_ranges(
	const SlicingParameters 	&slicing_params,
	const t_layer_config_ranges &layer_config_ranges)
{
    // 1) If there are any height ranges, trim one by the other to make them non-overlapping. Insert the 1st layer if fixed.
    std::vector<std::pair<t_layer_height_range,coordf_t>> ranges_non_overlapping;
    ranges_non_overlapping.reserve(layer_config_ranges.size() * 4);
    if (slicing_params.first_object_layer_height_fixed())
        ranges_non_overlapping.push_back(std::pair<t_layer_height_range,coordf_t>(
            t_layer_height_range(0., slicing_params.first_object_layer_height), 
            slicing_params.first_object_layer_height));
    // The height ranges are sorted lexicographically by low / high layer boundaries.
    for (t_layer_config_ranges::const_iterator it_range = layer_config_ranges.begin(); it_range != layer_config_ranges.end(); ++ it_range) {
        coordf_t lo = it_range->first.first;
        coordf_t hi = std::min(it_range->first.second, slicing_params.object_print_z_height());
        coordf_t height = it_range->second.option("layer_height")->getFloat();
        if (! ranges_non_overlapping.empty())
            // Trim current low with the last high.
            lo = std::max(lo, ranges_non_overlapping.back().first.second);
        lo = check_z_step(lo, slicing_params.z_step);
        hi = check_z_step(hi, slicing_params.z_step);
        height = check_z_step(height, slicing_params.z_step);
        if (lo + EPSILON < hi)
            // Ignore too narrow ranges.
            ranges_non_overlapping.push_back(std::pair<t_layer_height_range,coordf_t>(t_layer_height_range(lo, hi), height));
    }

    // 2) Convert the trimmed ranges to a height profile, fill in the undefined intervals between z=0 and z=slicing_params.object_print_z_max()
    // with slicing_params.layer_height
    std::vector<coordf_t> layer_height_profile;
    for (std::vector<std::pair<t_layer_height_range,coordf_t>>::const_iterator it_range = ranges_non_overlapping.begin(); it_range != ranges_non_overlapping.end(); ++ it_range) {
        coordf_t lo = it_range->first.first;
        coordf_t hi = it_range->first.second;
        coordf_t height = it_range->second;
        coordf_t last_z      = layer_height_profile.empty() ? 0. : layer_height_profile[layer_height_profile.size() - 2];
        if (lo > last_z + EPSILON) {
            // Insert a step of normal layer height.
            layer_height_profile.push_back(last_z);
            layer_height_profile.push_back(slicing_params.layer_height);
            layer_height_profile.push_back(lo);
            layer_height_profile.push_back(slicing_params.layer_height);
        }
        // Insert a step of the overriden layer height.
        layer_height_profile.push_back(lo);
        layer_height_profile.push_back(height);
        layer_height_profile.push_back(hi);
        layer_height_profile.push_back(height);
    }

    coordf_t last_z      = layer_height_profile.empty() ? 0. : layer_height_profile[layer_height_profile.size() - 2];
    if (last_z < slicing_params.object_print_z_height()) {
        // Insert a step of normal layer height up to the object top.
        layer_height_profile.push_back(last_z);
        layer_height_profile.push_back(slicing_params.layer_height);
        layer_height_profile.push_back(slicing_params.object_print_z_height());
        layer_height_profile.push_back(slicing_params.layer_height);
    }

   	return layer_height_profile;
}

// Based on the work of @platsch
// Fill layer_height_profile by heights ensuring a prescribed maximum cusp height.
std::vector<double> layer_height_profile_adaptive(const SlicingParameters& slicing_params, const ModelObject& object, float quality_factor)
{
    // 1) Initialize the SlicingAdaptive class with the object meshes.
    SlicingAdaptive as;
    as.set_slicing_parameters(slicing_params);
    as.prepare(object);

    // 2) Generate layers using the algorithm of @platsch 
    std::vector<double> layer_height_profile;
    layer_height_profile.push_back(0.0);
    layer_height_profile.push_back(slicing_params.first_object_layer_height);
    if (slicing_params.first_object_layer_height_fixed()) {
        layer_height_profile.push_back(slicing_params.first_object_layer_height);
        layer_height_profile.push_back(slicing_params.first_object_layer_height);
    }
    double print_z = slicing_params.first_object_layer_height;
    // last facet visited by the as.next_layer_height() function, where the facets are sorted by their increasing Z span.
    size_t current_facet = 0;
    // loop until we have at least one layer and the max slice_z reaches the object height
    while (print_z + EPSILON < slicing_params.object_print_z_height()) {
        coordf_t height = slicing_params.max_layer_height;
        // Slic3r::debugf "\n Slice layer: %d\n", $id;
        // determine next layer height
        float cusp_height = as.next_layer_height(float(print_z), quality_factor, current_facet);

#if 0
        // check for horizontal features and object size
        if (this->config.match_horizontal_surfaces.value) {
            coordf_t horizontal_dist = as.horizontal_facet_distance(print_z + height, min_layer_height);
            if ((horizontal_dist < min_layer_height) && (horizontal_dist > 0)) {
                #ifdef SLIC3R_DEBUG
                std::cout << "Horizontal feature ahead, distance: " << horizontal_dist << std::endl;
                #endif
                // can we shrink the current layer a bit?
                if (height-(min_layer_height - horizontal_dist) > min_layer_height) {
                    // yes we can
                    height -= (min_layer_height - horizontal_dist);
                    #ifdef SLIC3R_DEBUG
                    std::cout << "Shrink layer height to " << height << std::endl;
                    #endif
                }else{
                    // no, current layer would become too thin
                    height += horizontal_dist;
                    #ifdef SLIC3R_DEBUG
                    std::cout << "Widen layer height to " << height << std::endl;
                    #endif
                }
            }
        }
#endif
        cusp_height = check_z_step(cusp_height, slicing_params.z_step);
        height = std::min((coordf_t)cusp_height, height);

        // apply z-gradation
        /*
        my $gradation = $self->config->get_value('adaptive_slicing_z_gradation');
        if($gradation > 0) {
            $height = $height - unscale((scale($height)) % (scale($gradation)));
        }
        */
    
        // look for an applicable custom range
        /*
        if (my $range = first { $_->[0] <= $print_z && $_->[1] > $print_z } @{$self->layer_height_ranges}) {
            $height = $range->[2];
    
            # if user set custom height to zero we should just skip the range and resume slicing over it
            if ($height == 0) {
                $print_z += $range->[1] - $range->[0];
                next;
            }
        }
        */
        
        layer_height_profile.push_back(print_z);
        layer_height_profile.push_back(height);
        print_z += height;
    }

    double z_gap = slicing_params.object_print_z_height() - layer_height_profile[layer_height_profile.size() - 2];
    if (z_gap > 0.0)
    {
        layer_height_profile.push_back(slicing_params.object_print_z_height());
        layer_height_profile.push_back(clamp(slicing_params.min_layer_height, slicing_params.max_layer_height, z_gap));
    }

    return layer_height_profile;
}

std::vector<double> smooth_height_profile(const std::vector<double>& profile, const SlicingParameters& slicing_params, const HeightProfileSmoothingParams& smoothing_params)
{
    auto gauss_blur = [&slicing_params](const std::vector<double>& profile, const HeightProfileSmoothingParams& smoothing_params) -> std::vector<double> {
        auto gauss_kernel = [] (unsigned int radius) -> std::vector<double> {
            unsigned int size = 2 * radius + 1;
            std::vector<double> ret;
            ret.reserve(size);

            // Reworked from static inline int getGaussianKernelSize(float sigma) taken from opencv-4.1.2\modules\features2d\src\kaze\AKAZEFeatures.cpp
            double sigma = 0.3 * (double)(radius - 1) + 0.8;
            double two_sq_sigma = 2.0 * sigma * sigma;
            double inv_root_two_pi_sq_sigma = 1.0 / ::sqrt(M_PI * two_sq_sigma);

            for (unsigned int i = 0; i < size; ++i)
            {
                double x = (double)i - (double)radius;
                ret.push_back(inv_root_two_pi_sq_sigma * ::exp(-x * x / two_sq_sigma));
            }

            return ret;
        };

        // skip first layer ?
        size_t skip_count = slicing_params.first_object_layer_height_fixed() ? 4 : 0;

        // not enough data to smmoth
        if ((int)profile.size() - (int)skip_count < 6)
            return profile;
        
        unsigned int radius = std::max(smoothing_params.radius, (unsigned int)1);
        std::vector<double> kernel = gauss_kernel(radius);
        int two_radius = 2 * (int)radius;

        std::vector<double> ret;
        size_t size = profile.size();
        ret.reserve(size);

        // leave first layer untouched
        for (size_t i = 0; i < skip_count; ++i)
        {
            ret.push_back(profile[i]);
            ret[i] = check_z_step(ret[i], slicing_params.z_step);
        }

        // smooth the rest of the profile by biasing a gaussian blur
        // the bias moves the smoothed profile closer to the min_layer_height
        double delta_h = slicing_params.max_layer_height - slicing_params.min_layer_height;
        double inv_delta_h = (delta_h != 0.0) ? 1.0 / delta_h : 1.0;

        double max_dz_band = (double)radius * slicing_params.layer_height;
        for (size_t i = skip_count; i < size; i += 2)
        {
            double zi = profile[i];
            zi = check_z_step(zi, slicing_params.z_step);
            double hi = profile[i + 1];
            ret.push_back(zi);
            ret.push_back(0.0);
            double& height = ret.back();
            int begin = std::max((int)i - two_radius, (int)skip_count);
            int end = std::min((int)i + two_radius, (int)size - 2);
            double weight_total = 0.0;
            for (int j = begin; j <= end; j += 2)
            {
                int kernel_id = radius + (j - (int)i) / 2;
                double dz = std::abs(zi - profile[j]);
                if (dz * slicing_params.layer_height <= max_dz_band)
                {
                    double dh = std::abs(slicing_params.max_layer_height - profile[j + 1]);
                    double weight = kernel[kernel_id] * sqrt(dh * inv_delta_h);
                    height += weight * profile[j + 1];
                    weight_total += weight;
                }
            }

            height = clamp(slicing_params.min_layer_height, slicing_params.max_layer_height, (weight_total != 0.0) ? height /= weight_total : hi);
            if (smoothing_params.keep_min)
                height = std::min(height, hi);
            height = check_z_step(height, slicing_params.z_step);
        }

        return ret;
    };

    return gauss_blur(profile, smoothing_params);
}

void adjust_layer_height_profile(
    const SlicingParameters     &slicing_params,
    std::vector<coordf_t> 		&layer_height_profile,
    coordf_t 					 z,
    coordf_t 					 layer_thickness_delta,
    coordf_t 					 band_width,
    LayerHeightEditActionType    action)
{
     // Constrain the profile variability by the 1st layer height.
    std::pair<coordf_t, coordf_t> z_span_variable = 
        std::pair<coordf_t, coordf_t>(
            slicing_params.first_object_layer_height_fixed() ? slicing_params.first_object_layer_height : 0.,
            slicing_params.object_print_z_height());
    if (z < z_span_variable.first || z > z_span_variable.second)
        return;

	assert(layer_height_profile.size() >= 2);
    assert(std::abs(layer_height_profile[layer_height_profile.size() - 2] - slicing_params.object_print_z_height()) < EPSILON);

    // 1) Get the current layer thickness at z.
    coordf_t current_layer_height = slicing_params.layer_height;
    for (size_t i = 0; i < layer_height_profile.size(); i += 2) {
        if (i + 2 == layer_height_profile.size()) {
            current_layer_height = layer_height_profile[i + 1];
            break;
        } else if (layer_height_profile[i + 2] > z) {
            coordf_t z1 = layer_height_profile[i];
            coordf_t h1 = layer_height_profile[i + 1];
            coordf_t z2 = layer_height_profile[i + 2];
            coordf_t h2 = layer_height_profile[i + 3];
            current_layer_height = lerp(h1, h2, (z - z1) / (z2 - z1));
			break;
        }
    }

    // 2) Is it possible to apply the delta?
    switch (action) {
        case LAYER_HEIGHT_EDIT_ACTION_DECREASE:
            layer_thickness_delta = - layer_thickness_delta;
            // fallthrough
        case LAYER_HEIGHT_EDIT_ACTION_INCREASE:
            if (layer_thickness_delta > 0) {
                if (current_layer_height >= slicing_params.max_layer_height - EPSILON)
                    return;
                layer_thickness_delta = std::min(layer_thickness_delta, slicing_params.max_layer_height - current_layer_height);
            } else {
                if (current_layer_height <= slicing_params.min_layer_height + EPSILON)
                    return;
                layer_thickness_delta = std::max(layer_thickness_delta, slicing_params.min_layer_height - current_layer_height);
            }
            break;
        case LAYER_HEIGHT_EDIT_ACTION_REDUCE:
        case LAYER_HEIGHT_EDIT_ACTION_SMOOTH:
            layer_thickness_delta = std::abs(layer_thickness_delta);
            layer_thickness_delta = std::min(layer_thickness_delta, std::abs(slicing_params.layer_height - current_layer_height));
            if (layer_thickness_delta < EPSILON)
                return;
            break;
        default:
            assert(false);
            break;
    }

    // 3) Densify the profile inside z +- band_width/2, remove duplicate Zs from the height profile inside the band.
	coordf_t lo = std::max(z_span_variable.first,  z - 0.5 * band_width);
    // Do not limit the upper side of the band, so that the modifications to the top point of the profile will be allowed.
    coordf_t hi = z + 0.5 * band_width;
    coordf_t z_step_adjust = 0.1;
    size_t idx = 0;
    while (idx < layer_height_profile.size() && layer_height_profile[idx] < lo)
        idx += 2;
    idx -= 2;

    std::vector<double> profile_new;
    profile_new.reserve(layer_height_profile.size());
	assert(idx >= 0 && idx + 1 < layer_height_profile.size());
	profile_new.insert(profile_new.end(), layer_height_profile.begin(), layer_height_profile.begin() + idx + 2);
    coordf_t zz = lo;
    size_t i_resampled_start = profile_new.size();
    while (zz < hi) {
        size_t next = idx + 2;
        coordf_t z1 = layer_height_profile[idx];
        coordf_t h1 = layer_height_profile[idx + 1];
        coordf_t height = h1;
        if (next < layer_height_profile.size()) {
            coordf_t z2 = layer_height_profile[next];
            coordf_t h2 = layer_height_profile[next + 1];
            height = lerp(h1, h2, (zz - z1) / (z2 - z1));
        }
        // Adjust height by layer_thickness_delta.
        coordf_t weight = std::abs(zz - z) < 0.5 * band_width ? (0.5 + 0.5 * cos(2. * M_PI * (zz - z) / band_width)) : 0.;
        switch (action) {
            case LAYER_HEIGHT_EDIT_ACTION_INCREASE:
            case LAYER_HEIGHT_EDIT_ACTION_DECREASE:
                height += weight * layer_thickness_delta;
                break;
            case LAYER_HEIGHT_EDIT_ACTION_REDUCE:
            {
                coordf_t delta = height - slicing_params.layer_height;
                coordf_t step  = weight * layer_thickness_delta;
                step = (std::abs(delta) > step) ?
                    (delta > 0) ? -step : step :
                    -delta;
                height += step;
                break;
            }
            case LAYER_HEIGHT_EDIT_ACTION_SMOOTH:
            {
                // Don't modify the profile during resampling process, do it at the next step.
                break;
            }
            default:
                assert(false);
                break;
        }
        height = clamp(slicing_params.min_layer_height, slicing_params.max_layer_height, height);
        if (zz == z_span_variable.second) {
            // This is the last point of the profile.
            if (profile_new[profile_new.size() - 2] + EPSILON > zz) {
                profile_new.pop_back();
                profile_new.pop_back();
            }
            profile_new.push_back(zz);
            profile_new.push_back(height);
			idx = layer_height_profile.size();
            break;
        }
        // Avoid entering a too short segment.
        if (profile_new[profile_new.size() - 2] + EPSILON < zz) {
            profile_new.push_back(zz);
            profile_new.push_back(height);
        }
        // Limit zz to the object height, so the next iteration the last profile point will be set.
		zz = std::min(zz + z_step_adjust, z_span_variable.second);
        idx = next;
        while (idx < layer_height_profile.size() && layer_height_profile[idx] < zz)
            idx += 2;
        idx -= 2;
    }

    idx += 2;
    assert(idx > 0);
    size_t i_resampled_end = profile_new.size();
	if (idx < layer_height_profile.size()) {
        assert(zz >= layer_height_profile[idx - 2]);
        assert(zz <= layer_height_profile[idx]);
		profile_new.insert(profile_new.end(), layer_height_profile.begin() + idx, layer_height_profile.end());
	}
	else if (profile_new[profile_new.size() - 2] + 0.5 * EPSILON < z_span_variable.second) { 
		profile_new.insert(profile_new.end(), layer_height_profile.end() - 2, layer_height_profile.end());
	}
    layer_height_profile = std::move(profile_new);

    if (action == LAYER_HEIGHT_EDIT_ACTION_SMOOTH) {
        if (i_resampled_start == 0)
            ++ i_resampled_start;
		if (i_resampled_end == layer_height_profile.size())
			i_resampled_end -= 2;
        size_t n_rounds = 6;
        for (size_t i_round = 0; i_round < n_rounds; ++ i_round) {
            profile_new = layer_height_profile;
            for (size_t i = i_resampled_start; i < i_resampled_end; i += 2) {
                coordf_t zz = profile_new[i];
                coordf_t t = std::abs(zz - z) < 0.5 * band_width ? (0.25 + 0.25 * cos(2. * M_PI * (zz - z) / band_width)) : 0.;
                assert(t >= 0. && t <= 0.5000001);
                if (i == 0)
                    layer_height_profile[i + 1] = (1. - t) * profile_new[i + 1] + t * profile_new[i + 3];
                else if (i + 1 == profile_new.size())
                    layer_height_profile[i + 1] = (1. - t) * profile_new[i + 1] + t * profile_new[i - 1];
                else
                    layer_height_profile[i + 1] = (1. - t) * profile_new[i + 1] + 0.5 * t * (profile_new[i - 1] + profile_new[i + 3]);
            }
        }
    }

    //i'm not sure it's needed. just in case.
    for (size_t i = 0; i < layer_height_profile.size(); i ++)
        layer_height_profile[i] = check_z_step(layer_height_profile[i], slicing_params.z_step);

	assert(layer_height_profile.size() > 2);
	assert(layer_height_profile.size() % 2 == 0);
	assert(layer_height_profile[0] == 0.);
    assert(std::abs(layer_height_profile[layer_height_profile.size() - 2] - slicing_params.object_print_z_height()) < EPSILON);
#ifdef _DEBUG
	for (size_t i = 2; i < layer_height_profile.size(); i += 2)
		assert(layer_height_profile[i - 2] <= layer_height_profile[i]);
	for (size_t i = 1; i < layer_height_profile.size(); i += 2) {
		assert(layer_height_profile[i] > slicing_params.min_layer_height - EPSILON);
		assert(layer_height_profile[i] < slicing_params.max_layer_height + EPSILON);
	}
#endif /* _DEBUG */
}

// Produce object layers as pairs of low / high layer boundaries, stored into a linear vector.
std::vector<coordf_t> generate_object_layers(
	const SlicingParameters 	&slicing_params,
	const std::vector<coordf_t> &layer_height_profile)
{
    assert(! layer_height_profile.empty());

    coordf_t print_z = 0;
    coordf_t height  = 0;

    std::vector<coordf_t> out;

    if (slicing_params.first_object_layer_height_fixed()) {
        out.push_back(0);
        print_z = slicing_params.first_object_layer_height;
        out.push_back(print_z);
    }

    size_t idx_layer_height_profile = 0;
    // loop until we have at least one layer and the max slice_z reaches the object height
    coordf_t slice_z = print_z + 0.5 * slicing_params.min_layer_height;
    while (slice_z < slicing_params.object_print_z_height()) {
        height = slicing_params.min_layer_height;
        if (idx_layer_height_profile < layer_height_profile.size()) {
            size_t next = idx_layer_height_profile + 2;
            for (;;) {
                if (next >= layer_height_profile.size() || slice_z < layer_height_profile[next])
                    break;
                idx_layer_height_profile = next;
                next += 2;
            }
            coordf_t z1 = layer_height_profile[idx_layer_height_profile];
            coordf_t h1 = layer_height_profile[idx_layer_height_profile + 1];
            height = h1;
            height = check_z_step(height, slicing_params.z_step);
            if (next < layer_height_profile.size()) {
                coordf_t z2 = layer_height_profile[next];
                coordf_t h2 = layer_height_profile[next + 1];
                height = lerp(h1, h2, (slice_z - z1) / (z2 - z1));
                height = check_z_step(height, slicing_params.z_step);
                assert(height >= slicing_params.min_layer_height - EPSILON && height <= slicing_params.max_layer_height + EPSILON);
            }
        }
        slice_z = print_z + 0.5 * height;
        if (slice_z >= slicing_params.object_print_z_height())
            break;
        assert(height > slicing_params.min_layer_height - EPSILON);
        assert(height < slicing_params.max_layer_height + EPSILON);
        out.push_back(print_z);
        print_z += height;
        slice_z = print_z + 0.5 * slicing_params.min_layer_height;
        out.push_back(print_z);
    }

    // Adjust the last layer to align with the top object layer exactly
    if (out.size() > 0 && slicing_params.object_print_z_height() != out[out.size() - 1] && slicing_params.exact_last_layer_height) {
        float neededPrintZ = slicing_params.object_print_z_height();
        int idx_layer = out.size() / 2 - 1;
        float diffZ = neededPrintZ - out[idx_layer * 2 + 1];
        while (diffZ > EPSILON || diffZ < -EPSILON && idx_layer >= 0){
            float newH = out[idx_layer * 2 + 1] - out[idx_layer * 2];
            if (diffZ > 0){
                newH = std::min((float)slicing_params.max_layer_height, newH + diffZ);
            } else{
                newH = std::max((float)slicing_params.min_layer_height, newH + diffZ);
            }
            out[idx_layer * 2 + 1] = neededPrintZ;
            out[idx_layer * 2] = neededPrintZ - newH;

            //next item
            neededPrintZ = out[idx_layer * 2];
            idx_layer--;
            if (idx_layer >= 0){
                diffZ = neededPrintZ - out[idx_layer * 2 + 1];
            } else{
                //unlikely to happen. note: can create a layer outside the min/max bounds. 
                diffZ = 0;
                out[idx_layer * 2] = 0;
            }
        }
    }

#ifdef _DEBUG
    for (size_t i = 0; i < out.size(); i++)
        assert(test_z_step(out[i], slicing_params.z_step/2));
#endif
    return out;
}

int generate_layer_height_texture(
	const SlicingParameters 	&slicing_params,
	const std::vector<coordf_t> &layers,
	void *data, int rows, int cols, bool level_of_detail_2nd_level)
{
// https://github.com/aschn/gnuplot-colorbrewer
    std::vector<Vec3i32> palette_raw;
    palette_raw.push_back(Vec3i32(0x01A, 0x098, 0x050));
    palette_raw.push_back(Vec3i32(0x066, 0x0BD, 0x063));
    palette_raw.push_back(Vec3i32(0x0A6, 0x0D9, 0x06A));
    palette_raw.push_back(Vec3i32(0x0D9, 0x0F1, 0x0EB));
    palette_raw.push_back(Vec3i32(0x0FE, 0x0E6, 0x0EB));
    palette_raw.push_back(Vec3i32(0x0FD, 0x0AE, 0x061));
    palette_raw.push_back(Vec3i32(0x0F4, 0x06D, 0x043));
    palette_raw.push_back(Vec3i32(0x0D7, 0x030, 0x027));

    // Clear the main texture and the 2nd LOD level.
//	memset(data, 0, rows * cols * (level_of_detail_2nd_level ? 5 : 4));
    // 2nd LOD level data start
    unsigned char *data1 = reinterpret_cast<unsigned char*>(data) + rows * cols * 4;
    int ncells  = std::min((cols-1) * rows, int(ceil(16. * (slicing_params.object_print_z_height() / slicing_params.min_layer_height))));
    int ncells1 = ncells / 2;
    int cols1   = cols / 2;
    coordf_t z_to_cell = coordf_t(ncells-1) / slicing_params.object_print_z_height();
    coordf_t cell_to_z = slicing_params.object_print_z_height() / coordf_t(ncells-1);
    coordf_t z_to_cell1 = coordf_t(ncells1-1) / slicing_params.object_print_z_height();
    // for color scaling
	coordf_t hscale = 2.f * std::max(slicing_params.max_layer_height - slicing_params.layer_height, slicing_params.layer_height - slicing_params.min_layer_height);
	if (hscale == 0)
		// All layers have the same height. Provide some height scale to avoid division by zero.
		hscale = slicing_params.layer_height;
    for (size_t idx_layer = 0; idx_layer < layers.size(); idx_layer += 2) {
        coordf_t lo  = layers[idx_layer];
		coordf_t hi  = layers[idx_layer + 1];
        coordf_t mid = 0.5f * (lo + hi);
		assert(mid <= slicing_params.object_print_z_height());
		coordf_t h = hi - lo;
		hi = std::min(hi, slicing_params.object_print_z_height());
        int cell_first = clamp(0, ncells-1, int(ceil(lo * z_to_cell)));
        int cell_last  = clamp(0, ncells-1, int(floor(hi * z_to_cell)));
        for (int cell = cell_first; cell <= cell_last; ++ cell) {
            coordf_t idxf = (0.5 * hscale + (h - slicing_params.layer_height)) * coordf_t(palette_raw.size()-1) / hscale;
            int idx1 = clamp(0, int(palette_raw.size() - 1), int(floor(idxf)));
            int idx2 = std::min(int(palette_raw.size() - 1), idx1 + 1);
			coordf_t t = idxf - coordf_t(idx1);
            const Vec3i32 &color1 = palette_raw[idx1];
            const Vec3i32 &color2 = palette_raw[idx2];
            coordf_t z = cell_to_z * coordf_t(cell);
            assert(lo - EPSILON <= z && z <= hi + EPSILON);
            // Intensity profile to visualize the layers.
            coordf_t intensity = cos(M_PI * 0.7 * (mid - z) / h);
            // Color mapping from layer height to RGB.
            Vec3d color(
                intensity * lerp(coordf_t(color1(0)), coordf_t(color2(0)), t), 
                intensity * lerp(coordf_t(color1(1)), coordf_t(color2(1)), t),
                intensity * lerp(coordf_t(color1(2)), coordf_t(color2(2)), t));
            int row = cell / (cols - 1);
            int col = cell - row * (cols - 1);
			assert(row >= 0 && row < rows);
			assert(col >= 0 && col < cols);
            unsigned char *ptr = (unsigned char*)data + (row * cols + col) * 4;
            ptr[0] = (unsigned char)clamp<int>(0, 255, int(floor(color(0) + 0.5)));
            ptr[1] = (unsigned char)clamp<int>(0, 255, int(floor(color(1) + 0.5)));
            ptr[2] = (unsigned char)clamp<int>(0, 255, int(floor(color(2) + 0.5)));
            ptr[3] = 255;
            if (col == 0 && row > 0) {
                // Duplicate the first value in a row as a last value of the preceding row.
                ptr[-4] = ptr[0];
                ptr[-3] = ptr[1];
                ptr[-2] = ptr[2];
                ptr[-1] = ptr[3];
            }
        }
        if (level_of_detail_2nd_level) {
            cell_first = clamp(0, ncells1-1, int(ceil(lo * z_to_cell1))); 
            cell_last  = clamp(0, ncells1-1, int(floor(hi * z_to_cell1)));
            for (int cell = cell_first; cell <= cell_last; ++ cell) {
                coordf_t idxf = (0.5 * hscale + (h - slicing_params.layer_height)) * coordf_t(palette_raw.size()-1) / hscale;
                int idx1 = clamp(0, int(palette_raw.size() - 1), int(floor(idxf)));
                int idx2 = std::min(int(palette_raw.size() - 1), idx1 + 1);
    			coordf_t t = idxf - coordf_t(idx1);
                const Vec3i32 &color1 = palette_raw[idx1];
                const Vec3i32 &color2 = palette_raw[idx2];
                // Color mapping from layer height to RGB.
                Vec3d color(
                    lerp(coordf_t(color1(0)), coordf_t(color2(0)), t), 
                    lerp(coordf_t(color1(1)), coordf_t(color2(1)), t),
                    lerp(coordf_t(color1(2)), coordf_t(color2(2)), t));
                int row = cell / (cols1 - 1);
                int col = cell - row * (cols1 - 1);
    			assert(row >= 0 && row < rows/2);
    			assert(col >= 0 && col < cols/2);
                unsigned char *ptr = data1 + (row * cols1 + col) * 4;
                ptr[0] = (unsigned char)clamp<int>(0, 255, int(floor(color(0) + 0.5)));
                ptr[1] = (unsigned char)clamp<int>(0, 255, int(floor(color(1) + 0.5)));
                ptr[2] = (unsigned char)clamp<int>(0, 255, int(floor(color(2) + 0.5)));
                ptr[3] = 255;
                if (col == 0 && row > 0) {
                    // Duplicate the first value in a row as a last value of the preceding row.
                    ptr[-4] = ptr[0];
                    ptr[-3] = ptr[1];
                    ptr[-2] = ptr[2];
                    ptr[-1] = ptr[3];
                }
            }
        }
    }

    // Returns number of cells of the 0th LOD level.
    return ncells;
}

}; // namespace Slic3r<|MERGE_RESOLUTION|>--- conflicted
+++ resolved
@@ -222,22 +222,6 @@
     return params;
 }
 
-<<<<<<< HEAD
-std::vector<std::pair<t_layer_height_range, coordf_t>> layer_height_ranges(const t_layer_config_ranges &config_ranges)
-{
-	std::vector<std::pair<t_layer_height_range, coordf_t>> out;
-	out.reserve(config_ranges.size());
-    for (const auto& kvp : config_ranges) {
-        coordf_t z_step = kvp.second.opt_float("z_step");
-        coordf_t layer_height = kvp.second.opt_float("layer_height");
-        out.emplace_back(kvp.first, check_z_step(layer_height, z_step));
-        
-    }
-	return out;
-}
-
-=======
->>>>>>> f47ad1fd
 // Convert layer_config_ranges to layer_height_profile. Both are referenced to z=0, meaning the raft layers are not accounted for
 // in the height profile and the printed object may be lifted by the raft thickness at the time of the G-code generation.
 std::vector<coordf_t> layer_height_profile_from_ranges(
