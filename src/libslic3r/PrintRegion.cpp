--- conflicted
+++ resolved
@@ -55,13 +55,8 @@
     // Here this->extruder(role) - 1 may underflow to MAX_INT, but then the get_at() will follback to zero'th element, so everything is all right.
     double nozzle_diameter = object.print()->config().nozzle_diameter.get_at(this->extruder(role, object) - 1);
     return Flow::new_from_config_width(role, config_width, (float)nozzle_diameter, (float)layer_height,
-<<<<<<< HEAD
         (float)std::min(overlap, this->config().get_computed_value("filament_max_overlap", this->extruder(role, object) - 1)) );
         //bridge ? (float)m_config.bridge_flow_ratio.get_abs_value(1) : 0.0f);
-=======
-        (float)this->config().get_computed_value("filament_max_overlap", this->extruder(role, object) - 1),
-        bridge ? (float)m_config.bridge_flow_ratio.get_abs_value(1) : 0.0f);
->>>>>>> 2b908bc1
 }
 
 float  PrintRegion::width(FlowRole role, bool first_layer, const PrintObject& object) const
