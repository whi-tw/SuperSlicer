--- conflicted
+++ resolved
@@ -281,26 +281,16 @@
                 //FIXME one shall not generate the unnecessary G1 Fxxx commands, here wipe_speed is a constant inside this cycle.
                 // Is it here for the cooling markers? Or should it be outside of the cycle?
                     gcode += gcodegen.writer().set_speed(wipe_speed * 60, "", gcodegen.enable_cooling_markers() ? ";_WIPE" : "");
-<<<<<<< HEAD
                 gcode += gcodegen.writer().extrude_to_xy(
                     gcodegen.point_to_gcode(line.b),
                     -dE,
                     "wipe and retract"
                 );
-=======
-                    gcode += gcodegen.writer().extrude_to_xy(
-                        gcodegen.point_to_gcode(line.b),
-                        -dE,
-                        "wipe and retract"
-                    );
-                }
+            }
 #if ENABLE_SHOW_WIPE_MOVES
                 // add tag for processor
                 gcode += ";" + GCodeProcessor::Wipe_End_Tag + "\n";
 #endif // ENABLE_SHOW_WIPE_MOVES
-                gcodegen.set_last_pos(wipe_path.points.back());
->>>>>>> 30d7ef2c
-            }
 			gcodegen.set_last_pos(wipe_path.points.back());
         }
 
@@ -2981,21 +2971,12 @@
         loop.split_at(last_pos, false);
     } else {
         const EdgeGrid::Grid* edge_grid_ptr = (lower_layer_edge_grid && *lower_layer_edge_grid)
-<<<<<<< HEAD
             ? lower_layer_edge_grid->get()
             : nullptr;
-        Point seam = m_seam_placer.get_seam(m_layer, seam_position, loop,
+        Point seam = m_seam_placer.get_seam(*m_layer, seam_position, loop,
             last_pos, EXTRUDER_CONFIG_WITH_DEFAULT(nozzle_diameter, 0),
             (m_layer == NULL ? nullptr : m_layer->object()),
             was_clockwise, edge_grid_ptr);
-=======
-                                                ? lower_layer_edge_grid->get()
-                                                : nullptr;
-        Point seam = m_seam_placer.get_seam(*m_layer, seam_position, loop,
-                         last_pos, EXTRUDER_CONFIG(nozzle_diameter),
-                         (m_layer == NULL ? nullptr : m_layer->object()),
-                         was_clockwise, edge_grid_ptr);
->>>>>>> 30d7ef2c
         // Split the loop at the point with a minium penalty.
         if (!loop.split_at_vertex(seam))
             // The point is not in the original loop. Insert it.
