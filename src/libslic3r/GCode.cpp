--- conflicted
+++ resolved
@@ -828,7 +828,8 @@
 
     std::error_code err_code;
     if (rename_file(path_tmp, path))
-        if (copy_file(path_tmp, path, true) != SUCCESS)
+        if (copy_file(path_tmp, path, ("Failed to rename the output G-code file from " + path_tmp + " to " + path + '\n' +
+            "Is " + path_tmp + " locked? " + err_code.message() + '\n'), true) != CopyFileResult::SUCCESS)
             throw Slic3r::RuntimeError(
                 std::string("Failed to rename the output G-code file from ") + path_tmp + " to " + path + '\n' +
                 "Is " + path_tmp + " locked? " + err_code.message() + '\n');
@@ -1886,26 +1887,17 @@
             ++ ptr;
             // Parse the M or G code value.
             char *endptr = nullptr;
-<<<<<<< HEAD
-            int mcode = int(strtol(ptr, &endptr, 10));
-            if (endptr != nullptr && endptr != ptr && (mcode == mcode_set_temp_dont_wait || mcode == mcode_set_temp_and_wait)) {
-                // M104/M109 or M140/M190 found.
-				ptr = endptr;
-                // Let the caller know that the custom G-code sets the temperature.
-                temp_set_by_gcode = true;
-=======
             int mgcode = int(strtol(ptr, &endptr, 10));
             if (endptr != nullptr && endptr != ptr && 
                 is_gcode ?
                     // G10 found
                     mgcode == 10 :
-                    // M104/M109 or M140/M190 found.
+                // M104/M109 or M140/M190 found.
                     (mgcode == mcode_set_temp_dont_wait || mgcode == mcode_set_temp_and_wait)) {
-                ptr = endptr;
+				ptr = endptr;
                 if (! is_gcode)
                     // Let the caller know that the custom M-code sets the temperature.
-                    temp_set_by_gcode = true;
->>>>>>> b27bf181
+                temp_set_by_gcode = true;
                 // Now try to parse the temperature value.
 				// While not at the end of the line:
 				while (strchr(";\r\n\0", *ptr) == nullptr) {
@@ -1920,6 +1912,10 @@
 						if (endptr > ptr) {
 							ptr = endptr;
 							temp_out = temp_parsed;
+                            // Let the caller know that the custom G-code sets the temperature
+                            // Only do this after successfully parsing temperature since G10
+                            // can be used for other reasons
+                            temp_set_by_gcode = true;
 						}
                     } else {
                         // Skip this word.
@@ -1927,41 +1923,7 @@
                     }
                 }
             }
-        } else if (*ptr == 'G' && include_g10) { // Only check for G10 if requested
-            // Line starts with 'G'.
-            ++ ptr;
-            // Parse the G code value.
-            char *endptr = nullptr;
-            int gcode = int(strtol(ptr, &endptr, 10));
-            if (endptr != nullptr && endptr != ptr && gcode == 10 /* G10 */) {
-                // G10 code found
-                ptr = endptr;
-                // Now try to parse the temperature value.
-                // While not at the end of the line:
-                while (strchr(";\r\n\0", *ptr) == nullptr) {
-                    // Skip whitespaces.
-                    for (; *ptr == ' ' || *ptr == '\t'; ++ ptr);
-                    if (*ptr == 'S') {
-                        // Skip whitespaces.
-                        for (++ ptr; *ptr == ' ' || *ptr == '\t'; ++ ptr);
-                        // Parse an int.
-                        endptr = nullptr;
-                        long temp_parsed = strtol(ptr, &endptr, 10);
-                        if (endptr > ptr) {
-                            ptr = endptr;
-                            temp_out = temp_parsed;
-                            // Let the caller know that the custom G-code sets the temperature
-                            // Only do this after successfully parsing temperature since G10
-                            // can be used for other reasons
-                            temp_set_by_gcode = true;
                         }
-                    } else {
-                        // Skip this word.
-                        for (; strchr(" \t;\r\n\0", *ptr) == nullptr; ++ ptr);
-                    }
-                }
-            }
-        }
         // Skip the rest of the line.
         for (; *ptr != 0 && *ptr != '\r' && *ptr != '\n'; ++ ptr);
 		// Skip the end of line indicators.
@@ -2054,14 +2016,9 @@
 void GCode::_print_first_layer_extruder_temperatures(FILE *file, Print &print, const std::string &gcode, unsigned int first_printing_extruder_id, bool wait)
 {
     // Is the bed temperature set by the provided custom G-code?
-<<<<<<< HEAD
     int  temp_by_gcode     = -1;
-    if (custom_gcode_sets_temperature(gcode, 104, 109, true, temp_by_gcode)) {
-=======
-    int  temp_by_gcode = -1;
-    bool include_g10   = print.config().gcode_flavor == gcfRepRapFirmware;
+    bool include_g10   = print.config().gcode_flavor == gcfRepRap;
     if (custom_gcode_sets_temperature(gcode, 104, 109, include_g10, temp_by_gcode)) {
->>>>>>> b27bf181
         // Set the extruder temperature at m_writer, but throw away the generated G-code as it will be written with the custom G-code.
         int temp = print.config().first_layer_temperature.get_at(first_printing_extruder_id);
         if (temp_by_gcode >= 0 && temp_by_gcode < 1000)
