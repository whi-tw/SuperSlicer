#include "GCodeWriter.hpp"
#include "CustomGCode.hpp"

#include <boost/lexical_cast.hpp>

#include <algorithm>
#include <assert.h>
#include <iomanip>
#include <iostream>
#include <map>

<<<<<<< HEAD
#define FLAVOR_IS(val) this->config.gcode_flavor.value == val
#define FLAVOR_IS_NOT(val) this->config.gcode_flavor.value != val
#define COMMENT(comment) if (this->config.gcode_comments.value && !comment.empty()) gcode << " ; " << comment;
#define PRECISION(val, precision) to_string_nozero(val, precision)
#define XYZ_NUM(val) PRECISION(val, this->config.gcode_precision_xyz.value)
#define FLOAT_PRECISION(val, precision) std::defaultfloat << std::setprecision(precision) << (val)
#define F_NUM(val) FLOAT_PRECISION(val, 8)
#define E_NUM(val) PRECISION(val, this->config.gcode_precision_e.value)
=======
#ifdef __APPLE__
    #include <boost/spirit/include/karma.hpp>
#endif

#define FLAVOR_IS(val) this->config.gcode_flavor == val
#define FLAVOR_IS_NOT(val) this->config.gcode_flavor != val
>>>>>>> 215e845c

namespace Slic3r {

std::string to_string_nozero(double value, int32_t max_precision) {
    double intpart;
    if (modf(value, &intpart) == 0.0) {
        //shortcut for int
        return boost::lexical_cast<std::string>(intpart);
    } else {
        std::stringstream ss;
        //first, get the int part, to see how many digit it takes
        int long10 = 0;
        if (intpart > 9)
            long10 = (int)std::floor(std::log10(std::abs(intpart)));
        //set the usable precision: there is only 15-16 decimal digit in a double
        ss << std::fixed << std::setprecision(int(std::min(15 - long10, int(max_precision)))) << value;
        std::string ret = ss.str();
        uint8_t nb_del = 0;
        for (uint8_t i = uint8_t(ss.tellp()) - 1; i > 0; i--) {
            if (ret[i] == '0')
                nb_del++;
            else
                break;
        }
        if (nb_del > 0)
            return ret.substr(0, ret.size() - nb_del);
        else
            return ret;
    }
}

    std::string GCodeWriter::PausePrintCode = "M601";

void GCodeWriter::apply_print_config(const PrintConfig &print_config)
{
    this->config.apply(print_config, true);
    m_extrusion_axis = get_extrusion_axis(this->config);
    m_single_extruder_multi_material = print_config.single_extruder_multi_material.value;
<<<<<<< HEAD
=======
    bool is_marlin = print_config.gcode_flavor.value == gcfMarlinLegacy || print_config.gcode_flavor.value == gcfMarlinFirmware;
    m_max_acceleration = std::lrint((is_marlin && print_config.machine_limits_usage.value == MachineLimitsUsage::EmitToGCode) ?
        print_config.machine_max_acceleration_extruding.values.front() : 0);
>>>>>>> 215e845c
}

void GCodeWriter::apply_print_region_config(const PrintRegionConfig& print_region_config)
{
    config_region = &print_region_config;
}

std::vector<uint16_t> GCodeWriter::extruder_ids() const {
    std::vector<uint16_t> out;
    out.reserve(m_extruders.size());
    for (const Extruder& e : m_extruders)
        out.push_back(e.id());
    return out;
}

std::vector<uint16_t> GCodeWriter::mill_ids() const {
    std::vector<uint16_t> out;
    out.reserve(m_millers.size());
    for (const Tool& e : m_millers)
        out.push_back(e.id());
    return out;
}

uint16_t GCodeWriter::first_mill() const {
    if (m_millers.empty()) {
        uint16_t max = 0;
        for (const Extruder& e : m_extruders)
            max = std::max(max, e.id());
        max++;
        return (uint16_t)max;
    } else return m_millers.front().id();
}
bool GCodeWriter::tool_is_extruder() const {
    return m_tool->id() < first_mill();
}
const Tool* GCodeWriter::get_tool(uint16_t id) const{
    for (const Extruder& e : m_extruders)
        if (id == e.id())
            return &e;
    for (const Tool& e : m_millers)
        if (id == e.id())
            return &e;
    return nullptr;
}

void GCodeWriter::set_extruders(std::vector<uint16_t> extruder_ids)
{
    std::sort(extruder_ids.begin(), extruder_ids.end());
    m_extruders.clear();
    m_extruders.reserve(extruder_ids.size());
    for (uint16_t extruder_id : extruder_ids)
        m_extruders.emplace_back(Extruder(extruder_id, &this->config));

    /*  we enable support for multiple extruder if any extruder greater than 0 is used
        (even if prints only uses that one) since we need to output Tx commands
        first extruder has index 0 */
    if(!extruder_ids.empty() && !this->multiple_extruders)
        this->multiple_extruders = (*std::max_element(extruder_ids.begin(), extruder_ids.end())) > 0;
}

void GCodeWriter::set_mills(std::vector<uint16_t> mill_ids)
{
    std::sort(mill_ids.begin(), mill_ids.end());
    m_millers.clear();
    m_millers.reserve(mill_ids.size());
    for (uint16_t mill_id : mill_ids) {
        m_millers.emplace_back(Mill(mill_id, &this->config));
    }

    /*  we enable support for multiple extruder */
    this->multiple_extruders = this->multiple_extruders || !mill_ids.empty();
}

std::string GCodeWriter::preamble()
{
    std::ostringstream gcode;
    
    if (FLAVOR_IS_NOT(gcfMakerWare)) {
        gcode << "G21 ; set units to millimeters\n";
        gcode << "G90 ; use absolute coordinates\n";
    }
<<<<<<< HEAD
    if (FLAVOR_IS(gcfRepRap) || FLAVOR_IS(gcfMarlin) || FLAVOR_IS(gcfLerdge) || FLAVOR_IS(gcfTeacup) || FLAVOR_IS(gcfRepetier) || FLAVOR_IS(gcfSmoothie)
		 || FLAVOR_IS(gcfSprinter) || FLAVOR_IS(gcfKlipper) || FLAVOR_IS(gcfLerdge)) {
=======
    if (FLAVOR_IS(gcfRepRapSprinter) ||
        FLAVOR_IS(gcfRepRapFirmware) ||
        FLAVOR_IS(gcfMarlinLegacy) ||
        FLAVOR_IS(gcfMarlinFirmware) ||
        FLAVOR_IS(gcfTeacup) ||
        FLAVOR_IS(gcfRepetier) ||
        FLAVOR_IS(gcfSmoothie))
    {
>>>>>>> 215e845c
        if (this->config.use_relative_e_distances) {
            gcode << "M83 ; use relative distances for extrusion\n";
        } else {
            gcode << "M82 ; use absolute distances for extrusion\n";
        }
        gcode << this->reset_e(true);
    }
    
    return gcode.str();
}

std::string GCodeWriter::postamble() const
{
    std::ostringstream gcode;
    if (FLAVOR_IS(gcfMachinekit))
          gcode << "M2 ; end of program\n";
    return gcode.str();
}

std::string GCodeWriter::set_temperature(const int16_t temperature, bool wait, int tool)
{
    //use m_tool if tool isn't set
    if (tool < 0 && m_tool != nullptr)
        tool = m_tool->id();

    //add offset
    int16_t temp_w_offset = temperature;
    temp_w_offset += int16_t(get_tool(tool)->temp_offset());
    temp_w_offset = std::max(int16_t(0), std::min(int16_t(2000), temp_w_offset));

    // temp_w_offset has an effective minimum value of 0, so this cast is safe.
    if (m_last_temperature_with_offset == temp_w_offset && !wait)
        return "";
    if (wait && (FLAVOR_IS(gcfMakerWare) || FLAVOR_IS(gcfSailfish)))
        return "";
    
    std::string code, comment;
    if (wait && FLAVOR_IS_NOT(gcfTeacup) && FLAVOR_IS_NOT(gcfRepRap)) {
        code = "M109";
        comment = "set temperature and wait for it to be reached";
    } else {
        if (FLAVOR_IS(gcfRepRap)) { // M104 is deprecated on RepRapFirmware
            code = "G10";
        } else {
            code = "M104";
        }
        comment = "set temperature";
    }
    
    std::ostringstream gcode;
    gcode << code << " ";
    if (FLAVOR_IS(gcfMach3) || FLAVOR_IS(gcfMachinekit)) {
        gcode << "P";
    } else if (FLAVOR_IS(gcfRepRap)) {
        gcode << "P" << tool << " S";
    } else {
        gcode << "S";
    }
    gcode << temp_w_offset;
    bool multiple_tools = this->multiple_extruders && ! m_single_extruder_multi_material;
<<<<<<< HEAD
    if (tool != -1 && (multiple_tools || FLAVOR_IS(gcfMakerWare) || FLAVOR_IS(gcfSailfish)) && FLAVOR_IS_NOT(gcfRepRap)) {
        gcode << " T" << tool;
=======
    if (tool != -1 && (multiple_tools || FLAVOR_IS(gcfMakerWare) || FLAVOR_IS(gcfSailfish) || FLAVOR_IS(gcfRepRapFirmware)) ) {
        if (FLAVOR_IS(gcfRepRapFirmware)) {
            gcode << " P" << tool;
        } else {
            gcode << " T" << tool;
        }
>>>>>>> 215e845c
    }
    gcode << " ; " << comment << "\n";
    
    if ((FLAVOR_IS(gcfTeacup) || FLAVOR_IS(gcfRepRap)) && wait)
        gcode << "M116 ; wait for temperature to be reached\n";
    
    m_last_temperature = temperature;
    m_last_temperature_with_offset = temp_w_offset;

    return gcode.str();
}

std::string GCodeWriter::set_bed_temperature(uint32_t temperature, bool wait)
{
    if (temperature == m_last_bed_temperature && (! wait || m_last_bed_temperature_reached))
        return std::string();

    m_last_bed_temperature = temperature;
    m_last_bed_temperature_reached = wait;

    std::string code, comment;
    if (wait && FLAVOR_IS_NOT(gcfTeacup)) {
        if (FLAVOR_IS(gcfMakerWare) || FLAVOR_IS(gcfSailfish)) {
            code = "M109";
        } else {
            code = "M190";
        }
        comment = "set bed temperature and wait for it to be reached";
    } else {
        code = "M140";
        comment = "set bed temperature";
    }
    
    std::ostringstream gcode;
    gcode << code << " ";
    if (FLAVOR_IS(gcfMach3) || FLAVOR_IS(gcfMachinekit)) {
        gcode << "P";
    } else {
        gcode << "S";
    }
    gcode << temperature << " ; " << comment << "\n";
    
    if (FLAVOR_IS(gcfTeacup) && wait)
        gcode << "M116 ; wait for bed temperature to be reached\n";
    
    return gcode.str();
}

<<<<<<< HEAD
std::string GCodeWriter::set_fan(const uint8_t speed, bool dont_save, uint16_t default_tool)
{
    std::ostringstream gcode;

    const Tool *tool = m_tool == nullptr ? get_tool(default_tool) : m_tool;
    //add fan_offset
    int8_t fan_speed = int8_t(std::min(uint8_t(100), speed));
    if (tool != nullptr)
        fan_speed += tool->fan_offset();
    fan_speed = std::max(int8_t(0), std::min(int8_t(100), fan_speed));
    const auto fan_baseline = (this->config.fan_percentage.value ? 100.0 : 255.0);

    // fan_speed has an effective minimum value of 0, so this cast is safe.
    //test if it's useful to write it
    if (m_last_fan_speed_with_offset != fan_speed || dont_save) {
        //save new current value
        if (!dont_save) {
            m_last_fan_speed = speed;
            m_last_fan_speed_with_offset = uint8_t(fan_speed);
        }
        
        // write it
        if (fan_speed == 0) {
            if (FLAVOR_IS(gcfTeacup)) {
                gcode << "M106 S0";
            } else if (FLAVOR_IS(gcfMakerWare) || FLAVOR_IS(gcfSailfish)) {
                gcode << "M127";
            } else {
                gcode << "M107";
            }
            if (this->config.gcode_comments) gcode << " ; disable fan";
            gcode << "\n";
        } else {
            if (FLAVOR_IS(gcfMakerWare) || FLAVOR_IS(gcfSailfish)) {
                gcode << "M126 T";
            } else {
                gcode << "M106 ";
                if (FLAVOR_IS(gcfMach3) || FLAVOR_IS(gcfMachinekit)) {
                    gcode << "P";
                } else {
                    gcode << "S";
                }
                gcode << (fan_baseline * (fan_speed / 100.0));
            }
            if (this->config.gcode_comments) gcode << " ; enable fan";
            gcode << "\n";
        }
    }
    return gcode.str();
}

void GCodeWriter::set_acceleration(uint32_t acceleration)
=======
std::string GCodeWriter::set_acceleration(unsigned int acceleration)
>>>>>>> 215e845c
{
    if (acceleration == 0 || acceleration == m_current_acceleration)
        return;

    m_current_acceleration = acceleration;
}

uint32_t GCodeWriter::get_acceleration() const
{
    return m_current_acceleration;
}

std::string GCodeWriter::write_acceleration(){
    if (m_current_acceleration == m_last_acceleration || m_current_acceleration == 0)
        return "";

    m_last_acceleration = m_current_acceleration;

    std::ostringstream gcode;
	//try to set only printing acceleration, travel should be untouched if possible
    if (FLAVOR_IS(gcfRepetier)) {
        // M201: Set max printing acceleration
<<<<<<< HEAD
        gcode << "M201 X" << m_current_acceleration << " Y" << m_current_acceleration;
    } else if(FLAVOR_IS(gcfMarlin) || FLAVOR_IS(gcfLerdge) || FLAVOR_IS(gcfSprinter)){
        // M204: Set printing acceleration
        gcode << "M204 P" << m_current_acceleration;
    } else  if (FLAVOR_IS(gcfRepRap)) {
        // M204: Set printing & travel acceleration
        gcode << "M204 P" << m_current_acceleration <<" T" << m_current_acceleration;
=======
        gcode << "M201 X" << acceleration << " Y" << acceleration;
        if (this->config.gcode_comments) gcode << " ; adjust acceleration";
        gcode << "\n";
        // M202: Set max travel acceleration
        gcode << "M202 X" << acceleration << " Y" << acceleration;
    } else if (FLAVOR_IS(gcfRepRapFirmware)) {
        // M204: Set default acceleration
        gcode << "M204 P" << acceleration;
    } else if (FLAVOR_IS(gcfMarlinFirmware)) {
        // This is new MarlinFirmware with separated print/retraction/travel acceleration.
        // Use M204 P, we don't want to override travel acc by M204 S (which is deprecated anyway).
        gcode << "M204 P" << acceleration;
>>>>>>> 215e845c
    } else {
        // M204: Set default acceleration
        gcode << "M204 S" << m_current_acceleration;
    }
    if (this->config.gcode_comments) gcode << " ; adjust acceleration";
    gcode << "\n";
    
    return gcode.str();
}

std::string GCodeWriter::reset_e(bool force)
{
    if (FLAVOR_IS(gcfMach3)
        || FLAVOR_IS(gcfMakerWare)
        || FLAVOR_IS(gcfSailfish))
        return "";
    
    if (m_tool != nullptr) {
        if (m_tool->E() == 0. && ! force)
            return "";
        m_tool->reset_E();
    }

    if (! m_extrusion_axis.empty() && ! this->config.use_relative_e_distances) {
        std::ostringstream gcode;
        gcode << "G92 " << m_extrusion_axis << "0";
        if (this->config.gcode_comments) gcode << " ; reset extrusion distance";
        gcode << "\n";
        return gcode.str();
    } else {
        return "";
    }
}

std::string GCodeWriter::update_progress(uint32_t num, uint32_t tot, bool allow_100) const
{
    if (FLAVOR_IS_NOT(gcfMakerWare) && FLAVOR_IS_NOT(gcfSailfish))
        return "";
    
    uint8_t percent = (uint32_t)floor(100.0 * num / tot + 0.5);
    if (!allow_100) percent = std::min(percent, (uint8_t)99);
    
    std::ostringstream gcode;
    gcode << "M73 P" << int(percent);
    if (this->config.gcode_comments) gcode << " ; update progress";
    gcode << "\n";
    return gcode.str();
}

std::string GCodeWriter::toolchange_prefix() const
{
    return FLAVOR_IS(gcfMakerWare) ? "M135 T" :
           FLAVOR_IS(gcfSailfish) ? "M108 T" :
           FLAVOR_IS(gcfKlipper) ? "ACTIVATE_EXTRUDER EXTRUDER=" :
           "T";
}

std::string GCodeWriter::toolchange(uint16_t tool_id)
{
    // set the new extruder
	/*auto it_extruder = Slic3r::lower_bound_by_predicate(m_extruders.begin(), m_extruders.end(), [tool_id](const Extruder &e) { return e.id() < tool_id; });
    assert(it_extruder != m_extruders.end() && it_extruder->id() == extruder_id);*/
    //less optimized but it's easier to modify and it's not needed, as it's not called often.
    bool found = false;
    for (Extruder& extruder : m_extruders) {
        if (tool_id == extruder.id()) {
            m_tool = &extruder;
            found = true;
            break;
        }
    }
    if (!found) {
        for (Tool& mill : m_millers) {
            if (tool_id == mill.id()) {
                m_tool = &mill;
                found = true;
                break;
            }
        }
    }

    // return the toolchange command
    // if we are running a single-extruder setup, just set the extruder and return nothing
    std::ostringstream gcode;
    if (this->multiple_extruders) {
        if (FLAVOR_IS(gcfKlipper)) {
            //check if we can use the tool_name field or not
            if (tool_id > 0 && tool_id < this->config.tool_name.values.size() && !this->config.tool_name.values[tool_id].empty()
                // NOTE: this will probably break if there's more than 10 tools, as it's relying on the
                // ASCII character table.
                && this->config.tool_name.values[tool_id][0] != static_cast<char>(('0' + tool_id))) {
                gcode << this->toolchange_prefix() << this->config.tool_name.values[tool_id];
            } else {
                gcode << this->toolchange_prefix() << "extruder";
                if (tool_id > 0)
                    gcode << tool_id;
            }
        } else {
            gcode << this->toolchange_prefix() << tool_id;
        }
        if (this->config.gcode_comments)
            gcode << " ; change extruder";
        gcode << "\n";
        gcode << this->reset_e(true);
    }
    return gcode.str();
}

std::string GCodeWriter::set_speed(const double speed, const std::string &comment, const std::string &cooling_marker)
{
    const double F = speed * 60;
    m_current_speed = speed;
    assert(F > 0.);
    assert(F < 100000.);
<<<<<<< HEAD
    std::ostringstream gcode;
    gcode << "G1 F" << F_NUM(F);
    COMMENT(comment);
    gcode << cooling_marker;
    gcode << "\n";
    return gcode.str();
=======

    GCodeG1Formatter w;
    w.emit_f(F);
    w.emit_comment(this->config.gcode_comments, comment);
    w.emit_string(cooling_marker);
    return w.string();
>>>>>>> 215e845c
}

double GCodeWriter::get_speed() const
{
    return m_current_speed;
}

std::string GCodeWriter::travel_to_xy(const Vec2d &point, const double speed, const std::string &comment)
{
<<<<<<< HEAD
    std::ostringstream gcode;
    gcode << write_acceleration();

    double travel_speed = this->config.travel_speed.value;
    if ((speed > 0) & (speed < travel_speed))
        travel_speed = speed;

    m_pos.x() = point.x();
    m_pos.y() = point.y();
    
    gcode << "G1 X" << XYZ_NUM(point.x())
          <<   " Y" << XYZ_NUM(point.y())
          <<   " F" << F_NUM(travel_speed * 60);
    COMMENT(comment);
    gcode << "\n";
    return gcode.str();
=======
    m_pos(0) = point(0);
    m_pos(1) = point(1);
    
    GCodeG1Formatter w;
    w.emit_xy(point);
    w.emit_f(this->config.travel_speed.value * 60.0);
    w.emit_comment(this->config.gcode_comments, comment);
    return w.string();
>>>>>>> 215e845c
}

std::string GCodeWriter::travel_to_xyz(const Vec3d &point, const double speed, const std::string &comment)
{
    // FIXME: This function was not being used when travel_speed_z was separated (bd6badf).
    // Calculation of feedrate was not updated accordingly. If you want to use
    // this function, fix it first.
    std::terminate();

    /*  If target Z is lower than current Z but higher than nominal Z we
        don't perform the Z move but we only move in the XY plane and
        adjust the nominal Z by reducing the lift amount that will be 
        used for unlift. */
    if (!this->will_move_z(point.z())) {
        double nominal_z = m_pos.z() - m_lifted;
        m_lifted -= (point.z() - nominal_z);
        // In case that retract_lift == layer_height we could end up with almost zero in_m_lifted
        // and a retract could be skipped (https://github.com/prusa3d/PrusaSlicer/issues/2154
        if (std::abs(m_lifted) < EPSILON)
            m_lifted = 0.;
        return this->travel_to_xy(to_2d(point), speed, comment);
    }
    
    /*  In all the other cases, we perform an actual XYZ move and cancel
        the lift. */
    m_lifted = 0;
    m_pos = point;
<<<<<<< HEAD

    double travel_speed = this->config.travel_speed.value;
    if ((speed > 0) & (speed < travel_speed))
        travel_speed = speed;

    std::ostringstream gcode;
    gcode << write_acceleration();
    gcode << "G1 X" << XYZ_NUM(point.x())
          << " Y" << XYZ_NUM(point.y());
    if (config.z_step > SCALING_FACTOR)
        gcode << " Z" << PRECISION(point.z(), 6);
    else
        gcode << " Z" << XYZ_NUM(point.z());
    gcode <<   " F" << F_NUM(travel_speed * 60);

    COMMENT(comment);
    gcode << "\n";
    return gcode.str();
=======
    
    GCodeG1Formatter w;
    w.emit_xyz(point);
    w.emit_f(this->config.travel_speed.value * 60.0);
    w.emit_comment(this->config.gcode_comments, comment);
    return w.string();
>>>>>>> 215e845c
}

std::string GCodeWriter::travel_to_z(double z, const std::string &comment)
{
    /*  If target Z is lower than current Z but higher than nominal Z
        we don't perform the move but we only adjust the nominal Z by
        reducing the lift amount that will be used for unlift. */
    // note that if we move but it's lower and we are lifted, we can wait a bit for unlifting, to avoid possible dance on layer change.
    if (!this->will_move_z(z) || z < m_pos.z() && m_lifted > EPSILON) {
        double nominal_z = m_pos.z() - m_lifted;
        m_lifted -= (z - nominal_z);
        if (std::abs(m_lifted) < EPSILON)
            m_lifted = 0.;
        return "";
    }
    /*  In all the other cases, we perform an actual Z move and cancel
        the lift. */
    m_lifted = 0;
    return this->_travel_to_z(z, comment);
}

std::string GCodeWriter::_travel_to_z(double z, const std::string &comment)
{
<<<<<<< HEAD
    m_pos.z() = z;

    std::ostringstream gcode;

    gcode << write_acceleration();    if (config.z_step > SCALING_FACTOR)
        gcode << "G1 Z" << PRECISION(z, 6);
    else
        gcode << "G1 Z" << XYZ_NUM(z);

    const double speed = this->config.travel_speed_z.value == 0.0 ? this->config.travel_speed.value : this->config.travel_speed_z.value;
    gcode <<   " F" << F_NUM(speed * 60.0);
    COMMENT(comment);
    gcode << "\n";
    return gcode.str();
=======
    m_pos(2) = z;

    double speed = this->config.travel_speed_z.value;
    if (speed == 0.)
        speed = this->config.travel_speed.value;
    
    GCodeG1Formatter w;
    w.emit_z(z);
    w.emit_f(speed * 60.0);
    w.emit_comment(this->config.gcode_comments, comment);
    return w.string();
>>>>>>> 215e845c
}

bool GCodeWriter::will_move_z(double z) const
{
    /* If target Z is lower than current Z but higher than nominal Z
        we don't perform an actual Z move. */
    if (m_lifted > 0) {
        double nominal_z = m_pos.z() - m_lifted;
        if (z >= nominal_z + EPSILON && z <= m_pos.z() - EPSILON)
            return false;
    }
    return true;
}

std::string GCodeWriter::extrude_to_xy(const Vec2d &point, double dE, const std::string &comment)
{
<<<<<<< HEAD
    assert(dE == dE);
    m_pos.x() = point.x();
    m_pos.y() = point.y();
    bool is_extrude = m_tool->extrude(dE) != 0;

    std::ostringstream gcode;
    gcode << write_acceleration();
    gcode << "G1 X" << XYZ_NUM(point.x())
        << " Y" << XYZ_NUM(point.y());
    if(is_extrude)
        gcode <<    " " << m_extrusion_axis << E_NUM(m_tool->E());
    COMMENT(comment);
    gcode << "\n";
    return gcode.str();
=======
    m_pos(0) = point(0);
    m_pos(1) = point(1);
    m_extruder->extrude(dE);

    GCodeG1Formatter w;
    w.emit_xy(point);
    w.emit_e(m_extrusion_axis, m_extruder->E());
    w.emit_comment(this->config.gcode_comments, comment);
    return w.string();
>>>>>>> 215e845c
}

std::string GCodeWriter::extrude_to_xyz(const Vec3d &point, double dE, const std::string &comment)
{
    assert(dE == dE);
    m_pos.x() = point.x();
    m_pos.y() = point.y();
    m_lifted = 0;
<<<<<<< HEAD
    bool is_extrude = m_tool->extrude(dE) != 0;

    std::ostringstream gcode;
    gcode << write_acceleration();
    gcode << "G1 X" << XYZ_NUM(point.x())
        << " Y" << XYZ_NUM(point.y())
        << " Z" << XYZ_NUM(point.z() + m_pos.z());
    if (is_extrude)
            gcode <<    " " << m_extrusion_axis << E_NUM(m_tool->E());
    COMMENT(comment);
    gcode << "\n";
    return gcode.str();
=======
    m_extruder->extrude(dE);
    
    GCodeG1Formatter w;
    w.emit_xyz(point);
    w.emit_e(m_extrusion_axis, m_extruder->E());
    w.emit_comment(this->config.gcode_comments, comment);
    return w.string();
>>>>>>> 215e845c
}

std::string GCodeWriter::retract(bool before_wipe)
{
    double factor = before_wipe ? m_tool->retract_before_wipe() : 1.;
    assert(factor >= 0. && factor <= 1. + EPSILON);
    //check for override
    if (config_region && config_region->print_retract_length >= 0) {
        return this->_retract(
            factor * config_region->print_retract_length,
            factor * m_tool->retract_restart_extra(),
            NAN,
            "retract"
        );
    }
    return this->_retract(
        factor * m_tool->retract_length(),
        factor * m_tool->retract_restart_extra(),
        NAN,
        "retract"
    );
}

std::string GCodeWriter::retract_for_toolchange(bool before_wipe)
{
    double factor = before_wipe ? m_tool->retract_before_wipe() : 1.;
    assert(factor >= 0. && factor <= 1. + EPSILON);
    return this->_retract(
        factor * m_tool->retract_length_toolchange(),
        NAN,
        factor * m_tool->retract_restart_extra_toolchange(),
        "retract for toolchange"
    );
}

std::string GCodeWriter::_retract(double length, double restart_extra, double restart_extra_toolchange, const std::string &comment)
{
    /*  If firmware retraction is enabled, we use a fake value of 1
        since we ignore the actual configured retract_length which 
        might be 0, in which case the retraction logic gets skipped. */
    if (this->config.use_firmware_retraction)
        length = 1;
    
    // If we use volumetric E values we turn lengths into volumes */
    if (this->config.use_volumetric_e) {
        double d = m_tool->filament_diameter();
        double area = d * d * PI/4;
        length = length * area;
        restart_extra = restart_extra * area;
        restart_extra_toolchange = restart_extra_toolchange * area;
    }
    
<<<<<<< HEAD
    double dE = m_tool->retract(length, restart_extra, restart_extra_toolchange);
    assert(dE >= 0);
    assert(dE < 10000000);
    if (dE != 0) {
        if (this->config.use_firmware_retraction) {
            if (FLAVOR_IS(gcfMachinekit))
                gcode << "G22 ; retract\n";
            else
                gcode << "G10 ; retract\n";
        } else {
            gcode << "G1 " << m_extrusion_axis << E_NUM(m_tool->E())
                           << " F" << F_NUM(m_tool->retract_speed() * 60.);
            COMMENT(comment);
            gcode << "\n";
=======

    std::string gcode;
    if (double dE = m_extruder->retract(length, restart_extra);  dE != 0) {
        if (this->config.use_firmware_retraction) {
            gcode = FLAVOR_IS(gcfMachinekit) ? "G22 ; retract\n" : "G10 ; retract\n";
        } else if (! m_extrusion_axis.empty()) {
            GCodeG1Formatter w;
            w.emit_e(m_extrusion_axis, m_extruder->E());
            w.emit_f(m_extruder->retract_speed() * 60.);
            w.emit_comment(this->config.gcode_comments, comment);
            gcode = w.string();
>>>>>>> 215e845c
        }
    }
    
    if (FLAVOR_IS(gcfMakerWare))
        gcode += "M103 ; extruder off\n";

    return gcode;
}

std::string GCodeWriter::unretract()
{
    std::string gcode;
    
    if (FLAVOR_IS(gcfMakerWare))
        gcode = "M101 ; extruder on\n";
    
<<<<<<< HEAD
    double dE = m_tool->unretract();
    assert(dE >= 0);
    assert(dE < 10000000);
    if (dE != 0) {
=======
    if (double dE = m_extruder->unretract(); dE != 0) {
>>>>>>> 215e845c
        if (this->config.use_firmware_retraction) {
            gcode += FLAVOR_IS(gcfMachinekit) ? "G23 ; unretract\n" : "G11 ; unretract\n";
            gcode += this->reset_e();
        } else if (! m_extrusion_axis.empty()) {
            // use G1 instead of G0 because G0 will blend the restart with the previous travel move
<<<<<<< HEAD
            gcode << "G1 " << m_extrusion_axis << E_NUM(m_tool->E())
                           << " F" << F_NUM(m_tool->deretract_speed() * 60.);
            if (this->config.gcode_comments) gcode << " ; unretract";
            gcode << "\n";
=======
            GCodeG1Formatter w;
            w.emit_e(m_extrusion_axis, m_extruder->E());
            w.emit_f(m_extruder->deretract_speed() * 60.);
            w.emit_comment(this->config.gcode_comments, " ; unretract");
            gcode += w.string();
>>>>>>> 215e845c
        }
    }
    
    return gcode;
}

/*  If this method is called more than once before calling unlift(),
    it will not perform subsequent lifts, even if Z was raised manually
    (i.e. with travel_to_z()) and thus _lifted was reduced. */
std::string GCodeWriter::lift(int layer_id)
{
    // check whether the above/below conditions are met
    double target_lift = 0;
    if(this->tool_is_extruder()){
        bool can_lift = this->config.retract_lift_first_layer.get_at(m_tool->id()) && layer_id == 0;
        if (!can_lift) {
            //these two should be in the Tool class methods....
            double above = this->config.retract_lift_above.get_at(m_tool->id());
            double below = this->config.retract_lift_below.get_at(m_tool->id());
            can_lift = (m_pos.z() >= above - EPSILON && (below == 0 || m_pos.z() <= below + EPSILON));
        }
        if(can_lift)
            target_lift = m_tool->retract_lift();
    } else {
        target_lift = m_tool->retract_lift();
    }

    // use the override if set
    if (target_lift > 0 && config_region && config_region->print_retract_lift.value >= 0) {
        target_lift = config_region->print_retract_lift.value;
    }

    // one-time extra lift (often for dangerous travels)
    if (this->m_extra_lift > 0) {
        target_lift += this->m_extra_lift;
        this->m_extra_lift = 0;
    }

    // compare against epsilon because travel_to_z() does math on it
    // and subtracting layer_height from retract_lift might not give
    // exactly zero
    if (std::abs(m_lifted) < target_lift - EPSILON && target_lift > 0) {
        std::string str =  this->_travel_to_z(m_pos.z() + target_lift - m_lifted, "lift Z");
        m_lifted = target_lift;
        return str;
    }
    return "";
}

std::string GCodeWriter::unlift()
{
    std::string gcode;
    if (m_lifted > 0) {
        gcode += this->_travel_to_z(m_pos.z() - m_lifted, "restore layer Z");
    }
    m_lifted = 0;
    return gcode;
}

std::string GCodeWriter::set_fan(const GCodeFlavor gcode_flavor, bool gcode_comments, unsigned int speed)
{
    std::ostringstream gcode;
    if (speed == 0) {
        switch (gcode_flavor) {
        case gcfTeacup:
            gcode << "M106 S0"; break;
        case gcfMakerWare:
        case gcfSailfish:
            gcode << "M127";    break;
        default:
            gcode << "M107";    break;
        }
        if (gcode_comments)
            gcode << " ; disable fan";
        gcode << "\n";
    } else {
        switch (gcode_flavor) {
        case gcfMakerWare:
        case gcfSailfish:
            gcode << "M126";    break;
        case gcfMach3:
        case gcfMachinekit:
            gcode << "M106 P" << 255.0 * speed / 100.0; break;
        default:
            gcode << "M106 S" << 255.0 * speed / 100.0; break;
        }
        if (gcode_comments) 
            gcode << " ; enable fan";
        gcode << "\n";
    }
    return gcode.str();
}

std::string GCodeWriter::set_fan(unsigned int speed) const
{
    return GCodeWriter::set_fan(this->config.gcode_flavor, this->config.gcode_comments, speed);
}

void GCodeFormatter::emit_axis(const char axis, const double v, size_t digits) {
    assert(digits <= 9);
    static constexpr const std::array<int, 10> pow_10{1, 10, 100, 1000, 10000, 100000, 1000000, 10000000, 100000000, 1000000000};
    *ptr_err.ptr++ = ' '; *ptr_err.ptr++ = axis;

    char *base_ptr = this->ptr_err.ptr;
    auto  v_int    = int64_t(std::round(v * pow_10[digits]));
    // Older stdlib on macOS doesn't support std::from_chars at all, so it is used boost::spirit::karma::generate instead of it.
    // That is a little bit slower than std::to_chars but not much.
#ifdef __APPLE__
    boost::spirit::karma::generate(this->ptr_err.ptr, boost::spirit::karma::int_generator<int64_t>(), v_int);
#else
    // this->buf_end minus 1 because we need space for adding the extra decimal point.
    this->ptr_err = std::to_chars(this->ptr_err.ptr, this->buf_end - 1, v_int);
#endif
    size_t writen_digits = (this->ptr_err.ptr - base_ptr) - (v_int < 0 ? 1 : 0);
    if (writen_digits < digits) {
        // Number is smaller than 10^digits, so that we will pad it with zeros.
        size_t remaining_digits = digits - writen_digits;
        // Move all newly inserted chars by remaining_digits to allocate space for padding with zeros.
        for (char *from_ptr = this->ptr_err.ptr - 1, *to_ptr = from_ptr + remaining_digits; from_ptr >= this->ptr_err.ptr - writen_digits; --to_ptr, --from_ptr)
            *to_ptr = *from_ptr;

        memset(this->ptr_err.ptr - writen_digits, '0', remaining_digits);
        this->ptr_err.ptr += remaining_digits;
    }

    // Move all newly inserted chars by one to allocate space for a decimal point.
    for (char *to_ptr = this->ptr_err.ptr, *from_ptr = to_ptr - 1; from_ptr >= this->ptr_err.ptr - digits; --to_ptr, --from_ptr)
        *to_ptr = *from_ptr;

    *(this->ptr_err.ptr - digits) = '.';
    for (size_t i = 0; i < digits; ++i) {
        if (*this->ptr_err.ptr != '0')
            break;
        this->ptr_err.ptr--;
    }
    if (*this->ptr_err.ptr == '.')
        this->ptr_err.ptr--;
    if ((this->ptr_err.ptr + 1) == base_ptr || *this->ptr_err.ptr == '-')
        *(++this->ptr_err.ptr) = '0';
    this->ptr_err.ptr++;

#if 0 // #ifndef NDEBUG
    {
        // Verify that the optimized formatter produces the same result as the standard sprintf().
        double v1 = atof(std::string(base_ptr, this->ptr_err.ptr).c_str());
        char buf[2048];
        sprintf(buf, "%.*lf", int(digits), v);
        double v2 = atof(buf);
        // Numbers may differ when rounding at exactly or very close to 0.5 due to numerical issues when scaling the double to an integer.
        // Thus the complex assert.
//        assert(v1 == v2);
        assert(std::abs(v1 - v) * pow_10[digits] < 0.50001);
        assert(std::abs(v2 - v) * pow_10[digits] < 0.50001);
    }
#endif // NDEBUG
}

} // namespace Slic3r<|MERGE_RESOLUTION|>--- conflicted
+++ resolved
@@ -9,24 +9,19 @@
 #include <iostream>
 #include <map>
 
-<<<<<<< HEAD
+#ifdef __APPLE__
+    #include <boost/spirit/include/karma.hpp>
+#endif
+
 #define FLAVOR_IS(val) this->config.gcode_flavor.value == val
 #define FLAVOR_IS_NOT(val) this->config.gcode_flavor.value != val
+// TODO: switch to gcodeformatter classes
 #define COMMENT(comment) if (this->config.gcode_comments.value && !comment.empty()) gcode << " ; " << comment;
 #define PRECISION(val, precision) to_string_nozero(val, precision)
 #define XYZ_NUM(val) PRECISION(val, this->config.gcode_precision_xyz.value)
 #define FLOAT_PRECISION(val, precision) std::defaultfloat << std::setprecision(precision) << (val)
 #define F_NUM(val) FLOAT_PRECISION(val, 8)
 #define E_NUM(val) PRECISION(val, this->config.gcode_precision_e.value)
-=======
-#ifdef __APPLE__
-    #include <boost/spirit/include/karma.hpp>
-#endif
-
-#define FLAVOR_IS(val) this->config.gcode_flavor == val
-#define FLAVOR_IS_NOT(val) this->config.gcode_flavor != val
->>>>>>> 215e845c
-
 namespace Slic3r {
 
 std::string to_string_nozero(double value, int32_t max_precision) {
@@ -64,12 +59,6 @@
     this->config.apply(print_config, true);
     m_extrusion_axis = get_extrusion_axis(this->config);
     m_single_extruder_multi_material = print_config.single_extruder_multi_material.value;
-<<<<<<< HEAD
-=======
-    bool is_marlin = print_config.gcode_flavor.value == gcfMarlinLegacy || print_config.gcode_flavor.value == gcfMarlinFirmware;
-    m_max_acceleration = std::lrint((is_marlin && print_config.machine_limits_usage.value == MachineLimitsUsage::EmitToGCode) ?
-        print_config.machine_max_acceleration_extruding.values.front() : 0);
->>>>>>> 215e845c
 }
 
 void GCodeWriter::apply_print_region_config(const PrintRegionConfig& print_region_config)
@@ -151,19 +140,16 @@
         gcode << "G21 ; set units to millimeters\n";
         gcode << "G90 ; use absolute coordinates\n";
     }
-<<<<<<< HEAD
-    if (FLAVOR_IS(gcfRepRap) || FLAVOR_IS(gcfMarlin) || FLAVOR_IS(gcfLerdge) || FLAVOR_IS(gcfTeacup) || FLAVOR_IS(gcfRepetier) || FLAVOR_IS(gcfSmoothie)
-		 || FLAVOR_IS(gcfSprinter) || FLAVOR_IS(gcfKlipper) || FLAVOR_IS(gcfLerdge)) {
-=======
-    if (FLAVOR_IS(gcfRepRapSprinter) ||
-        FLAVOR_IS(gcfRepRapFirmware) ||
+    if (FLAVOR_IS(gcfSprinter) ||
+        FLAVOR_IS(gcfRepRap) ||
         FLAVOR_IS(gcfMarlinLegacy) ||
         FLAVOR_IS(gcfMarlinFirmware) ||
+        FLAVOR_IS(gcfLerdge) ||
         FLAVOR_IS(gcfTeacup) ||
         FLAVOR_IS(gcfRepetier) ||
-        FLAVOR_IS(gcfSmoothie))
+        FLAVOR_IS(gcfSmoothie) ||
+        FLAVOR_IS(gcfKlipper))
     {
->>>>>>> 215e845c
         if (this->config.use_relative_e_distances) {
             gcode << "M83 ; use relative distances for extrusion\n";
         } else {
@@ -224,17 +210,8 @@
     }
     gcode << temp_w_offset;
     bool multiple_tools = this->multiple_extruders && ! m_single_extruder_multi_material;
-<<<<<<< HEAD
     if (tool != -1 && (multiple_tools || FLAVOR_IS(gcfMakerWare) || FLAVOR_IS(gcfSailfish)) && FLAVOR_IS_NOT(gcfRepRap)) {
         gcode << " T" << tool;
-=======
-    if (tool != -1 && (multiple_tools || FLAVOR_IS(gcfMakerWare) || FLAVOR_IS(gcfSailfish) || FLAVOR_IS(gcfRepRapFirmware)) ) {
-        if (FLAVOR_IS(gcfRepRapFirmware)) {
-            gcode << " P" << tool;
-        } else {
-            gcode << " T" << tool;
-        }
->>>>>>> 215e845c
     }
     gcode << " ; " << comment << "\n";
     
@@ -283,67 +260,27 @@
     return gcode.str();
 }
 
-<<<<<<< HEAD
-std::string GCodeWriter::set_fan(const uint8_t speed, bool dont_save, uint16_t default_tool)
-{
-    std::ostringstream gcode;
-
-    const Tool *tool = m_tool == nullptr ? get_tool(default_tool) : m_tool;
-    //add fan_offset
-    int8_t fan_speed = int8_t(std::min(uint8_t(100), speed));
-    if (tool != nullptr)
-        fan_speed += tool->fan_offset();
-    fan_speed = std::max(int8_t(0), std::min(int8_t(100), fan_speed));
-    const auto fan_baseline = (this->config.fan_percentage.value ? 100.0 : 255.0);
-
-    // fan_speed has an effective minimum value of 0, so this cast is safe.
-    //test if it's useful to write it
-    if (m_last_fan_speed_with_offset != fan_speed || dont_save) {
-        //save new current value
-        if (!dont_save) {
-            m_last_fan_speed = speed;
-            m_last_fan_speed_with_offset = uint8_t(fan_speed);
-        }
-        
-        // write it
-        if (fan_speed == 0) {
-            if (FLAVOR_IS(gcfTeacup)) {
-                gcode << "M106 S0";
-            } else if (FLAVOR_IS(gcfMakerWare) || FLAVOR_IS(gcfSailfish)) {
-                gcode << "M127";
-            } else {
-                gcode << "M107";
-            }
-            if (this->config.gcode_comments) gcode << " ; disable fan";
-            gcode << "\n";
-        } else {
-            if (FLAVOR_IS(gcfMakerWare) || FLAVOR_IS(gcfSailfish)) {
-                gcode << "M126 T";
-            } else {
-                gcode << "M106 ";
-                if (FLAVOR_IS(gcfMach3) || FLAVOR_IS(gcfMachinekit)) {
-                    gcode << "P";
-                } else {
-                    gcode << "S";
-                }
-                gcode << (fan_baseline * (fan_speed / 100.0));
-            }
-            if (this->config.gcode_comments) gcode << " ; enable fan";
-            gcode << "\n";
-        }
-    }
-    return gcode.str();
-}
+
 
 void GCodeWriter::set_acceleration(uint32_t acceleration)
-=======
-std::string GCodeWriter::set_acceleration(unsigned int acceleration)
->>>>>>> 215e845c
 {
     if (acceleration == 0 || acceleration == m_current_acceleration)
         return;
 
     m_current_acceleration = acceleration;
+}
+
+void GCodeWriter::set_travel_acceleration(uint32_t acceleration)
+{
+    //only gcfMarlinFirmware and gcfRepRap can use the travel accel
+    // so for the other, override the current accel
+    if (FLAVOR_IS_NOT(gcfMarlinFirmware) && FLAVOR_IS_NOT(gcfRepRap))
+        set_acceleration(acceleration);
+
+    if (acceleration == m_current_travel_acceleration)
+        return;
+
+    m_current_travel_acceleration = acceleration;
 }
 
 uint32_t GCodeWriter::get_acceleration() const
@@ -361,29 +298,16 @@
 	//try to set only printing acceleration, travel should be untouched if possible
     if (FLAVOR_IS(gcfRepetier)) {
         // M201: Set max printing acceleration
-<<<<<<< HEAD
         gcode << "M201 X" << m_current_acceleration << " Y" << m_current_acceleration;
-    } else if(FLAVOR_IS(gcfMarlin) || FLAVOR_IS(gcfLerdge) || FLAVOR_IS(gcfSprinter)){
+    } else if(FLAVOR_IS(gcfLerdge) || FLAVOR_IS(gcfSprinter)){
         // M204: Set printing acceleration
-        gcode << "M204 P" << m_current_acceleration;
-    } else  if (FLAVOR_IS(gcfRepRap)) {
-        // M204: Set printing & travel acceleration
-        gcode << "M204 P" << m_current_acceleration <<" T" << m_current_acceleration;
-=======
-        gcode << "M201 X" << acceleration << " Y" << acceleration;
-        if (this->config.gcode_comments) gcode << " ; adjust acceleration";
-        gcode << "\n";
-        // M202: Set max travel acceleration
-        gcode << "M202 X" << acceleration << " Y" << acceleration;
-    } else if (FLAVOR_IS(gcfRepRapFirmware)) {
-        // M204: Set default acceleration
-        gcode << "M204 P" << acceleration;
-    } else if (FLAVOR_IS(gcfMarlinFirmware)) {
         // This is new MarlinFirmware with separated print/retraction/travel acceleration.
         // Use M204 P, we don't want to override travel acc by M204 S (which is deprecated anyway).
-        gcode << "M204 P" << acceleration;
->>>>>>> 215e845c
-    } else {
+        gcode << "M204 P" << m_current_acceleration;
+    } else if (FLAVOR_IS(gcfMarlinFirmware) || FLAVOR_IS(gcfRepRap)) {
+        // M204: Set printing & travel acceleration
+        gcode << "M204 P" << m_current_acceleration << " T" << (m_current_travel_acceleration > 0 ? m_current_travel_acceleration : m_current_acceleration);
+    } else { // gcfMarlinLegacy
         // M204: Set default acceleration
         gcode << "M204 S" << m_current_acceleration;
     }
@@ -497,21 +421,17 @@
     m_current_speed = speed;
     assert(F > 0.);
     assert(F < 100000.);
-<<<<<<< HEAD
+//    GCodeG1Formatter w;
+//    w.emit_f(F);
+//    w.emit_comment(this->config.gcode_comments, comment);
+//    w.emit_string(cooling_marker);
+//    return w.string();
     std::ostringstream gcode;
     gcode << "G1 F" << F_NUM(F);
     COMMENT(comment);
     gcode << cooling_marker;
     gcode << "\n";
     return gcode.str();
-=======
-
-    GCodeG1Formatter w;
-    w.emit_f(F);
-    w.emit_comment(this->config.gcode_comments, comment);
-    w.emit_string(cooling_marker);
-    return w.string();
->>>>>>> 215e845c
 }
 
 double GCodeWriter::get_speed() const
@@ -521,7 +441,6 @@
 
 std::string GCodeWriter::travel_to_xy(const Vec2d &point, const double speed, const std::string &comment)
 {
-<<<<<<< HEAD
     std::ostringstream gcode;
     gcode << write_acceleration();
 
@@ -532,22 +451,17 @@
     m_pos.x() = point.x();
     m_pos.y() = point.y();
     
+//    GCodeG1Formatter w;
+//    w.emit_xy(point);
+//    w.emit_f(this->config.travel_speed.value * 60.0);
+//    w.emit_comment(this->config.gcode_comments, comment);
+//    return w.string();
     gcode << "G1 X" << XYZ_NUM(point.x())
           <<   " Y" << XYZ_NUM(point.y())
           <<   " F" << F_NUM(travel_speed * 60);
     COMMENT(comment);
     gcode << "\n";
     return gcode.str();
-=======
-    m_pos(0) = point(0);
-    m_pos(1) = point(1);
-    
-    GCodeG1Formatter w;
-    w.emit_xy(point);
-    w.emit_f(this->config.travel_speed.value * 60.0);
-    w.emit_comment(this->config.gcode_comments, comment);
-    return w.string();
->>>>>>> 215e845c
 }
 
 std::string GCodeWriter::travel_to_xyz(const Vec3d &point, const double speed, const std::string &comment)
@@ -575,7 +489,6 @@
         the lift. */
     m_lifted = 0;
     m_pos = point;
-<<<<<<< HEAD
 
     double travel_speed = this->config.travel_speed.value;
     if ((speed > 0) & (speed < travel_speed))
@@ -594,14 +507,6 @@
     COMMENT(comment);
     gcode << "\n";
     return gcode.str();
-=======
-    
-    GCodeG1Formatter w;
-    w.emit_xyz(point);
-    w.emit_f(this->config.travel_speed.value * 60.0);
-    w.emit_comment(this->config.gcode_comments, comment);
-    return w.string();
->>>>>>> 215e845c
 }
 
 std::string GCodeWriter::travel_to_z(double z, const std::string &comment)
@@ -625,7 +530,6 @@
 
 std::string GCodeWriter::_travel_to_z(double z, const std::string &comment)
 {
-<<<<<<< HEAD
     m_pos.z() = z;
 
     std::ostringstream gcode;
@@ -640,19 +544,6 @@
     COMMENT(comment);
     gcode << "\n";
     return gcode.str();
-=======
-    m_pos(2) = z;
-
-    double speed = this->config.travel_speed_z.value;
-    if (speed == 0.)
-        speed = this->config.travel_speed.value;
-    
-    GCodeG1Formatter w;
-    w.emit_z(z);
-    w.emit_f(speed * 60.0);
-    w.emit_comment(this->config.gcode_comments, comment);
-    return w.string();
->>>>>>> 215e845c
 }
 
 bool GCodeWriter::will_move_z(double z) const
@@ -669,7 +560,6 @@
 
 std::string GCodeWriter::extrude_to_xy(const Vec2d &point, double dE, const std::string &comment)
 {
-<<<<<<< HEAD
     assert(dE == dE);
     m_pos.x() = point.x();
     m_pos.y() = point.y();
@@ -684,17 +574,6 @@
     COMMENT(comment);
     gcode << "\n";
     return gcode.str();
-=======
-    m_pos(0) = point(0);
-    m_pos(1) = point(1);
-    m_extruder->extrude(dE);
-
-    GCodeG1Formatter w;
-    w.emit_xy(point);
-    w.emit_e(m_extrusion_axis, m_extruder->E());
-    w.emit_comment(this->config.gcode_comments, comment);
-    return w.string();
->>>>>>> 215e845c
 }
 
 std::string GCodeWriter::extrude_to_xyz(const Vec3d &point, double dE, const std::string &comment)
@@ -703,9 +582,13 @@
     m_pos.x() = point.x();
     m_pos.y() = point.y();
     m_lifted = 0;
-<<<<<<< HEAD
     bool is_extrude = m_tool->extrude(dE) != 0;
 
+//    GCodeG1Formatter w;
+//    w.emit_xyz(point);
+//    w.emit_e(m_extrusion_axis, m_extruder->E());
+//    w.emit_comment(this->config.gcode_comments, comment);
+//    return w.string();
     std::ostringstream gcode;
     gcode << write_acceleration();
     gcode << "G1 X" << XYZ_NUM(point.x())
@@ -716,15 +599,6 @@
     COMMENT(comment);
     gcode << "\n";
     return gcode.str();
-=======
-    m_extruder->extrude(dE);
-    
-    GCodeG1Formatter w;
-    w.emit_xyz(point);
-    w.emit_e(m_extrusion_axis, m_extruder->E());
-    w.emit_comment(this->config.gcode_comments, comment);
-    return w.string();
->>>>>>> 215e845c
 }
 
 std::string GCodeWriter::retract(bool before_wipe)
@@ -762,6 +636,8 @@
 
 std::string GCodeWriter::_retract(double length, double restart_extra, double restart_extra_toolchange, const std::string &comment)
 {
+    std::ostringstream gcode;
+    
     /*  If firmware retraction is enabled, we use a fake value of 1
         since we ignore the actual configured retract_length which 
         might be 0, in which case the retraction logic gets skipped. */
@@ -777,7 +653,6 @@
         restart_extra_toolchange = restart_extra_toolchange * area;
     }
     
-<<<<<<< HEAD
     double dE = m_tool->retract(length, restart_extra, restart_extra_toolchange);
     assert(dE >= 0);
     assert(dE < 10000000);
@@ -787,69 +662,55 @@
                 gcode << "G22 ; retract\n";
             else
                 gcode << "G10 ; retract\n";
-        } else {
+        } else if (! m_extrusion_axis.empty()) {
+//            GCodeG1Formatter w;
+//            w.emit_e(m_extrusion_axis, m_extruder->E());
+//            w.emit_f(m_extruder->retract_speed() * 60.);
+//            w.emit_comment(this->config.gcode_comments, comment);
+//            gcode = w.string();
             gcode << "G1 " << m_extrusion_axis << E_NUM(m_tool->E())
                            << " F" << F_NUM(m_tool->retract_speed() * 60.);
             COMMENT(comment);
             gcode << "\n";
-=======
-
-    std::string gcode;
-    if (double dE = m_extruder->retract(length, restart_extra);  dE != 0) {
-        if (this->config.use_firmware_retraction) {
-            gcode = FLAVOR_IS(gcfMachinekit) ? "G22 ; retract\n" : "G10 ; retract\n";
-        } else if (! m_extrusion_axis.empty()) {
-            GCodeG1Formatter w;
-            w.emit_e(m_extrusion_axis, m_extruder->E());
-            w.emit_f(m_extruder->retract_speed() * 60.);
-            w.emit_comment(this->config.gcode_comments, comment);
-            gcode = w.string();
->>>>>>> 215e845c
         }
     }
     
     if (FLAVOR_IS(gcfMakerWare))
-        gcode += "M103 ; extruder off\n";
-
-    return gcode;
+        gcode << "M103 ; extruder off\n";
+    
+    return gcode.str();
 }
 
 std::string GCodeWriter::unretract()
 {
-    std::string gcode;
+    std::ostringstream gcode;
+//    std::string gcode;
     
     if (FLAVOR_IS(gcfMakerWare))
-        gcode = "M101 ; extruder on\n";
-    
-<<<<<<< HEAD
+        gcode << "M101 ; extruder on\n";
+    
     double dE = m_tool->unretract();
     assert(dE >= 0);
     assert(dE < 10000000);
     if (dE != 0) {
-=======
-    if (double dE = m_extruder->unretract(); dE != 0) {
->>>>>>> 215e845c
         if (this->config.use_firmware_retraction) {
-            gcode += FLAVOR_IS(gcfMachinekit) ? "G23 ; unretract\n" : "G11 ; unretract\n";
-            gcode += this->reset_e();
+            gcode << (FLAVOR_IS(gcfMachinekit) ? "G23 ; unretract\n" : "G11 ; unretract\n");
+            gcode << this->reset_e();
         } else if (! m_extrusion_axis.empty()) {
             // use G1 instead of G0 because G0 will blend the restart with the previous travel move
-<<<<<<< HEAD
+//            GCodeG1Formatter w;
+//            w.emit_e(m_extrusion_axis, m_tool->E());
+//            w.emit_f(m_tool->deretract_speed() * 60.);
+//            w.emit_comment(this->config.gcode_comments, " ; unretract");
+//            gcode += w.string();
             gcode << "G1 " << m_extrusion_axis << E_NUM(m_tool->E())
                            << " F" << F_NUM(m_tool->deretract_speed() * 60.);
             if (this->config.gcode_comments) gcode << " ; unretract";
             gcode << "\n";
-=======
-            GCodeG1Formatter w;
-            w.emit_e(m_extrusion_axis, m_extruder->E());
-            w.emit_f(m_extruder->deretract_speed() * 60.);
-            w.emit_comment(this->config.gcode_comments, " ; unretract");
-            gcode += w.string();
->>>>>>> 215e845c
-        }
-    }
-    
-    return gcode;
+        }
+    }
+    
+    return gcode.str();
 }
 
 /*  If this method is called more than once before calling unlift(),
@@ -905,8 +766,9 @@
     return gcode;
 }
 
-std::string GCodeWriter::set_fan(const GCodeFlavor gcode_flavor, bool gcode_comments, unsigned int speed)
-{
+std::string GCodeWriter::set_fan(const GCodeFlavor gcode_flavor, bool gcode_comments, uint8_t speed, uint8_t tool_fan_offset, bool is_fan_percentage)
+{
+/*
     std::ostringstream gcode;
     if (speed == 0) {
         switch (gcode_flavor) {
@@ -936,12 +798,50 @@
             gcode << " ; enable fan";
         gcode << "\n";
     }
-    return gcode.str();
-}
-
-std::string GCodeWriter::set_fan(unsigned int speed) const
-{
-    return GCodeWriter::set_fan(this->config.gcode_flavor, this->config.gcode_comments, speed);
+    return gcode.str();*/
+
+    std::ostringstream gcode;
+
+    //add fan_offset
+    int8_t fan_speed = int8_t(std::min(uint8_t(100), speed));
+    fan_speed += tool_fan_offset;
+    fan_speed = std::max(int8_t(0), std::min(int8_t(100), fan_speed));
+    const double fan_baseline = (is_fan_percentage ? 100.0 : 255.0);
+
+    // write it
+    if (fan_speed == 0) {
+        if ((gcfTeacup == gcode_flavor)) {
+            gcode << "M106 S0";
+        } else if ((gcfMakerWare == gcode_flavor) || (gcfSailfish == gcode_flavor)) {
+            gcode << "M127";
+        } else {
+            gcode << "M107";
+        }
+        if (gcode_comments) gcode << " ; disable fan";
+        gcode << "\n";
+    } else {
+        if ((gcfMakerWare == gcode_flavor) || (gcfSailfish == gcode_flavor)) {
+            gcode << "M126 T";
+        } else {
+            gcode << "M106 ";
+            if ((gcfMach3 == gcode_flavor) || (gcfMachinekit == gcode_flavor)) {
+                gcode << "P";
+            } else {
+                gcode << "S";
+            }
+            gcode << (fan_baseline * (fan_speed / 100.0));
+        }
+        if (gcode_comments) gcode << " ; enable fan";
+        gcode << "\n";
+    }
+    return gcode.str();
+}
+
+std::string GCodeWriter::set_fan(const uint8_t speed, uint16_t default_tool)
+{
+    const Tool *tool = m_tool == nullptr ? get_tool(default_tool) : m_tool;
+    m_last_fan_speed = speed;
+    return GCodeWriter::set_fan(this->config.gcode_flavor.value, this->config.gcode_comments.value, speed, tool ? tool->fan_offset() : 0, this->config.fan_percentage.value);
 }
 
 void GCodeFormatter::emit_axis(const char axis, const double v, size_t digits) {
