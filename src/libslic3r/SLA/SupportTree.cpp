--- conflicted
+++ resolved
@@ -42,14 +42,7 @@
 
     if (!sup_mesh.empty()) {
         slices.emplace_back();
-<<<<<<< HEAD
-
-        TriangleMeshSlicer sup_slicer(&sup_mesh);
-        sup_slicer.closing_radius = cr;
-        sup_slicer.slice(grid, SlicingMode::Regular, &slices.back(), ctl().cancelfn);
-=======
         slices.back() = slice_mesh_ex(sup_mesh, grid, cr, ctl().cancelfn);
->>>>>>> 215e845c
     }
 
     if (!pad_mesh.empty()) {
@@ -62,13 +55,7 @@
         auto padgrid = reserve_vector<float>(size_t(cap > 0 ? cap : 0));
         std::copy(grid.begin(), maxzit, std::back_inserter(padgrid));
 
-<<<<<<< HEAD
-        TriangleMeshSlicer pad_slicer(&pad_mesh);
-        pad_slicer.closing_radius = cr;
-        pad_slicer.slice(padgrid, SlicingMode::Regular, &slices.back(), ctl().cancelfn);
-=======
         slices.back() = slice_mesh_ex(pad_mesh, padgrid, cr, ctl().cancelfn);
->>>>>>> 215e845c
     }
 
     size_t len = grid.size();
