#include "ClipperUtils.hpp"
#include "ExtrusionEntityCollection.hpp"
#include "Layer.hpp"
#include "Print.hpp"
#include "SupportMaterial.hpp"
#include "Fill/FillBase.hpp"
#include "EdgeGrid.hpp"
#include "Geometry.hpp"
#include "Flow.hpp"

#include <cmath>
#include <memory>
#include <boost/log/trivial.hpp>

#include <tbb/parallel_for.h>
#include <tbb/atomic.h>
#include <tbb/spin_mutex.h>
#include <tbb/task_group.h>

// #define SLIC3R_DEBUG

// Make assert active if SLIC3R_DEBUG
#ifdef SLIC3R_DEBUG
    #define DEBUG
    #define _DEBUG
    #undef NDEBUG
    #include "SVG.hpp"
#endif

// #undef NDEBUG
#include <cassert>

namespace Slic3r {

// Increment used to reach MARGIN in steps to avoid trespassing thin objects
#define NUM_MARGIN_STEPS 3

// Dimensions of a tree-like structure to save material
#define PILLAR_SIZE (2.5)
#define PILLAR_SPACING 10

//#define SUPPORT_SURFACES_OFFSET_PARAMETERS ClipperLib::jtMiter, 3.
//#define SUPPORT_SURFACES_OFFSET_PARAMETERS ClipperLib::jtMiter, 1.5
#define SUPPORT_SURFACES_OFFSET_PARAMETERS ClipperLib::jtSquare, 0.

#ifdef SLIC3R_DEBUG
const char* support_surface_type_to_color_name(const PrintObjectSupportMaterial::SupporLayerType surface_type)
{
    switch (surface_type) {
        case PrintObjectSupportMaterial::sltTopContact:     return "rgb(255,0,0)"; // "red";
        case PrintObjectSupportMaterial::sltTopInterface:   return "rgb(0,255,0)"; // "green";
        case PrintObjectSupportMaterial::sltBase:           return "rgb(0,0,255)"; // "blue";
        case PrintObjectSupportMaterial::sltBottomInterface:return "rgb(255,255,128)"; // yellow 
        case PrintObjectSupportMaterial::sltBottomContact:  return "rgb(255,0,255)"; // magenta
        case PrintObjectSupportMaterial::sltRaftInterface:  return "rgb(0,255,255)";
        case PrintObjectSupportMaterial::sltRaftBase:       return "rgb(128,128,128)";
        case PrintObjectSupportMaterial::sltUnknown:        return "rgb(128,0,0)"; // maroon
        default:                                            return "rgb(64,64,64)";
    };
}

Point export_support_surface_type_legend_to_svg_box_size()
{
    return Point(scale_(1.+10.*8.), scale_(3.)); 
}

void export_support_surface_type_legend_to_svg(SVG &svg, const Point &pos)
{
    // 1st row
    coord_t pos_x0 = pos(0) + scale_(1.);
    coord_t pos_x = pos_x0;
    coord_t pos_y = pos(1) + scale_(1.5);
    coord_t step_x = scale_(10.);
    svg.draw_legend(Point(pos_x, pos_y), "top contact"    , support_surface_type_to_color_name(PrintObjectSupportMaterial::sltTopContact));
    pos_x += step_x;
    svg.draw_legend(Point(pos_x, pos_y), "top iface"      , support_surface_type_to_color_name(PrintObjectSupportMaterial::sltTopInterface));
    pos_x += step_x;
    svg.draw_legend(Point(pos_x, pos_y), "base"           , support_surface_type_to_color_name(PrintObjectSupportMaterial::sltBase));
    pos_x += step_x;
    svg.draw_legend(Point(pos_x, pos_y), "bottom iface"   , support_surface_type_to_color_name(PrintObjectSupportMaterial::sltBottomInterface));
    pos_x += step_x;
    svg.draw_legend(Point(pos_x, pos_y), "bottom contact" , support_surface_type_to_color_name(PrintObjectSupportMaterial::sltBottomContact));
    // 2nd row
    pos_x = pos_x0;
    pos_y = pos(1)+scale_(2.8);
    svg.draw_legend(Point(pos_x, pos_y), "raft interface" , support_surface_type_to_color_name(PrintObjectSupportMaterial::sltRaftInterface));
    pos_x += step_x;
    svg.draw_legend(Point(pos_x, pos_y), "raft base"      , support_surface_type_to_color_name(PrintObjectSupportMaterial::sltRaftBase));
    pos_x += step_x;
    svg.draw_legend(Point(pos_x, pos_y), "unknown"        , support_surface_type_to_color_name(PrintObjectSupportMaterial::sltUnknown));
    pos_x += step_x;
    svg.draw_legend(Point(pos_x, pos_y), "intermediate"   , support_surface_type_to_color_name(PrintObjectSupportMaterial::sltIntermediate));
}

void export_print_z_polygons_to_svg(const char *path, PrintObjectSupportMaterial::MyLayer ** const layers, size_t n_layers)
{
    BoundingBox bbox;
    for (int i = 0; i < n_layers; ++ i)
        bbox.merge(get_extents(layers[i]->polygons));
    Point legend_size = export_support_surface_type_legend_to_svg_box_size();
    Point legend_pos(bbox.min(0), bbox.max(1));
    bbox.merge(Point(std::max(bbox.min(0) + legend_size(0), bbox.max(0)), bbox.max(1) + legend_size(1)));
    SVG svg(path, bbox);
    const float transparency = 0.5f;
    for (int i = 0; i < n_layers; ++ i)
        svg.draw(union_ex(layers[i]->polygons), support_surface_type_to_color_name(layers[i]->layer_type), transparency);
    for (int i = 0; i < n_layers; ++ i)
        svg.draw(to_polylines(layers[i]->polygons), support_surface_type_to_color_name(layers[i]->layer_type));
    export_support_surface_type_legend_to_svg(svg, legend_pos);
    svg.Close();
}

void export_print_z_polygons_and_extrusions_to_svg(
    const char                                      *path, 
    PrintObjectSupportMaterial::MyLayer ** const     layers, 
    size_t                                           n_layers,
    SupportLayer                                    &support_layer)
{
    BoundingBox bbox;
    for (int i = 0; i < n_layers; ++ i)
        bbox.merge(get_extents(layers[i]->polygons));
    Point legend_size = export_support_surface_type_legend_to_svg_box_size();
    Point legend_pos(bbox.min(0), bbox.max(1));
    bbox.merge(Point(std::max(bbox.min(0) + legend_size(0), bbox.max(0)), bbox.max(1) + legend_size(1)));
    SVG svg(path, bbox);
    const float transparency = 0.5f;
    for (int i = 0; i < n_layers; ++ i)
        svg.draw(union_ex(layers[i]->polygons), support_surface_type_to_color_name(layers[i]->layer_type), transparency);
    for (int i = 0; i < n_layers; ++ i)
        svg.draw(to_polylines(layers[i]->polygons), support_surface_type_to_color_name(layers[i]->layer_type));

    Polygons polygons_support, polygons_interface;
    support_layer.support_fills.polygons_covered_by_width(polygons_support, SCALED_EPSILON);
//    support_layer.support_interface_fills.polygons_covered_by_width(polygons_interface, SCALED_EPSILON);
    svg.draw(union_ex(polygons_support), "brown");
    svg.draw(union_ex(polygons_interface), "black");

    export_support_surface_type_legend_to_svg(svg, legend_pos);
    svg.Close();
}
#endif /* SLIC3R_DEBUG */

PrintObjectSupportMaterial::PrintObjectSupportMaterial(const PrintObject *object, const SlicingParameters &slicing_params) :
    m_object                (object),
    m_print_config          (&object->print()->config()),
    m_object_config         (&object->config()),
    m_slicing_params        (slicing_params),
    m_first_layer_flow      (support_material_1st_layer_flow(object, float(slicing_params.first_print_layer_height))),
    m_support_material_flow (support_material_flow(object, float(slicing_params.layer_height))),
    m_support_material_interface_flow(support_material_interface_flow(object, float(slicing_params.layer_height))), 
    m_support_layer_height_min(0.01)
{
    // Calculate a minimum support layer height as a minimum over all extruders, but not smaller than 10um.
    m_support_layer_height_min = 1000000.;
    for (auto lh : m_print_config->min_layer_height.values)
        m_support_layer_height_min = std::min(m_support_layer_height_min, std::max(0.01, lh));

    if (m_object_config->support_material_interface_layers.value == 0) {
        // No interface layers allowed, print everything with the base support pattern.
        m_support_material_interface_flow = m_support_material_flow;
    }

    // Evaluate the XY gap between the object outer perimeters and the support structures.
    // Evaluate the XY gap between the object outer perimeters and the support structures.
    coordf_t external_perimeter_width = 0.;
    for (size_t region_id = 0; region_id < object->region_volumes.size(); ++ region_id)
        if (! object->region_volumes[region_id].empty())
            external_perimeter_width = std::max(external_perimeter_width,
                (coordf_t)object->print()->get_region(region_id)->flow(frExternalPerimeter, slicing_params.layer_height, false, false, -1, *object).width);
    m_gap_xy = m_object_config->support_material_xy_spacing.get_abs_value(external_perimeter_width);

    m_can_merge_support_regions = m_object_config->support_material_extruder.value == m_object_config->support_material_interface_extruder.value;
    if (! m_can_merge_support_regions && (m_object_config->support_material_extruder.value == 0 || m_object_config->support_material_interface_extruder.value == 0)) {
        // One of the support extruders is of "don't care" type.
        auto object_extruders = m_object->print()->object_extruders();
        if (object_extruders.size() == 1 &&
            *object_extruders.begin() == std::max<unsigned int>(m_object_config->support_material_extruder.value, m_object_config->support_material_interface_extruder.value))
            // Object is printed with the same extruder as the support.
            m_can_merge_support_regions = true;
    }
}

// Using the std::deque as an allocator.
inline PrintObjectSupportMaterial::MyLayer& layer_allocate(
    std::deque<PrintObjectSupportMaterial::MyLayer> &layer_storage, 
    PrintObjectSupportMaterial::SupporLayerType      layer_type)
{ 
    layer_storage.push_back(PrintObjectSupportMaterial::MyLayer());
    layer_storage.back().layer_type = layer_type;
    return layer_storage.back();
}

inline PrintObjectSupportMaterial::MyLayer& layer_allocate(
    std::deque<PrintObjectSupportMaterial::MyLayer> &layer_storage,
    tbb::spin_mutex                                 &layer_storage_mutex,
    PrintObjectSupportMaterial::SupporLayerType      layer_type)
{ 
    layer_storage_mutex.lock();
    layer_storage.push_back(PrintObjectSupportMaterial::MyLayer());
    PrintObjectSupportMaterial::MyLayer *layer_new = &layer_storage.back();
    layer_storage_mutex.unlock();
    layer_new->layer_type = layer_type;
    return *layer_new;
}

inline void layers_append(PrintObjectSupportMaterial::MyLayersPtr &dst, const PrintObjectSupportMaterial::MyLayersPtr &src)
{
    dst.insert(dst.end(), src.begin(), src.end());
}

// Compare layers lexicographically.
struct MyLayersPtrCompare
{
    bool operator()(const PrintObjectSupportMaterial::MyLayer* layer1, const PrintObjectSupportMaterial::MyLayer* layer2) const {
        return *layer1 < *layer2;
    }
};

void PrintObjectSupportMaterial::generate(PrintObject &object)
{
    BOOST_LOG_TRIVIAL(info) << "Support generator - Start";

    coordf_t max_object_layer_height = 0.;
    for (size_t i = 0; i < object.layer_count(); ++ i)
        max_object_layer_height = std::max(max_object_layer_height, object.layers()[i]->height);

    // Layer instances will be allocated by std::deque and they will be kept until the end of this function call.
    // The layers will be referenced by various LayersPtr (of type std::vector<Layer*>)
    MyLayerStorage layer_storage;

    BOOST_LOG_TRIVIAL(info) << "Support generator - Creating top contacts";

    // Determine the top contact surfaces of the support, defined as:
    // contact = overhangs - clearance + margin
    // This method is responsible for identifying what contact surfaces
    // should the support material expose to the object in order to guarantee
    // that it will be effective, regardless of how it's built below.
    // If raft is to be generated, the 1st top_contact layer will contain the 1st object layer silhouette without holes.
    MyLayersPtr top_contacts = this->top_contact_layers(object, layer_storage);
    if (top_contacts.empty())
        // Nothing is supported, no supports are generated.
        return;

#ifdef SLIC3R_DEBUG
    static int iRun = 0;
    iRun ++;
    for (const MyLayer *layer : top_contacts)
        Slic3r::SVG::export_expolygons(
            debug_out_path("support-top-contacts-%d-%lf.svg", iRun, layer->print_z), 
            union_ex(layer->polygons, false));
#endif /* SLIC3R_DEBUG */

    BOOST_LOG_TRIVIAL(info) << "Support generator - Creating bottom contacts";

    // Determine the bottom contact surfaces of the supports over the top surfaces of the object.
    // Depending on whether the support is soluble or not, the contact layer thickness is decided.
    // layer_support_areas contains the per object layer support areas. These per object layer support areas
    // may get merged and trimmed by this->generate_base_layers() if the support layers are not synchronized with object layers.
    std::vector<Polygons> layer_support_areas;
    MyLayersPtr bottom_contacts = this->bottom_contact_layers_and_layer_support_areas(
        object, top_contacts, layer_storage,
        layer_support_areas);

#ifdef SLIC3R_DEBUG
    for (size_t layer_id = 0; layer_id < object.layers().size(); ++ layer_id)
        Slic3r::SVG::export_expolygons(
            debug_out_path("support-areas-%d-%lf.svg", iRun, object.layers()[layer_id]->print_z), 
            union_ex(layer_support_areas[layer_id], false));
#endif /* SLIC3R_DEBUG */

    BOOST_LOG_TRIVIAL(info) << "Support generator - Creating intermediate layers - indices";

    // Allocate empty layers between the top / bottom support contact layers
    // as placeholders for the base and intermediate support layers.
    // The layers may or may not be synchronized with the object layers, depending on the configuration.
    // For example, a single nozzle multi material printing will need to generate a waste tower, which in turn
    // wastes less material, if there are as little tool changes as possible.
    MyLayersPtr intermediate_layers = this->raft_and_intermediate_support_layers(
        object, bottom_contacts, top_contacts, layer_storage);

//    this->trim_support_layers_by_object(object, top_contacts, m_slicing_params.soluble_interface ? 0. : m_support_layer_height_min, 0., m_gap_xy);
    this->trim_support_layers_by_object(object, top_contacts, 
        m_slicing_params.soluble_interface ? 0. : this->m_slicing_params.gap_support_object,
        m_slicing_params.soluble_interface ? 0. : this->m_slicing_params.gap_object_support, m_gap_xy);

#ifdef SLIC3R_DEBUG
    for (const MyLayer *layer : top_contacts)
        Slic3r::SVG::export_expolygons(
            debug_out_path("support-top-contacts-trimmed-by-object-%d-%lf.svg", iRun, layer->print_z), 
            union_ex(layer->polygons, false));
#endif

    BOOST_LOG_TRIVIAL(info) << "Support generator - Creating base layers";

    // Fill in intermediate layers between the top / bottom support contact layers, trimm them by the object.
    this->generate_base_layers(object, bottom_contacts, top_contacts, intermediate_layers, layer_support_areas);

#ifdef SLIC3R_DEBUG
    for (MyLayersPtr::const_iterator it = intermediate_layers.begin(); it != intermediate_layers.end(); ++ it)
        Slic3r::SVG::export_expolygons(
            debug_out_path("support-base-layers-%d-%lf.svg", iRun, (*it)->print_z), 
            union_ex((*it)->polygons, false));
#endif /* SLIC3R_DEBUG */

    BOOST_LOG_TRIVIAL(info) << "Support generator - Trimming top contacts by bottom contacts";

    // Because the top and bottom contacts are thick slabs, they may overlap causing over extrusion 
    // and unwanted strong bonds to the object.
    // Rather trim the top contacts by their overlapping bottom contacts to leave a gap instead of over extruding
    // top contacts over the bottom contacts.
    this->trim_top_contacts_by_bottom_contacts(object, bottom_contacts, top_contacts);


    BOOST_LOG_TRIVIAL(info) << "Support generator - Creating interfaces";

    // Propagate top / bottom contact layers to generate interface layers.
    MyLayersPtr interface_layers = this->generate_interface_layers(
        bottom_contacts, top_contacts, intermediate_layers, layer_storage);

    BOOST_LOG_TRIVIAL(info) << "Support generator - Creating raft";

    // If raft is to be generated, the 1st top_contact layer will contain the 1st object layer silhouette with holes filled.
    // There is also a 1st intermediate layer containing bases of support columns.
    // Inflate the bases of the support columns and create the raft base under the object.
    MyLayersPtr raft_layers = this->generate_raft_base(top_contacts, interface_layers, intermediate_layers, layer_storage);

#ifdef SLIC3R_DEBUG
    for (MyLayersPtr::const_iterator it = interface_layers.begin(); it != interface_layers.end(); ++ it)
        Slic3r::SVG::export_expolygons(
            debug_out_path("support-interface-layers-%d-%lf.svg", iRun, (*it)->print_z), 
            union_ex((*it)->polygons, false));
#endif /* SLIC3R_DEBUG */

/*
    // Clip with the pillars.
    if (! shape.empty()) {
        this->clip_with_shape(interface, shape);
        this->clip_with_shape(base, shape);
    }
*/

    BOOST_LOG_TRIVIAL(info) << "Support generator - Creating layers";

// For debugging purposes, one may want to show only some of the support extrusions.
//    raft_layers.clear();
//    bottom_contacts.clear();
//    top_contacts.clear();
//    intermediate_layers.clear();
//    interface_layers.clear();

    // Install support layers into the object.
    // A support layer installed on a PrintObject has a unique print_z.
    MyLayersPtr layers_sorted;
    layers_sorted.reserve(raft_layers.size() + bottom_contacts.size() + top_contacts.size() + intermediate_layers.size() + interface_layers.size());
    layers_append(layers_sorted, raft_layers);
    layers_append(layers_sorted, bottom_contacts);
    layers_append(layers_sorted, top_contacts);
    layers_append(layers_sorted, intermediate_layers);
    layers_append(layers_sorted, interface_layers);
    // Sort the layers lexicographically by a raising print_z and a decreasing height.
    std::sort(layers_sorted.begin(), layers_sorted.end(), MyLayersPtrCompare());
    int layer_id = 0;
    assert(object.support_layers().empty());
    for (size_t i = 0; i < layers_sorted.size();) {
        // Find the last layer with roughly the same print_z, find the minimum layer height of all.
        // Due to the floating point inaccuracies, the print_z may not be the same even if in theory they should.
        size_t j = i + 1;
        coordf_t zmax = layers_sorted[i]->print_z + EPSILON;
        for (; j < layers_sorted.size() && layers_sorted[j]->print_z <= zmax; ++j) ;
        // Assign an average print_z to the set of layers with nearly equal print_z.
        coordf_t zavg = 0.5 * (layers_sorted[i]->print_z + layers_sorted[j - 1]->print_z);
        coordf_t height_min = layers_sorted[i]->height;
        bool     empty = true;
        for (size_t u = i; u < j; ++u) {
            MyLayer &layer = *layers_sorted[u];
            if (! layer.polygons.empty())
                empty = false;
            layer.print_z = zavg;
            height_min = std::min(height_min, layer.height);
        }
        if (! empty) {
            // Here the upper_layer and lower_layer pointers are left to null at the support layers, 
            // as they are never used. These pointers are candidates for removal.
            object.add_support_layer(layer_id ++, height_min, zavg);
        }
        i = j;
    }

    BOOST_LOG_TRIVIAL(info) << "Support generator - Generating tool paths";

    // Generate the actual toolpaths and save them into each layer.
    this->generate_toolpaths(object, raft_layers, bottom_contacts, top_contacts, intermediate_layers, interface_layers);

#ifdef SLIC3R_DEBUG
    {
        size_t layer_id = 0;
        for (int i = 0; i < int(layers_sorted.size());) {
            // Find the last layer with roughly the same print_z, find the minimum layer height of all.
            // Due to the floating point inaccuracies, the print_z may not be the same even if in theory they should.
            int j = i + 1;
            coordf_t zmax = layers_sorted[i]->print_z + EPSILON;
            bool empty = true;
            for (; j < layers_sorted.size() && layers_sorted[j]->print_z <= zmax; ++j)
                if (! layers_sorted[j]->polygons.empty())
                    empty = false;
            if (! empty) {
                export_print_z_polygons_to_svg(
                    debug_out_path("support-%d-%lf.svg", iRun, layers_sorted[i]->print_z).c_str(),
                    layers_sorted.data() + i, j - i);
                export_print_z_polygons_and_extrusions_to_svg(
                    debug_out_path("support-w-fills-%d-%lf.svg", iRun, layers_sorted[i]->print_z).c_str(),
                    layers_sorted.data() + i, j - i,
                    *object.support_layers[layer_id]);
                ++layer_id;
            }
            i = j;
        }
    }
#endif /* SLIC3R_DEBUG */

    BOOST_LOG_TRIVIAL(info) << "Support generator - End";
}

// Collect all polygons of all regions in a layer with a given surface type.
Polygons collect_region_slices_by_type(const Layer &layer, SurfaceType surface_type)
{
    // 1) Count the new polygons first.
    size_t n_polygons_new = 0;
    for (const LayerRegion *region : layer.regions())
        for (const Surface &surface : region->slices().surfaces)
            if (surface.surface_type == surface_type)
                n_polygons_new += surface.expolygon.holes.size() + 1;
    // 2) Collect the new polygons.
    Polygons out;
    out.reserve(n_polygons_new);
    for (const LayerRegion *region : layer.regions())
        for (const Surface &surface : region->slices().surfaces)
            if (surface.surface_type == surface_type)
                polygons_append(out, surface.expolygon);
    return out;
}

// Collect outer contours of all slices of this layer.
// This is useful for calculating the support base with holes filled.
Polygons collect_slices_outer(const Layer &layer)
{
    Polygons out;
    out.reserve(out.size() + layer.lslices.size());
    for (const ExPolygon &expoly : layer.lslices)
        out.emplace_back(expoly.contour);
    return out;
}

class SupportGridPattern
{
public:
    // Achtung! The support_polygons need to be trimmed by trimming_polygons, otherwise
    // the selection by island_samples (see the island_samples() method) will not work!
    SupportGridPattern(
        // Support islands, to be stretched into a grid. Already trimmed with min(lower_layer_offset, m_gap_xy)
        const Polygons &support_polygons, 
        // Trimming polygons, to trim the stretched support islands. support_polygons were already trimmed with trimming_polygons.
        const Polygons &trimming_polygons,
        // Grid spacing, given by "support_material_spacing" + m_support_material_flow.spacing()
        coordf_t        support_spacing, 
        coordf_t        support_angle) :
        m_support_polygons(&support_polygons), m_trimming_polygons(&trimming_polygons),
        m_support_spacing(support_spacing), m_support_angle(support_angle)
    {
        if (m_support_angle != 0.) {
            // Create a copy of the rotated contours.
            m_support_polygons_rotated  = support_polygons;
            m_trimming_polygons_rotated = trimming_polygons;
            m_support_polygons  = &m_support_polygons_rotated;
            m_trimming_polygons = &m_trimming_polygons_rotated;
            polygons_rotate(m_support_polygons_rotated, - support_angle);
            polygons_rotate(m_trimming_polygons_rotated, - support_angle);
        }
        // Create an EdgeGrid, initialize it with projection, initialize signed distance field.
        coord_t grid_resolution = coord_t(scale_(m_support_spacing));
        BoundingBox bbox = get_extents(*m_support_polygons);
        bbox.offset(20);
        bbox.align_to_grid(grid_resolution);
        m_grid.set_bbox(bbox);
        m_grid.create(*m_support_polygons, grid_resolution);
#if 0
        if (m_grid.has_intersecting_edges()) {
            // EdgeGrid fails to produce valid signed distance function for self-intersecting polygons.
            m_support_polygons_rotated = simplify_polygons(*m_support_polygons);
            m_support_polygons  = &m_support_polygons_rotated;
            m_grid.set_bbox(bbox);
            m_grid.create(*m_support_polygons, grid_resolution);
//            assert(! m_grid.has_intersecting_edges());
            printf("SupportGridPattern: fixing polygons with intersection %s\n",
                m_grid.has_intersecting_edges() ? "FAILED" : "SUCCEEDED");
        }
#endif
        m_grid.calculate_sdf();
        // Sample a single point per input support polygon, keep it as a reference to maintain corresponding
        // polygons if ever these polygons get split into parts by the trimming polygons.
        m_island_samples = island_samples(*m_support_polygons);
    }

    // Extract polygons from the grid, offsetted by offset_in_grid,
    // and trim the extracted polygons by trimming_polygons.
    // Trimming by the trimming_polygons may split the extracted polygons into pieces.
    // Remove all the pieces, which do not contain any of the island_samples.
    Polygons extract_support(const coord_t offset_in_grid, bool fill_holes)
    {
        // Generate islands, so each island may be tested for overlap with m_island_samples.
        assert(std::abs(2 * offset_in_grid) < m_grid.resolution());
#ifdef SLIC3R_DEBUG
        Polygons   support_polygons_simplified = m_grid.contours_simplified(offset_in_grid, fill_holes);
        ExPolygons islands = diff_ex(support_polygons_simplified, *m_trimming_polygons, false);
#else
        ExPolygons islands = diff_ex(m_grid.contours_simplified(offset_in_grid, fill_holes), *m_trimming_polygons, false);
#endif

        // Extract polygons, which contain some of the m_island_samples.
        Polygons out;
        for (ExPolygon &island : islands) {
            BoundingBox bbox = get_extents(island.contour);
            // Samples are sorted lexicographically.
            auto it_lower = std::lower_bound(m_island_samples.begin(), m_island_samples.end(), Point(bbox.min - Point(1, 1)));
            auto it_upper = std::upper_bound(m_island_samples.begin(), m_island_samples.end(), Point(bbox.max + Point(1, 1)));
            std::vector<std::pair<Point,bool>> samples_inside;
            for (auto it = it_lower; it != it_upper; ++ it)
                if (bbox.contains(*it))
                    samples_inside.push_back(std::make_pair(*it, false));
            if (! samples_inside.empty()) {
                // For all samples_inside count the boundary crossing.
                for (size_t i_contour = 0; i_contour <= island.holes.size(); ++ i_contour) {
                    Polygon &contour = (i_contour == 0) ? island.contour : island.holes[i_contour - 1];
                    Points::const_iterator i = contour.points.begin();
                    Points::const_iterator j = contour.points.end() - 1;
                    for (; i != contour.points.end(); j = i ++) {
                        //FIXME this test is not numerically robust. Particularly, it does not handle horizontal segments at y == point(1) well.
                        // Does the ray with y == point(1) intersect this line segment?
                        for (auto &sample_inside : samples_inside) {
                            if (((*i)(1) > sample_inside.first(1)) != ((*j)(1) > sample_inside.first(1))) {
                                double x1 = (double)sample_inside.first(0);
                                double x2 = (double)(*i)(0) + (double)((*j)(0) - (*i)(0)) * (double)(sample_inside.first(1) - (*i)(1)) / (double)((*j)(1) - (*i)(1));
                                if (x1 < x2)
                                    sample_inside.second = !sample_inside.second;
                            }
                        }
                    }
                }
                // If any of the sample is inside this island, add this island to the output.
                for (auto &sample_inside : samples_inside)
                    if (sample_inside.second) {
                        polygons_append(out, std::move(island));
                        island.clear();
                        break;
                    }
            }
        }

    #ifdef SLIC3R_DEBUG
        static int iRun = 0;
        ++iRun;
        BoundingBox bbox = get_extents(*m_trimming_polygons);
        if (! islands.empty())
            bbox.merge(get_extents(islands));
        if (!out.empty())
            bbox.merge(get_extents(out));
        if (!support_polygons_simplified.empty())
            bbox.merge(get_extents(support_polygons_simplified));
        SVG svg(debug_out_path("extract_support_from_grid_trimmed-%d.svg", iRun).c_str(), bbox);
        svg.draw(union_ex(support_polygons_simplified), "gray", 0.25f);
        svg.draw(islands, "red", 0.5f);
        svg.draw(union_ex(out), "green", 0.5f);
        svg.draw(union_ex(*m_support_polygons), "blue", 0.5f);
        svg.draw_outline(islands, "red", "red", scale_(0.05));
        svg.draw_outline(union_ex(out), "green", "green", scale_(0.05));
        svg.draw_outline(union_ex(*m_support_polygons), "blue", "blue", scale_(0.05));
        for (const Point &pt : m_island_samples)
            svg.draw(pt, "black", coord_t(scale_(0.15)));
        svg.Close();
    #endif /* SLIC3R_DEBUG */

        if (m_support_angle != 0.)
            polygons_rotate(out, m_support_angle);
        return out;
    }

#ifdef SLIC3R_DEBUG
    void serialize(const std::string &path)
    {
        FILE *file = ::fopen(path.c_str(), "wb");
        ::fwrite(&m_support_spacing, 8, 1, file);
        ::fwrite(&m_support_angle, 8, 1, file);
        uint32_t n_polygons = m_support_polygons->size();
        ::fwrite(&n_polygons, 4, 1, file);
        for (uint32_t i = 0; i < n_polygons; ++ i) {
            const Polygon &poly = (*m_support_polygons)[i];
            uint32_t n_points = poly.size();
            ::fwrite(&n_points, 4, 1, file);
            for (uint32_t j = 0; j < n_points; ++ j) {
                const Point &pt = poly.points[j];
                ::fwrite(&pt.x, sizeof(coord_t), 1, file);
                ::fwrite(&pt.y, sizeof(coord_t), 1, file);
            }
        }
        n_polygons = m_trimming_polygons->size();
        ::fwrite(&n_polygons, 4, 1, file);
        for (uint32_t i = 0; i < n_polygons; ++ i) {
            const Polygon &poly = (*m_trimming_polygons)[i];
            uint32_t n_points = poly.size();
            ::fwrite(&n_points, 4, 1, file);
            for (uint32_t j = 0; j < n_points; ++ j) {
                const Point &pt = poly.points[j];
                ::fwrite(&pt.x, sizeof(coord_t), 1, file);
                ::fwrite(&pt.y, sizeof(coord_t), 1, file);
            }
        }
        ::fclose(file);
    }

    static SupportGridPattern deserialize(const std::string &path, int which = -1)
    {
        SupportGridPattern out;
        out.deserialize_(path, which);
        return out;
    }

    // Deserialization constructor
    bool deserialize_(const std::string &path, int which = -1)
    {
        FILE *file = ::fopen(path.c_str(), "rb");
        if (file == nullptr)
            return false;

        m_support_polygons = &m_support_polygons_deserialized;
        m_trimming_polygons = &m_trimming_polygons_deserialized;

        ::fread(&m_support_spacing, 8, 1, file);
        ::fread(&m_support_angle, 8, 1, file);
        //FIXME
        //m_support_spacing *= 0.01 / 2;
        uint32_t n_polygons;
        ::fread(&n_polygons, 4, 1, file);
        m_support_polygons_deserialized.reserve(n_polygons);
        int32_t scale = 1;
        for (uint32_t i = 0; i < n_polygons; ++ i) {
            Polygon poly;
            uint32_t n_points;
            ::fread(&n_points, 4, 1, file);
            poly.points.reserve(n_points);
            for (uint32_t j = 0; j < n_points; ++ j) {
                coord_t x, y;
                ::fread(&x, sizeof(coord_t), 1, file);
                ::fread(&y, sizeof(coord_t), 1, file);
                poly.points.emplace_back(Point(x * scale, y * scale));
            }
            if (which == -1 || which == i)
				m_support_polygons_deserialized.emplace_back(std::move(poly));
            printf("Polygon %d, area: %lf\n", i, area(poly.points));
        }
        ::fread(&n_polygons, 4, 1, file);
        m_trimming_polygons_deserialized.reserve(n_polygons);
        for (uint32_t i = 0; i < n_polygons; ++ i) {
            Polygon poly;
            uint32_t n_points;
            ::fread(&n_points, 4, 1, file);
            poly.points.reserve(n_points);
            for (uint32_t j = 0; j < n_points; ++ j) {
                coord_t x, y;
                ::fread(&x, sizeof(coord_t), 1, file);
                ::fread(&y, sizeof(coord_t), 1, file);
                poly.points.emplace_back(Point(x * scale, y * scale));
            }
            m_trimming_polygons_deserialized.emplace_back(std::move(poly));
        }
        ::fclose(file);

        m_support_polygons_deserialized = simplify_polygons(m_support_polygons_deserialized, false);
        //m_support_polygons_deserialized = to_polygons(union_ex(m_support_polygons_deserialized, false));

		// Create an EdgeGrid, initialize it with projection, initialize signed distance field.
		coord_t grid_resolution = coord_t(scale_(m_support_spacing));
		BoundingBox bbox = get_extents(*m_support_polygons);
        bbox.offset(20);
		bbox.align_to_grid(grid_resolution);
		m_grid.set_bbox(bbox);
		m_grid.create(*m_support_polygons, grid_resolution);
		m_grid.calculate_sdf();
		// Sample a single point per input support polygon, keep it as a reference to maintain corresponding
		// polygons if ever these polygons get split into parts by the trimming polygons.
		m_island_samples = island_samples(*m_support_polygons);
        return true;
    }

    const Polygons& support_polygons() const { return *m_support_polygons; }
    const Polygons& trimming_polygons() const { return *m_trimming_polygons; }
    const EdgeGrid::Grid& grid() const { return m_grid; }

#endif /* SLIC3R_DEBUG */

private:
    SupportGridPattern() {}
    SupportGridPattern& operator=(const SupportGridPattern &rhs);

#if 0
    // Get some internal point of an expolygon, to be used as a representative
    // sample to test, whether this island is inside another island.
    //FIXME this was quick, but not sufficiently robust.
    static Point island_sample(const ExPolygon &expoly)
    {
        // Find the lowest point lexicographically.
        const Point *pt_min = &expoly.contour.points.front();
        for (size_t i = 1; i < expoly.contour.points.size(); ++ i)
            if (expoly.contour.points[i] < *pt_min)
                pt_min = &expoly.contour.points[i];

        // Lowest corner will always be convex, in worst case denegenerate with zero angle.
        const Point &p1 = (pt_min == &expoly.contour.points.front()) ? expoly.contour.points.back() : *(pt_min - 1);
        const Point &p2 = *pt_min;
        const Point &p3 = (pt_min == &expoly.contour.points.back()) ? expoly.contour.points.front() : *(pt_min + 1);

        Vector v  = (p3 - p2) + (p1 - p2);
        double l2 = double(v(0))*double(v(0))+double(v(1))*double(v(1));
        if (l2 == 0.)
            return p2;
        double coef = 20. / sqrt(l2);
        return Point(p2(0) + coef * v(0), p2(1) + coef * v(1));
    }
#endif

    // Sample one internal point per expolygon.
    // FIXME this is quite an overkill to calculate a complete offset just to get a single point, but at least it is robust.
    static Points island_samples(const ExPolygons &expolygons)
    {
        Points pts;
        pts.reserve(expolygons.size());
        for (const ExPolygon &expoly : expolygons)
            if (expoly.contour.points.size() > 2) {
                #if 0
                    pts.push_back(island_sample(expoly));
                #else 
                    Polygons polygons = offset(expoly, - 20.f);
                    for (const Polygon &poly : polygons)
                        if (! poly.points.empty()) {
                            pts.push_back(poly.points.front());
                            break;
                        }
                #endif
            }
        // Sort the points lexicographically, so a binary search could be used to locate points inside a bounding box.
        std::sort(pts.begin(), pts.end());
        return pts;
    } 

    static Points island_samples(const Polygons &polygons)
    {
        return island_samples(union_ex(polygons));
    }

    const Polygons         *m_support_polygons;
    const Polygons         *m_trimming_polygons;
    Polygons                m_support_polygons_rotated;
    Polygons                m_trimming_polygons_rotated;
    // Angle in radians, by which the whole support is rotated.
    coordf_t                m_support_angle;
    // X spacing of the support lines parallel with the Y axis.
    coordf_t                m_support_spacing;

    Slic3r::EdgeGrid::Grid  m_grid;
    // Internal sample points of supporting expolygons. These internal points are used to pick regions corresponding
    // to the initial supporting regions, after these regions werre grown and possibly split to many by the trimming polygons.
    Points                  m_island_samples;

#ifdef SLIC3R_DEBUG
    // support for deserialization of m_support_polygons, m_trimming_polygons
    Polygons                m_support_polygons_deserialized;
    Polygons                m_trimming_polygons_deserialized;
#endif /* SLIC3R_DEBUG */
};

namespace SupportMaterialInternal {
    static inline bool has_bridging_perimeters(const ExtrusionLoop &loop)
    {
        for (const ExtrusionPath &ep : loop.paths)
            if (ep.role() == erOverhangPerimeter && ! ep.polyline.empty())
                return ep.size() >= (ep.is_closed() ? 3 : 2);
            return false;
    }
    static bool has_bridging_perimeters(const ExtrusionEntityCollection &perimeters)
    {
        for (const ExtrusionEntity *ee : perimeters.entities) {
            if (ee->is_collection()) {
                for (const ExtrusionEntity *ee2 : static_cast<const ExtrusionEntityCollection*>(ee)->entities) {
                    //assert(! ee2->is_collection()); // there are loops for perimeters and collections for thin walls !!
                    if (ee2->is_loop())
                        if (has_bridging_perimeters(*static_cast<const ExtrusionLoop*>(ee2)))
                            return true;
                }
            } else if (ee->is_loop() && has_bridging_perimeters(*static_cast<const ExtrusionLoop*>(ee)))
                return true;
        }
        return false;
    }
    static bool has_bridging_fills(const ExtrusionEntityCollection &fills)
    {
        for (const ExtrusionEntity *ee : fills.entities) {
            if (ee->is_collection()) {
                if(has_bridging_fills(*static_cast<const ExtrusionEntityCollection*>(ee)))
                    return true;
            } else {
                assert(! ee->is_loop());
                if (ee->role() == erBridgeInfill)
                    return true;
            }
        }
        return false;
    }
    static bool has_bridging_extrusions(const Layer &layer) 
    {
        for (const LayerRegion *region : layer.regions()) {
            if (SupportMaterialInternal::has_bridging_perimeters(region->perimeters))
                return true;
            if (region->fill_surfaces.has(stPosBottom | stDensSolid | stModBridge) && has_bridging_fills(region->fills))
                return true;
        }
        return false;
    }

    static inline void collect_bridging_perimeter_areas(const ExtrusionLoop &loop, const float expansion_scaled, Polygons &out)
    {
        assert(expansion_scaled >= 0.f);
        for (const ExtrusionPath &ep : loop.paths)
            if (ep.role() == erOverhangPerimeter && ! ep.polyline.empty()) {
                float exp = 0.5f * (float)scale_(ep.width) + expansion_scaled;
                if (ep.is_closed()) {
                    if (ep.size() >= 3) {
                        // This is a complete loop.
                        // Add the outer contour first.
                        Polygon poly;
                        poly.points = ep.polyline.points;
                        poly.points.pop_back();
                        if (poly.area() < 0)
                            poly.reverse();
                        polygons_append(out, offset(poly, exp, SUPPORT_SURFACES_OFFSET_PARAMETERS));
                        Polygons holes = offset(poly, - exp, SUPPORT_SURFACES_OFFSET_PARAMETERS);
                        polygons_reverse(holes);
                        polygons_append(out, holes);
                    }
                } else if (ep.size() >= 2) {
                    // Offset the polyline.
                    polygons_append(out, offset(ep.polyline, exp, SUPPORT_SURFACES_OFFSET_PARAMETERS));
                }
            }
    }
    static void collect_bridging_perimeter_areas(const ExtrusionEntitiesPtr &perimeters, const float expansion_scaled, Polygons &out)
    {
        for (const ExtrusionEntity *ee : perimeters) {
            if (ee->is_collection()) {
                collect_bridging_perimeter_areas(static_cast<const ExtrusionEntityCollection*>(ee)->entities, expansion_scaled, out);
            } else if (ee->is_loop())
                collect_bridging_perimeter_areas(*static_cast<const ExtrusionLoop*>(ee), expansion_scaled, out);
        }
    }

    static void remove_bridges_from_contacts(
        const PrintConfig   &print_config, 
        const Layer         &lower_layer,
        const Polygons      &lower_layer_polygons,
        LayerRegion         *layerm,
        float                fw, 
        Polygons            &contact_polygons)
    {
        // compute the area of bridging perimeters
        Polygons bridges;
        {
            // Surface supporting this layer, expanded by 0.5 * nozzle_diameter, as we consider this kind of overhang to be sufficiently supported.
            Polygons lower_grown_slices = offset(lower_layer_polygons, 
                //FIXME to mimic the decision in the perimeter generator, we should use half the external perimeter width.
                0.5f * float(scale_(print_config.nozzle_diameter.get_at(layerm->region()->config().perimeter_extruder-1))),
                SUPPORT_SURFACES_OFFSET_PARAMETERS);
            // Collect perimeters of this layer.
            //FIXME split_at_first_point() could split a bridge mid-way
        #if 0
            Polylines overhang_perimeters = layerm->perimeters.as_polylines();
            // workaround for Clipper bug, see Slic3r::Polygon::clip_as_polyline()
            for (Polyline &polyline : overhang_perimeters)
                polyline.points[0].x += 1;
            // Trim the perimeters of this layer by the lower layer to get the unsupported pieces of perimeters.
            overhang_perimeters = diff_pl(overhang_perimeters, lower_grown_slices);
        #else
            Polylines overhang_perimeters = diff_pl(layerm->perimeters.as_polylines(), lower_grown_slices);
        #endif
            
            // only consider straight overhangs
            // only consider overhangs having endpoints inside layer's slices
            // convert bridging polylines into polygons by inflating them with their thickness
            // since we're dealing with bridges, we can't assume width is larger than spacing,
            // so we take the largest value and also apply safety offset to be ensure no gaps
            // are left in between
            Flow bridge_flow = layerm->flow(frPerimeter, true);
            float w = float(std::max(bridge_flow.scaled_width(), bridge_flow.scaled_spacing()));
            for (Polyline &polyline : overhang_perimeters)
                if (polyline.is_straight()) {
                    // This is a bridge 
                    polyline.extend_start(fw);
                    polyline.extend_end(fw);
                    // Is the straight perimeter segment supported at both sides?
<<<<<<< HEAD
					for (size_t i = 0; i < lower_layer.slices.size(); ++ i)
						if (lower_layer.slices_bboxes[i].contains(polyline.first_point()) && lower_layer.slices_bboxes[i].contains(polyline.last_point()) && 
							lower_layer.slices[i].contains(polyline.first_point()) && lower_layer.slices[i].contains(polyline.last_point())) {
                        // Offset a polyline into a thick line.
                        polygons_append(bridges, offset(polyline, 0.5f * w + 10.f));
=======
					for (size_t i = 0; i < lower_layer.lslices.size(); ++ i)
						if (lower_layer.lslices_bboxes[i].contains(polyline.first_point()) && lower_layer.lslices_bboxes[i].contains(polyline.last_point()) && 
							lower_layer.lslices[i].contains(polyline.first_point()) && lower_layer.lslices[i].contains(polyline.last_point())) {
							// Offset a polyline into a thick line.
							polygons_append(bridges, offset(polyline, 0.5f * w + 10.f));
>>>>>>> d5bcddee
							break;
                }
                }
            bridges = union_(bridges);
        }
        // remove the entire bridges and only support the unsupported edges
        //FIXME the brided regions are already collected as layerm->bridged. Use it?
        for (const Surface &surface : layerm->fill_surfaces.surfaces)
            if (surface.has_pos_bottom() && surface.has_mod_bridge() && surface.bridge_angle != -1)
                polygons_append(bridges, surface.expolygon);
        //FIXME add the gap filled areas. Extrude the gaps with a bridge flow?
        // Remove the unsupported ends of the bridges from the bridged areas.
        //FIXME add supports at regular intervals to support long bridges!
        bridges = diff(bridges,
                // Offset unsupported edges into polygons.
                offset(layerm->unsupported_bridge_edges, scale_(SUPPORT_MATERIAL_MARGIN), SUPPORT_SURFACES_OFFSET_PARAMETERS));
        // Remove bridged areas from the supported areas.
        contact_polygons = diff(contact_polygons, bridges, true);
    }
}

#if 0
static int Test()
{
//    for (int i = 0; i < 30; ++ i)
    {
        int i = -1;
//        SupportGridPattern grid("d:\\temp\\support-top-contacts-final-run1-layer460-z70.300000-prev.bin", i);
//        SupportGridPattern grid("d:\\temp\\support-top-contacts-final-run1-layer460-z70.300000.bin", i);
        auto grid = SupportGridPattern::deserialize("d:\\temp\\support-top-contacts-final-run1-layer27-z5.650000.bin", i);
        std::vector<std::pair<EdgeGrid::Grid::ContourEdge, EdgeGrid::Grid::ContourEdge>> intersections = grid.grid().intersecting_edges();
        if (! intersections.empty())
            printf("Intersections between contours!\n");
        Slic3r::export_intersections_to_svg("d:\\temp\\support_polygon_intersections.svg", grid.support_polygons());
        Slic3r::SVG::export_expolygons("d:\\temp\\support_polygons.svg", union_ex(grid.support_polygons(), false));
        Slic3r::SVG::export_expolygons("d:\\temp\\trimming_polygons.svg", union_ex(grid.trimming_polygons(), false));
        Polygons extracted = grid.extract_support(scale_(0.21 / 2), true);
        Slic3r::SVG::export_expolygons("d:\\temp\\extracted.svg", union_ex(extracted, false));
        printf("hu!");
    }
    return 0;
}
static int run_support_test = Test();
#endif /* SLIC3R_DEBUG */

// Generate top contact layers supporting overhangs.
// For a soluble interface material synchronize the layer heights with the object, otherwise leave the layer height undefined.
// If supports over bed surface only are requested, don't generate contact layers over an object.
PrintObjectSupportMaterial::MyLayersPtr PrintObjectSupportMaterial::top_contact_layers(
    const PrintObject &object, MyLayerStorage &layer_storage) const
{
#ifdef SLIC3R_DEBUG
    static int iRun = 0;
    ++ iRun; 
#endif /* SLIC3R_DEBUG */

    // Slice support enforcers / support blockers.
    std::vector<ExPolygons> enforcers = object.slice_support_enforcers();
    std::vector<ExPolygons> blockers  = object.slice_support_blockers();

    // Output layers, sorted by top Z.
    MyLayersPtr contact_out;

    const bool   support_auto  = m_object_config->support_material_auto.value;
    // If user specified a custom angle threshold, convert it to radians.
    // Zero means automatic overhang detection.
    const double threshold_rad = (m_object_config->support_material_threshold.value > 0) ? 
        M_PI * double(m_object_config->support_material_threshold.value + 1) / 180. : // +1 makes the threshold inclusive
        0.;

    // Build support on a build plate only? If so, then collect and union all the surfaces below the current layer.
    // Unfortunately this is an inherently serial process.
    const bool            buildplate_only = this->build_plate_only();
    std::vector<Polygons> buildplate_covered;
    if (buildplate_only) {
        BOOST_LOG_TRIVIAL(debug) << "PrintObjectSupportMaterial::top_contact_layers() - collecting regions covering the print bed.";
        buildplate_covered.assign(object.layers().size(), Polygons());
        for (size_t layer_id = 1; layer_id < object.layers().size(); ++ layer_id) {
            const Layer &lower_layer = *object.layers()[layer_id-1];
            // Merge the new slices with the preceding slices.
            // Apply the safety offset to the newly added polygons, so they will connect
            // with the polygons collected before,
            // but don't apply the safety offset during the union operation as it would
            // inflate the polygons over and over.
            Polygons &covered = buildplate_covered[layer_id];
            covered = buildplate_covered[layer_id - 1];
            polygons_append(covered, offset(lower_layer.lslices, scale_(0.01)));
            covered = union_(covered, false); // don't apply the safety offset.
        }
    }

    BOOST_LOG_TRIVIAL(debug) << "PrintObjectSupportMaterial::top_contact_layers() in parallel - start";
    // Determine top contact areas.
    // If generating raft only (no support), only calculate top contact areas for the 0th layer.
    // If having a raft, start with 0th layer, otherwise with 1st layer.
    // Note that layer_id < layer->id when raft_layers > 0 as the layer->id incorporates the raft layers.
    // So layer_id == 0 means first object layer and layer->id == 0 means first print layer if there are no explicit raft layers.
    size_t num_layers = this->has_support() ? object.layer_count() : 1;
    // For each overhang layer, two supporting layers may be generated: One for the overhangs extruded with a bridging flow, 
    // and the other for the overhangs extruded with a normal flow.
    contact_out.assign(num_layers * 2, nullptr);
    tbb::spin_mutex layer_storage_mutex;
    tbb::parallel_for(tbb::blocked_range<size_t>(this->has_raft() ? 0 : 1, num_layers),
        [this, &object, &buildplate_covered, &enforcers, &blockers, support_auto, threshold_rad, &layer_storage, &layer_storage_mutex, &contact_out]
        (const tbb::blocked_range<size_t>& range) {
            for (size_t layer_id = range.begin(); layer_id < range.end(); ++ layer_id) 
            {
                const Layer &layer = *object.layers()[layer_id];

                // Detect overhangs and contact areas needed to support them.
                // Collect overhangs and contacts of all regions of this layer supported by the layer immediately below.
                Polygons overhang_polygons;
                Polygons contact_polygons;
                Polygons slices_margin_cached;
<<<<<<< HEAD
                double    slices_margin_cached_offset = -1.;
                Polygons lower_layer_polygons = (layer_id == 0) ? Polygons() : to_polygons(object.layers()[layer_id-1]->slices);
=======
                float    slices_margin_cached_offset = -1.;
                Polygons lower_layer_polygons = (layer_id == 0) ? Polygons() : to_polygons(object.layers()[layer_id-1]->lslices);
>>>>>>> d5bcddee
                // Offset of the lower layer, to trim the support polygons with to calculate dense supports.
                double    no_interface_offset = 0.;
                if (layer_id == 0) {
                    // This is the first object layer, so the object is being printed on a raft and
                    // we're here just to get the object footprint for the raft.
                    // We only consider contours and discard holes to get a more continuous raft.
                    overhang_polygons = collect_slices_outer(layer);
                    // Extend by SUPPORT_MATERIAL_MARGIN, which is 1.5mm
                    contact_polygons = offset(overhang_polygons, scale_(SUPPORT_MATERIAL_MARGIN));
                } else {
                    // Generate overhang / contact_polygons for non-raft layers.
                    const Layer &lower_layer = *object.layers()[layer_id-1];
                    for (LayerRegion *layerm : layer.regions()) {
                        // Extrusion width accounts for the roundings of the extrudates.
                        // It is the maximum widh of the extrudate.
                        double fw = double(layerm->flow(frExternalPerimeter).scaled_width());
                        no_interface_offset = (no_interface_offset == 0.) ? fw : std::min(no_interface_offset, fw);
                        float lower_layer_offset = 
                            (layer_id < (size_t)m_object_config->support_material_enforce_layers.value) ? 
                                // Enforce a full possible support, ignore the overhang angle.
                                0.f :
                            (threshold_rad > 0. ? 
                                // Overhang defined by an angle.
                                float(scale_(lower_layer.height / tan(threshold_rad))) :
                                // Overhang defined by half the extrusion width.
                                0.5f * fw);
                        // Overhang polygons for this layer and region.
                        Polygons diff_polygons;
                        Polygons layerm_polygons = to_polygons(layerm->slices());
                        if (lower_layer_offset == 0.f) {
                            // Support everything.
                            diff_polygons = diff(layerm_polygons, lower_layer_polygons);
                            if (! buildplate_covered.empty()) {
                                // Don't support overhangs above the top surfaces.
                                // This step is done before the contact surface is calculated by growing the overhang region.
                                diff_polygons = diff(diff_polygons, buildplate_covered[layer_id]);
                            }
                        } else {
                            if (support_auto) {
                                // Get the regions needing a suport, collapse very tiny spots.
                                //FIXME cache the lower layer offset if this layer has multiple regions.
    #if 1
                                diff_polygons = offset2(
                                    diff(layerm_polygons,
                                         offset2(lower_layer_polygons, - 0.5f * fw, lower_layer_offset + 0.5f * fw, SUPPORT_SURFACES_OFFSET_PARAMETERS)), 
                                    //FIXME This offset2 is targeted to reduce very thin regions to support, but it may lead to
                                    // no support at all for not so steep overhangs.
                                    - 0.1f * fw, 0.1f * fw);
    #else
                                diff_polygons = 
                                    diff(layerm_polygons,
                                         offset(lower_layer_polygons, lower_layer_offset, SUPPORT_SURFACES_OFFSET_PARAMETERS));
    #endif
                                if (! buildplate_covered.empty()) {
                                    // Don't support overhangs above the top surfaces.
                                    // This step is done before the contact surface is calculated by growing the overhang region.
                                    diff_polygons = diff(diff_polygons, buildplate_covered[layer_id]);
                                }
                                if (! diff_polygons.empty()) {
    	                            // Offset the support regions back to a full overhang, restrict them to the full overhang.
    	                            // This is done to increase size of the supporting columns below, as they are calculated by 
    	                            // propagating these contact surfaces downwards.
    	                            diff_polygons = diff(
    	                                intersection(offset(diff_polygons, lower_layer_offset, SUPPORT_SURFACES_OFFSET_PARAMETERS), layerm_polygons), 
    	                                lower_layer_polygons);
    							}
                            }
                            if (! enforcers.empty()) {
                                // Apply the "support enforcers".
                                //FIXME add the "enforcers" to the sparse support regions only.
                                const ExPolygons &enforcer = enforcers[layer_id - 1];
                                if (! enforcer.empty()) {
                                    // Enforce supports (as if with 90 degrees of slope) for the regions covered by the enforcer meshes.
                                    Polygons new_contacts = diff(intersection(layerm_polygons, to_polygons(enforcer)),
                                            offset(lower_layer_polygons, 0.05f * fw, SUPPORT_SURFACES_OFFSET_PARAMETERS));
                                    if (! new_contacts.empty()) {
                                        if (diff_polygons.empty())
                                            diff_polygons = std::move(new_contacts);
                                        else
                                            diff_polygons = union_(diff_polygons, new_contacts);
                                    }
                                }
                            }
                        }
                        // Apply the "support blockers".
                        if (! diff_polygons.empty() && ! blockers.empty() && ! blockers[layer_id].empty()) {
                            // Enforce supports (as if with 90 degrees of slope) for the regions covered by the enforcer meshes.
                            diff_polygons = diff(diff_polygons, to_polygons(blockers[layer_id]));
                        }
                        if (diff_polygons.empty())
                            continue;

                        #ifdef SLIC3R_DEBUG
                        {
                            ::Slic3r::SVG svg(debug_out_path("support-top-contacts-raw-run%d-layer%d-region%d.svg", 
                                iRun, layer_id, 
                                std::find_if(layer.regions.begin(), layer.regions.end(), [layerm](const LayerRegion* other){return other == layerm;}) - layer.regions.begin()), 
                            get_extents(diff_polygons));
                            Slic3r::ExPolygons expolys = union_ex(diff_polygons, false);
                            svg.draw(expolys);
                        }
                        #endif /* SLIC3R_DEBUG */

                        if (this->m_object_config->dont_support_bridges)
                            SupportMaterialInternal::remove_bridges_from_contacts(
                                *m_print_config, lower_layer, lower_layer_polygons, layerm, fw, diff_polygons);

                        if (diff_polygons.empty())
                            continue;

                        #ifdef SLIC3R_DEBUG
                        Slic3r::SVG::export_expolygons(
                            debug_out_path("support-top-contacts-filtered-run%d-layer%d-region%d-z%f.svg", 
                                iRun, layer_id, 
                                std::find_if(layer.regions.begin(), layer.regions.end(), [layerm](const LayerRegion* other){return other == layerm;}) - layer.regions.begin(), 
                                layer.print_z),
                            union_ex(diff_polygons, false));
                        #endif /* SLIC3R_DEBUG */

                        //FIXME the overhang_polygons are used to construct the support towers as well.
                        //if (this->has_contact_loops())
                            // Store the exact contour of the overhang for the contact loops.
                            polygons_append(overhang_polygons, diff_polygons);

                        // Let's define the required contact area by using a max gap of half the upper 
                        // extrusion width and extending the area according to the configured margin.
                        // We increment the area in steps because we don't want our support to overflow
                        // on the other side of the object (if it's very thin).
                        {
                            //FIMXE 1) Make the offset configurable, 2) Make the Z span configurable.
                            //FIXME one should trim with the layer span colliding with the support layer, this layer
                            // may be lower than lower_layer, so the support area needed may need to be actually bigger!
                            // For the same reason, the non-bridging support area may be smaller than the bridging support area!
                            double slices_margin_offset = std::min(double(lower_layer_offset), double(scale_(m_gap_xy))); 
                            if (slices_margin_cached_offset != slices_margin_offset) {
                                slices_margin_cached_offset = slices_margin_offset;
                                slices_margin_cached = (slices_margin_offset == 0.f) ? 
                                    lower_layer_polygons :
<<<<<<< HEAD
                                    offset2(to_polygons(lower_layer.slices), - no_interface_offset * 0.5, slices_margin_offset + no_interface_offset * 0.5, SUPPORT_SURFACES_OFFSET_PARAMETERS);
=======
                                    offset2(to_polygons(lower_layer.lslices), - no_interface_offset * 0.5f, slices_margin_offset + no_interface_offset * 0.5f, SUPPORT_SURFACES_OFFSET_PARAMETERS);
>>>>>>> d5bcddee
                                if (! buildplate_covered.empty()) {
                                    // Trim the inflated contact surfaces by the top surfaces as well.
                                    polygons_append(slices_margin_cached, buildplate_covered[layer_id]);
                                    slices_margin_cached = union_(slices_margin_cached);
                                }
                            }
                            // Offset the contact polygons outside.
                            for (size_t i = 0; i < NUM_MARGIN_STEPS; ++ i) {
                                diff_polygons = diff(
                                    offset(
                                        diff_polygons,
                                        double(SUPPORT_MATERIAL_MARGIN / NUM_MARGIN_STEPS),
                                        ClipperLib::jtRound,
                                        // round mitter limit
                                        scale_(0.05)),
                                    slices_margin_cached);
                            }
                        }
                        polygons_append(contact_polygons, diff_polygons);
                    } // for each layer.region
                } // end of Generate overhang/contact_polygons for non-raft layers.
                
                // Now apply the contact areas to the layer where they need to be made.
                if (! contact_polygons.empty()) {
                    MyLayer     &new_layer = layer_allocate(layer_storage, layer_storage_mutex, sltTopContact);
                    new_layer.idx_object_layer_above = layer_id;
                    MyLayer     *bridging_layer = nullptr;
                    if (layer_id == 0) {
                        // This is a raft contact layer sitting directly on the print bed.
                        assert(this->has_raft());
                        new_layer.print_z  = m_slicing_params.raft_contact_top_z;
                        new_layer.bottom_z = m_slicing_params.raft_interface_top_z; 
                        new_layer.height   = m_slicing_params.contact_raft_layer_height;
                    } else if (m_slicing_params.soluble_interface) {
                        // Align the contact surface height with a layer immediately below the supported layer.
                        // Interface layer will be synchronized with the object.
                        new_layer.print_z  = layer.print_z - layer.height;
                        new_layer.height   = object.layers()[layer_id - 1]->height;
                        new_layer.bottom_z = (layer_id == 1) ? m_slicing_params.object_print_z_min : object.layers()[layer_id - 2]->print_z;
                    } else {
                        new_layer.print_z = layer.print_z - layer.height - this->m_slicing_params.gap_support_object;
                        new_layer.bottom_z = new_layer.print_z;
                        new_layer.height   = 0.;
                        // Ignore this contact area if it's too low.
                        // Don't want to print a layer below the first layer height as it may not stick well.
                        //FIXME there may be a need for a single layer support, then one may decide to print it either as a bottom contact or a top contact
                        // and it may actually make sense to do it with a thinner layer than the first layer height.
                        if (new_layer.print_z < m_slicing_params.first_print_layer_height - EPSILON) {
                            // This contact layer is below the first layer height, therefore not printable. Don't support this surface.
                            continue;
                        } else if (new_layer.print_z < m_slicing_params.first_print_layer_height + EPSILON) {
                            // Align the layer with the 1st layer height.
                            new_layer.print_z  = m_slicing_params.first_print_layer_height;
                            new_layer.bottom_z = 0;
                            new_layer.height   = m_slicing_params.first_print_layer_height;
                        } else {
                            // Don't know the height of the top contact layer yet. The top contact layer is printed with a normal flow and 
                            // its height will be set adaptively later on.
                        }

                        // Contact layer will be printed with a normal flow, but
                        // it will support layers printed with a bridging flow.
                        if (SupportMaterialInternal::has_bridging_extrusions(layer)) {
                            coordf_t bridging_height = layer.height;
                            if (m_object_config->support_material_contact_distance_type == zdFilament) {
                                bridging_height = 0.;
                                for (const LayerRegion *region : layer.regions())
                                    bridging_height += region->region()->bridging_height_avg(*m_print_config);
                                bridging_height /= coordf_t(layer.regions().size());
                            }
                            coordf_t bridging_print_z = layer.print_z - bridging_height - this->m_slicing_params.gap_support_object;
                            if (bridging_print_z >= m_slicing_params.first_print_layer_height - EPSILON) {
                                // Not below the first layer height means this layer is printable.
                                if (new_layer.print_z < m_slicing_params.first_print_layer_height + EPSILON) {
                                    // Align the layer with the 1st layer height.
                                    bridging_print_z = m_slicing_params.first_print_layer_height;
                                }
                                if (bridging_print_z < new_layer.print_z - EPSILON) {
                                    // Allocate the new layer.
                                    bridging_layer = &layer_allocate(layer_storage, layer_storage_mutex, sltTopContact);
                                    bridging_layer->idx_object_layer_above = layer_id;
                                    bridging_layer->print_z = bridging_print_z;
                                    if (bridging_print_z == m_slicing_params.first_print_layer_height) {
                                        bridging_layer->bottom_z = 0;
                                        bridging_layer->height   = m_slicing_params.first_print_layer_height;                                        
                                    } else {
                                        // Don't know the height yet.
                                        bridging_layer->bottom_z = bridging_print_z;
                                        bridging_layer->height   = 0;
                                    }
                                }
                            }
                        }
                    }

                    // Achtung! The contact_polygons need to be trimmed by slices_margin_cached, otherwise
                    // the selection by island_samples (see the SupportGridPattern::island_samples() method) will not work!
                    SupportGridPattern support_grid_pattern(
                        // Support islands, to be stretched into a grid.
                        contact_polygons, 
                        // Trimming polygons, to trim the stretched support islands.
                        slices_margin_cached,
                        // Grid resolution.
                        m_object_config->support_material_spacing.value + m_support_material_flow.spacing(),
                        Geometry::deg2rad(m_object_config->support_material_angle.value));
                    // 1) Contact polygons will be projected down. To keep the interface and base layers from growing, return a contour a tiny bit smaller than the grid cells.
                    new_layer.contact_polygons = new Polygons(support_grid_pattern.extract_support(-3, true));
                    // 2) infill polygons, expand them by half the extrusion width + a tiny bit of extra.
                    if (layer_id == 0 || m_slicing_params.soluble_interface) {
                    // if (no_interface_offset == 0.f) {
                        new_layer.polygons = support_grid_pattern.extract_support(m_support_material_flow.scaled_spacing()/2 + 5, true);
                    } else  {
                        // Reduce the amount of dense interfaces: Do not generate dense interfaces below overhangs with 60% overhang of the extrusions.
                        Polygons dense_interface_polygons = diff(overhang_polygons, 
                            offset2(lower_layer_polygons, - no_interface_offset * 0.5f, no_interface_offset * (0.6f + 0.5f), SUPPORT_SURFACES_OFFSET_PARAMETERS));
                        if (! dense_interface_polygons.empty()) {
                            dense_interface_polygons =
                                // Achtung! The dense_interface_polygons need to be trimmed by slices_margin_cached, otherwise
                                // the selection by island_samples (see the SupportGridPattern::island_samples() method) will not work!
                                diff(
                                    // Regularize the contour.
                                    offset(dense_interface_polygons, no_interface_offset * 0.1f),
                                    slices_margin_cached);
                            SupportGridPattern support_grid_pattern(
                                // Support islands, to be stretched into a grid.
                                dense_interface_polygons, 
                                // Trimming polygons, to trim the stretched support islands.
                                slices_margin_cached,
                                // Grid resolution.
                                m_object_config->support_material_spacing.value + m_support_material_flow.spacing(),
                                Geometry::deg2rad(m_object_config->support_material_angle.value));                        
                            new_layer.polygons = support_grid_pattern.extract_support(m_support_material_flow.scaled_spacing()/2 + 5, false);
                    #ifdef SLIC3R_DEBUG
                            {
                                support_grid_pattern.serialize(debug_out_path("support-top-contacts-final-run%d-layer%d-z%f.bin", iRun, layer_id, layer.print_z));

                                BoundingBox bbox = get_extents(contact_polygons);
                                bbox.merge(get_extents(new_layer.polygons));
                                ::Slic3r::SVG svg(debug_out_path("support-top-contacts-final0-run%d-layer%d-z%f.svg", iRun, layer_id, layer.print_z));
                                svg.draw(union_ex(*new_layer.contact_polygons, false), "gray", 0.5f);
                                svg.draw(union_ex(contact_polygons, false), "blue", 0.5f);
                                svg.draw(union_ex(dense_interface_polygons, false), "green", 0.5f);
                                svg.draw(union_ex(new_layer.polygons, true), "red", 0.5f);
                                svg.draw_outline(union_ex(new_layer.polygons, true), "black", "black", scale_(0.1f));
                            }
                    #endif /* SLIC3R_DEBUG */
                        }
                    }
                    #ifdef SLIC3R_DEBUG
                    {
                        BoundingBox bbox = get_extents(contact_polygons);
                        bbox.merge(get_extents(new_layer.polygons));
                        ::Slic3r::SVG svg(debug_out_path("support-top-contacts-final-run%d-layer%d-z%f.svg", iRun, layer_id, layer.print_z));
                        svg.draw(union_ex(*new_layer.contact_polygons, false), "gray", 0.5f);
                        svg.draw(union_ex(contact_polygons, false), "blue", 0.5f);
                        svg.draw(union_ex(overhang_polygons, false), "green", 0.5f);
                        svg.draw(union_ex(new_layer.polygons, true), "red", 0.5f);
                        svg.draw_outline(union_ex(new_layer.polygons, true), "black", "black", scale_(0.1f));
                    }
                    #endif /* SLIC3R_DEBUG */

                    // Even after the contact layer was expanded into a grid, some of the contact islands may be too tiny to be extruded.
                    // Remove those tiny islands from new_layer.polygons and new_layer.contact_polygons.
                    
                    // Store the overhang polygons.
                    // The overhang polygons are used in the path generator for planning of the contact loops.
                    // if (this->has_contact_loops()). Compared to "polygons", "overhang_polygons" are snug.
                    new_layer.overhang_polygons = new Polygons(std::move(overhang_polygons));
                    contact_out[layer_id * 2] = &new_layer;
                    if (bridging_layer != nullptr) {
                        bridging_layer->polygons          = new_layer.polygons;
                        bridging_layer->contact_polygons  = new Polygons(*new_layer.contact_polygons);
                        bridging_layer->overhang_polygons = new Polygons(*new_layer.overhang_polygons);
                        contact_out[layer_id * 2 + 1] = bridging_layer;
                    }
                }
            }
        });

    // Compress contact_out, remove the nullptr items.
    remove_nulls(contact_out);
    // Sort the layers, as one layer may produce bridging and non-bridging contact layers with different print_z.
    std::sort(contact_out.begin(), contact_out.end(), [](const MyLayer *l1, const MyLayer *l2) { return l1->print_z < l2->print_z; });

    // Merge close contact layers conservatively: If two layers are closer than the minimum allowed print layer height (the min_layer_height parameter),
    // the top contact layer is merged into the bottom contact layer.
    {
		int i = 0;
		int k = 0;
		{
			// Find the span of layers, which are to be printed at the first layer height.
			int j = 0;
			for (; j < (int)contact_out.size() && contact_out[j]->print_z < m_slicing_params.first_print_layer_height + this->m_support_layer_height_min - EPSILON; ++ j);
			if (j > 0) {
				// Merge the contact_out layers (0) to (j - 1) into the contact_out[0].
				MyLayer &dst = *contact_out.front();
				for (int u = 1; u < j; ++ u) {
					MyLayer &src = *contact_out[u];
					// The union_() does not support move semantic yet, but maybe one day it will.
					dst.polygons = union_(dst.polygons, std::move(src.polygons));
					*dst.contact_polygons = union_(*dst.contact_polygons, std::move(*src.contact_polygons));
					*dst.overhang_polygons = union_(*dst.overhang_polygons, std::move(*src.overhang_polygons));
					// Source polygon is no more needed, it will not be refrenced. Release its data.
					src.reset();
				}
				// Snap the first layer to the 1st layer height.
				dst.print_z  = m_slicing_params.first_print_layer_height;
				dst.height   = m_slicing_params.first_print_layer_height;
				dst.bottom_z = 0;
				++ k;
			}
			i = j;
		}
        for (; i < int(contact_out.size()); ++ k) {
            // Find the span of layers closer than m_support_layer_height_min.
            int j = i + 1;
            coordf_t zmax = contact_out[i]->print_z + m_support_layer_height_min + EPSILON;
            for (; j < (int)contact_out.size() && contact_out[j]->print_z < zmax; ++ j) ;
            if (i + 1 < j) {
                // Merge the contact_out layers (i + 1) to (j - 1) into the contact_out[i].
                MyLayer &dst = *contact_out[i];
                for (int u = i + 1; u < j; ++ u) {
                    MyLayer &src = *contact_out[u];
                    // The union_() does not support move semantic yet, but maybe one day it will.
                    dst.polygons           = union_(dst.polygons, std::move(src.polygons));
                    *dst.contact_polygons  = union_(*dst.contact_polygons, std::move(*src.contact_polygons));
                    *dst.overhang_polygons = union_(*dst.overhang_polygons, std::move(*src.overhang_polygons));
                    // Source polygon is no more needed, it will not be refrenced. Release its data.
                    src.reset();
                }
            }
            if (k < i)
                contact_out[k] = contact_out[i];
            i = j;
        }
        if (k < (int)contact_out.size())
            contact_out.erase(contact_out.begin() + k, contact_out.end());
    }

    BOOST_LOG_TRIVIAL(debug) << "PrintObjectSupportMaterial::top_contact_layers() in parallel - end";

    return contact_out;
}

// Generate bottom contact layers supporting the top contact layers.
// For a soluble interface material synchronize the layer heights with the object, 
// otherwise set the layer height to a bridging flow of a support interface nozzle.
PrintObjectSupportMaterial::MyLayersPtr PrintObjectSupportMaterial::bottom_contact_layers_and_layer_support_areas(
    const PrintObject &object, const MyLayersPtr &top_contacts, MyLayerStorage &layer_storage,
    std::vector<Polygons> &layer_support_areas) const
{
#ifdef SLIC3R_DEBUG
    static int iRun = 0;
    ++ iRun; 
#endif /* SLIC3R_DEBUG */

    // Allocate empty surface areas, one per object layer.
    layer_support_areas.assign(object.total_layer_count(), Polygons());

    // find object top surfaces
    // we'll use them to clip our support and detect where does it stick
    MyLayersPtr bottom_contacts;

    if (! top_contacts.empty()) 
    {
        // There is some support to be built, if there are non-empty top surfaces detected.
        // Sum of unsupported contact areas above the current layer.print_z.
        Polygons  projection;
        // Last top contact layer visited when collecting the projection of contact areas.
        int       contact_idx = int(top_contacts.size()) - 1;
        for (int layer_id = int(object.total_layer_count()) - 2; layer_id >= 0; -- layer_id) {
            BOOST_LOG_TRIVIAL(trace) << "Support generator - bottom_contact_layers - layer " << layer_id;
            const Layer &layer = *object.get_layer(layer_id);
            // Collect projections of all contact areas above or at the same level as this top surface.
            for (; contact_idx >= 0 && top_contacts[contact_idx]->print_z > layer.print_z - EPSILON; -- contact_idx) {
                Polygons polygons_new;
                // Contact surfaces are expanded away from the object, trimmed by the object.
                // Use a slight positive offset to overlap the touching regions.
#if 0
                // Merge and collect the contact polygons. The contact polygons are inflated, but not extended into a grid form.
                polygons_append(polygons_new, offset(*top_contacts[contact_idx]->contact_polygons, SCALED_EPSILON));
#else
                // Consume the contact_polygons. The contact polygons are already expanded into a grid form, and they are a tiny bit smaller
                // than the grid cells.
                polygons_append(polygons_new, std::move(*top_contacts[contact_idx]->contact_polygons));
#endif
                // These are the overhang surfaces. They are touching the object and they are not expanded away from the object.
                // Use a slight positive offset to overlap the touching regions.
                polygons_append(polygons_new, offset(*top_contacts[contact_idx]->overhang_polygons, double(SCALED_EPSILON)));
                polygons_append(projection, union_(polygons_new));
            }
            if (projection.empty())
                continue;
            Polygons projection_raw = union_(projection);

            tbb::task_group task_group;
            if (! m_object_config->support_material_buildplate_only)
                // Find the bottom contact layers above the top surfaces of this layer.
                task_group.run([this, &object, &top_contacts, contact_idx, &layer, layer_id, &layer_storage, &layer_support_areas, &bottom_contacts, &projection_raw] {
                    Polygons top = collect_region_slices_by_type(layer, stPosTop | stDensSolid);
        #ifdef SLIC3R_DEBUG
                    {
                        BoundingBox bbox = get_extents(projection_raw);
                        bbox.merge(get_extents(top));
                        ::Slic3r::SVG svg(debug_out_path("support-bottom-layers-raw-%d-%lf.svg", iRun, layer.print_z), bbox);
                        svg.draw(union_ex(top, false), "blue", 0.5f);
                        svg.draw(union_ex(projection_raw, true), "red", 0.5f);
                        svg.draw_outline(union_ex(projection_raw, true), "red", "blue", scale_(0.1f));
                        svg.draw(layer.slices, "green", 0.5f);
                    }
        #endif /* SLIC3R_DEBUG */

                    // Now find whether any projection of the contact surfaces above layer.print_z not yet supported by any 
                    // top surfaces above layer.print_z falls onto this top surface. 
                    // Touching are the contact surfaces supported exclusively by this top surfaces.
                    // Don't use a safety offset as it has been applied during insertion of polygons.
                    if (! top.empty()) {
                        Polygons touching = intersection(top, projection_raw, false);
                        if (! touching.empty()) {
                            // Allocate a new bottom contact layer.
                            MyLayer &layer_new = layer_allocate(layer_storage, sltBottomContact);
                            bottom_contacts.push_back(&layer_new);
                            // Grow top surfaces so that interface and support generation are generated
                            // with some spacing from object - it looks we don't need the actual
                            // top shapes so this can be done here
                            //FIXME calculate layer height based on the actual thickness of the layer:
                            // If the layer is extruded with no bridging flow, support just the normal extrusions.
                            layer_new.height = m_slicing_params.soluble_interface ?
                                // Align the interface layer with the object's layer height.
                                object.layers()[layer_id + 1]->height :
                                // Place a bridge flow interface layer over the top surface.
                                //FIXME Check whether the bottom bridging surfaces are extruded correctly (no bridging flow correction applied?)
                                // According to Jindrich the bottom surfaces work well.
                                //FIXME test the bridging flow instead?
                                m_support_material_interface_flow.nozzle_diameter;
                            layer_new.height_block = ((m_object_config->support_material_contact_distance_type == zdPlane) ? object.layers()[layer_id + 1]->height : layer_new.height);
                            layer_new.print_z = m_slicing_params.soluble_interface ? object.layers()[layer_id + 1]->print_z :
                                (layer.print_z + layer_new.height_block + this->m_slicing_params.gap_object_support);
                            layer_new.bottom_z = layer.print_z;
                            layer_new.idx_object_layer_below = layer_id;
                            layer_new.bridging = ! m_slicing_params.soluble_interface;
                            //FIXME how much to inflate the bottom surface, as it is being extruded with a bridging flow? The following line uses a normal flow.
                            //FIXME why is the offset positive? It will be trimmed by the object later on anyway, but then it just wastes CPU clocks.
                            layer_new.polygons = offset(touching, double(m_support_material_flow.scaled_width()), SUPPORT_SURFACES_OFFSET_PARAMETERS);
                            if (! m_slicing_params.soluble_interface) {
                                // Walk the top surfaces, snap the top of the new bottom surface to the closest top of the top surface,
                                // so there will be no support surfaces generated with thickness lower than m_support_layer_height_min.
                                for (size_t top_idx = size_t(std::max<int>(0, contact_idx)); 
                                    top_idx < top_contacts.size() && top_contacts[top_idx]->print_z < layer_new.print_z + this->m_support_layer_height_min + EPSILON; 
                                    ++ top_idx) {
                                    if (top_contacts[top_idx]->print_z > layer_new.print_z - this->m_support_layer_height_min - EPSILON) {
                                        // A top layer has been found, which is close to the new bottom layer.
                                        coordf_t diff = layer_new.print_z - top_contacts[top_idx]->print_z;
                                        assert(std::abs(diff) <= this->m_support_layer_height_min + EPSILON);
                                        if (diff > 0.) {
                                            // The top contact layer is below this layer. Make the bridging layer thinner to align with the existing top layer.
                                            assert(diff < layer_new.height + EPSILON);
                                            assert(layer_new.height - diff >= m_support_layer_height_min - EPSILON);
                                            layer_new.print_z  = top_contacts[top_idx]->print_z;
                                            layer_new.height  -= diff;
                                        } else {
                                            // The top contact layer is above this layer. One may either make this layer thicker or thinner.
                                            // By making the layer thicker, one will decrease the number of discrete layers with the price of extruding a bit too thick bridges.
                                            // By making the layer thinner, one adds one more discrete layer.
                                            layer_new.print_z  = top_contacts[top_idx]->print_z;
                                            layer_new.height  -= diff;
                                        }
                                        break;
                                    }
                                }
                            }
                #ifdef SLIC3R_DEBUG
                            Slic3r::SVG::export_expolygons(
                                debug_out_path("support-bottom-contacts-%d-%lf.svg", iRun, layer_new.print_z),
                                union_ex(layer_new.polygons, false));
                #endif /* SLIC3R_DEBUG */
                            // Trim the already created base layers above the current layer intersecting with the new bottom contacts layer.
                            //FIXME Maybe this is no more needed, as the overlapping base layers are trimmed by the bottom layers at the final stage?
                            touching = offset(touching, double(SCALED_EPSILON));
                            for (int layer_id_above = layer_id + 1; layer_id_above < int(object.total_layer_count()); ++ layer_id_above) {
                                const Layer &layer_above = *object.layers()[layer_id_above];
                                if (layer_above.print_z > layer_new.print_z - EPSILON)
                                    break; 
                                if (! layer_support_areas[layer_id_above].empty()) {
#ifdef SLIC3R_DEBUG
                                    {
                                        BoundingBox bbox = get_extents(touching);
                                        bbox.merge(get_extents(layer_support_areas[layer_id_above]));
                                        ::Slic3r::SVG svg(debug_out_path("support-support-areas-raw-before-trimming-%d-with-%f-%lf.svg", iRun, layer.print_z, layer_above.print_z), bbox);
                                        svg.draw(union_ex(touching, false), "blue", 0.5f);
                                        svg.draw(union_ex(layer_support_areas[layer_id_above], true), "red", 0.5f);
                                        svg.draw_outline(union_ex(layer_support_areas[layer_id_above], true), "red", "blue", scale_(0.1f));
                                    }
#endif /* SLIC3R_DEBUG */
                                    layer_support_areas[layer_id_above] = diff(layer_support_areas[layer_id_above], touching);
#ifdef SLIC3R_DEBUG
                                    Slic3r::SVG::export_expolygons(
                                        debug_out_path("support-support-areas-raw-after-trimming-%d-with-%f-%lf.svg", iRun, layer.print_z, layer_above.print_z),
                                        union_ex(layer_support_areas[layer_id_above], false));
#endif /* SLIC3R_DEBUG */
                                }
                            }
                        }
                    } // ! top.empty()
                });

            Polygons &layer_support_area = layer_support_areas[layer_id];
            task_group.run([this, &projection, &projection_raw, &layer, &layer_support_area, layer_id] {
                // Remove the areas that touched from the projection that will continue on next, lower, top surfaces.
<<<<<<< HEAD
    //            Polygons trimming = union_(to_polygons(layer.slices.expolygons), touching, true);
                Polygons trimming = offset(layer.slices, double(SCALED_EPSILON));
=======
    //            Polygons trimming = union_(to_polygons(layer.slices), touching, true);
                Polygons trimming = offset(layer.lslices, float(SCALED_EPSILON));
>>>>>>> d5bcddee
                projection = diff(projection_raw, trimming, false);
    #ifdef SLIC3R_DEBUG
                {
                    BoundingBox bbox = get_extents(projection_raw);
                    bbox.merge(get_extents(trimming));
                    ::Slic3r::SVG svg(debug_out_path("support-support-areas-raw-%d-%lf.svg", iRun, layer.print_z), bbox);
                    svg.draw(union_ex(trimming, false), "blue", 0.5f);
                    svg.draw(union_ex(projection, true), "red", 0.5f);
                    svg.draw_outline(union_ex(projection, true), "red", "blue", scale_(0.1f));
                }
    #endif /* SLIC3R_DEBUG */
                remove_sticks(projection);
                remove_degenerate(projection);
        #ifdef SLIC3R_DEBUG
                Slic3r::SVG::export_expolygons(
                    debug_out_path("support-support-areas-raw-cleaned-%d-%lf.svg", iRun, layer.print_z),
                    union_ex(projection, false));
        #endif /* SLIC3R_DEBUG */
                SupportGridPattern support_grid_pattern(
                    // Support islands, to be stretched into a grid.
                    projection, 
                    // Trimming polygons, to trim the stretched support islands.
                    trimming,
                    // Grid spacing.
                    m_object_config->support_material_spacing.value + m_support_material_flow.spacing(),
                    Geometry::deg2rad(m_object_config->support_material_angle.value));
                tbb::task_group task_group_inner;
                // 1) Cache the slice of a support volume. The support volume is expanded by 1/2 of support material flow spacing
                // to allow a placement of suppot zig-zag snake along the grid lines.
                task_group_inner.run([this, &support_grid_pattern, &layer_support_area
        #ifdef SLIC3R_DEBUG 
                    , &layer
        #endif /* SLIC3R_DEBUG */
                    ] {
                    layer_support_area = support_grid_pattern.extract_support(m_support_material_flow.scaled_spacing()/2 + 25, true);
        #ifdef SLIC3R_DEBUG
                    Slic3r::SVG::export_expolygons(
                        debug_out_path("support-layer_support_area-gridded-%d-%lf.svg", iRun, layer.print_z),
                        union_ex(layer_support_area, false));
        #endif /* SLIC3R_DEBUG */
                });
                // 2) Support polygons will be projected down. To keep the interface and base layers from growing, return a contour a tiny bit smaller than the grid cells.
                Polygons projection_new;
                task_group_inner.run([&projection_new, &support_grid_pattern
        #ifdef SLIC3R_DEBUG 
                    , &layer
        #endif /* SLIC3R_DEBUG */
                    ] {
                    projection_new = support_grid_pattern.extract_support(-5, true);
        #ifdef SLIC3R_DEBUG
                    Slic3r::SVG::export_expolygons(
                        debug_out_path("support-projection_new-gridded-%d-%lf.svg", iRun, layer.print_z),
                        union_ex(projection_new, false));
        #endif /* SLIC3R_DEBUG */
                });
                task_group_inner.wait();
                projection = std::move(projection_new);
            });
            task_group.wait();
        }
        std::reverse(bottom_contacts.begin(), bottom_contacts.end());
//        trim_support_layers_by_object(object, bottom_contacts, 0., 0., m_gap_xy);
        trim_support_layers_by_object(object, bottom_contacts, 
            m_slicing_params.soluble_interface ? 0. : this->m_slicing_params.gap_support_object,
            m_slicing_params.soluble_interface ? 0. : this->m_slicing_params.gap_object_support, m_gap_xy);

    } // ! top_contacts.empty()

    return bottom_contacts;
}

// FN_HIGHER_EQUAL: the provided object pointer has a Z value >= of an internal threshold.
// Find the first item with Z value >= of an internal threshold of fn_higher_equal.
// If no vec item with Z value >= of an internal threshold of fn_higher_equal is found, return vec.size()
// If the initial idx is size_t(-1), then use binary search.
// Otherwise search linearly upwards.
template<typename T, typename FN_HIGHER_EQUAL>
size_t idx_higher_or_equal(const std::vector<T*> &vec, size_t idx, FN_HIGHER_EQUAL fn_higher_equal)
{
    if (vec.empty()) {
        idx = 0;
    } else if (idx == size_t(-1)) {
        // First of the batch of layers per thread pool invocation. Use binary search.
        int idx_low  = 0;
        int idx_high = std::max(0, int(vec.size()) - 1);
        while (idx_low + 1 < idx_high) {
            int idx_mid  = (idx_low + idx_high) / 2;
            if (fn_higher_equal(vec[idx_mid]))
                idx_high = idx_mid;
            else
                idx_low  = idx_mid;
        }
        idx =  fn_higher_equal(vec[idx_low])  ? idx_low  :
              (fn_higher_equal(vec[idx_high]) ? idx_high : vec.size());
    } else {
        // For the other layers of this batch of layers, search incrementally, which is cheaper than the binary search.
        while (idx < vec.size() && ! fn_higher_equal(vec[idx]))
            ++ idx;
    }
    return idx;
}

// FN_LOWER_EQUAL: the provided object pointer has a Z value <= of an internal threshold.
// Find the first item with Z value <= of an internal threshold of fn_lower_equal.
// If no vec item with Z value <= of an internal threshold of fn_lower_equal is found, return -1.
// If the initial idx is < -1, then use binary search.
// Otherwise search linearly downwards.
template<typename T, typename FN_LOWER_EQUAL>
int idx_lower_or_equal(const std::vector<T*> &vec, int idx, FN_LOWER_EQUAL fn_lower_equal)
{
    if (vec.empty()) {
        idx = -1;
    } else if (idx < -1) {
        // First of the batch of layers per thread pool invocation. Use binary search.
        int idx_low  = 0;
        int idx_high = std::max(0, int(vec.size()) - 1);
        while (idx_low + 1 < idx_high) {
            int idx_mid  = (idx_low + idx_high) / 2;
            if (fn_lower_equal(vec[idx_mid]))
                idx_low  = idx_mid;
            else
                idx_high = idx_mid;
        }
        idx =  fn_lower_equal(vec[idx_high]) ? idx_high :
              (fn_lower_equal(vec[idx_low ]) ? idx_low  : -1);
    } else {
        // For the other layers of this batch of layers, search incrementally, which is cheaper than the binary search.
        while (idx >= 0 && ! fn_lower_equal(vec[idx]))
            -- idx;
    }
    return idx;
}

// Trim the top_contacts layers with the bottom_contacts layers if they overlap, so there would not be enough vertical space for both of them.
void PrintObjectSupportMaterial::trim_top_contacts_by_bottom_contacts(
    const PrintObject &object, const MyLayersPtr &bottom_contacts, MyLayersPtr &top_contacts) const
{
    tbb::parallel_for(tbb::blocked_range<int>(0, int(top_contacts.size())),
        [this, &object, &bottom_contacts, &top_contacts](const tbb::blocked_range<int>& range) {
            int idx_bottom_overlapping_first = -2;
            // For all top contact layers, counting downwards due to the way idx_higher_or_equal caches the last index to avoid repeated binary search.
            for (int idx_top = range.end() - 1; idx_top >= range.begin(); -- idx_top) {
                MyLayer &layer_top = *top_contacts[idx_top];
                // Find the first bottom layer overlapping with layer_top.
                idx_bottom_overlapping_first = idx_lower_or_equal(bottom_contacts, idx_bottom_overlapping_first, [&layer_top](const MyLayer *layer_bottom){ return layer_bottom->bottom_print_z() - EPSILON <= layer_top.bottom_z; });
                // For all top contact layers overlapping with the thick bottom contact layer:
                for (int idx_bottom_overlapping = idx_bottom_overlapping_first; idx_bottom_overlapping >= 0; -- idx_bottom_overlapping) {
                    const MyLayer &layer_bottom = *bottom_contacts[idx_bottom_overlapping];
                    assert(layer_bottom.bottom_print_z() - EPSILON <= layer_top.bottom_z);
                    if (layer_top.print_z < layer_bottom.print_z + EPSILON) {
                        // Layers overlap. Trim layer_top with layer_bottom.
                        layer_top.polygons = diff(layer_top.polygons, layer_bottom.polygons);
                    } else
                        break;
                }
            }
        });
}

PrintObjectSupportMaterial::MyLayersPtr PrintObjectSupportMaterial::raft_and_intermediate_support_layers(
    const PrintObject   &object,
    const MyLayersPtr   &bottom_contacts,
    const MyLayersPtr   &top_contacts,
    MyLayerStorage      &layer_storage) const
{
    MyLayersPtr intermediate_layers;

    // Collect and sort the extremes (bottoms of the top contacts and tops of the bottom contacts).
    MyLayersPtr extremes;
    extremes.reserve(top_contacts.size() + bottom_contacts.size());
    for (size_t i = 0; i < top_contacts.size(); ++ i)
        // Bottoms of the top contact layers. In case of non-soluble supports,
        // the top contact layer thickness is not known yet.
        extremes.push_back(top_contacts[i]);
    for (size_t i = 0; i < bottom_contacts.size(); ++ i)
        // Tops of the bottom contact layers.
        extremes.push_back(bottom_contacts[i]);
    if (extremes.empty())
        return intermediate_layers;

    auto layer_extreme_lower = [](const MyLayer *l1, const MyLayer *l2) {
        coordf_t z1 = l1->extreme_z();
        coordf_t z2 = l2->extreme_z();
        // If the layers are aligned, return the top contact surface first.
        return z1 < z2 || (z1 == z2 && l1->layer_type == PrintObjectSupportMaterial::sltTopContact && l2->layer_type == PrintObjectSupportMaterial::sltBottomContact);
    };
    std::sort(extremes.begin(), extremes.end(), layer_extreme_lower);

    assert(extremes.empty() || 
        (extremes.front()->extreme_z() > m_slicing_params.raft_interface_top_z - EPSILON && 
          (m_slicing_params.raft_layers() == 1 || // only raft contact layer
           extremes.front()->layer_type == sltTopContact || // first extreme is a top contact layer
           extremes.front()->extreme_z() > m_slicing_params.first_print_layer_height - EPSILON)));

    bool synchronize = this->synchronize_layers();

#ifdef _DEBUG
    // Verify that the extremes are separated by m_support_layer_height_min.
    for (size_t i = 1; i < extremes.size(); ++ i) {
        assert(extremes[i]->extreme_z() - extremes[i-1]->extreme_z() == 0. ||
               extremes[i]->extreme_z() - extremes[i-1]->extreme_z() > m_support_layer_height_min - EPSILON);
        assert(extremes[i]->extreme_z() - extremes[i-1]->extreme_z() > 0. ||
               extremes[i]->layer_type == extremes[i-1]->layer_type ||
               (extremes[i]->layer_type == sltBottomContact && extremes[i - 1]->layer_type == sltTopContact));
    }
#endif

    // Generate intermediate layers.
    // The first intermediate layer is the same as the 1st layer if there is no raft,
    // or the bottom of the first intermediate layer is aligned with the bottom of the raft contact layer.
    // Intermediate layers are always printed with a normal etrusion flow (non-bridging).
    size_t idx_layer_object = 0;
    for (size_t idx_extreme = 0; idx_extreme < extremes.size(); ++ idx_extreme) {
        MyLayer      *extr2  = extremes[idx_extreme];
        coordf_t      extr2z = extr2->extreme_z();
        if (std::abs(extr2z - m_slicing_params.raft_interface_top_z) < EPSILON) {
            // This is a raft contact layer, its height has been decided in this->top_contact_layers().
            assert(extr2->layer_type == sltTopContact);
            continue;
        }
        if (std::abs(extr2z - m_slicing_params.first_print_layer_height) < EPSILON) {
            // This is a bottom of a synchronized (or soluble) top contact layer, its height has been decided in this->top_contact_layers().
            assert(extr2->layer_type == sltTopContact);
            assert(extr2->bottom_z == m_slicing_params.first_print_layer_height);
            assert(extr2->print_z >= m_slicing_params.first_print_layer_height + m_support_layer_height_min - EPSILON);
            if (intermediate_layers.empty() || intermediate_layers.back()->print_z < m_slicing_params.first_print_layer_height) {
                MyLayer &layer_new = layer_allocate(layer_storage, sltIntermediate);
                layer_new.bottom_z      = 0.;
                layer_new.print_z       = m_slicing_params.first_print_layer_height;
                layer_new.height        = m_slicing_params.first_print_layer_height;
                layer_new.height_block  = layer_new.height;
                intermediate_layers.push_back(&layer_new);
            }
            continue;
        }
        assert(extr2z >= m_slicing_params.raft_interface_top_z + EPSILON);
        assert(extr2z >= m_slicing_params.first_print_layer_height + EPSILON);
        MyLayer      *extr1  = (idx_extreme == 0) ? nullptr : extremes[idx_extreme - 1];
        // Fuse a support layer firmly to the raft top interface (not to the raft contacts).
        coordf_t      extr1z = (extr1 == nullptr) ? m_slicing_params.raft_interface_top_z : extr1->extreme_z();
        assert(extr2z >= extr1z);
        assert(extr2z > extr1z || (extr1 != nullptr && extr2->layer_type == sltBottomContact));
        if (std::abs(extr1z) < EPSILON) {
            // This layer interval starts with the 1st layer. Print the 1st layer using the prescribed 1st layer thickness.
            assert(! m_slicing_params.has_raft());
            assert(intermediate_layers.empty() || intermediate_layers.back()->print_z <= m_slicing_params.first_print_layer_height);
            // At this point only layers above first_print_layer_heigth + EPSILON are expected as the other cases were captured earlier.
            assert(extr2z >= m_slicing_params.first_print_layer_height + EPSILON);
            // Generate a new intermediate layer.
            MyLayer &layer_new = layer_allocate(layer_storage, sltIntermediate);
            layer_new.bottom_z      = 0.;
            layer_new.print_z       = extr1z = m_slicing_params.first_print_layer_height;
            layer_new.height        = extr1z;
            layer_new.height_block  = layer_new.height;
            intermediate_layers.push_back(&layer_new);
            // Continue printing the other layers up to extr2z.
        }
        coordf_t      dist   = extr2z - extr1z;
        assert(dist >= 0.);
        if (dist == 0.)
            continue;
        // The new layers shall be at least m_support_layer_height_min thick.
        assert(dist >= m_support_layer_height_min - EPSILON);
        if (synchronize) {
            // Emit support layers synchronized with the object layers.
            // Find the first object layer, which has its print_z in this support Z range.
            while (idx_layer_object < object.layers().size() && object.layers()[idx_layer_object]->print_z < extr1z + EPSILON)
                ++ idx_layer_object;
            if (idx_layer_object == 0 && extr1z == m_slicing_params.raft_interface_top_z) {
                // Insert one base support layer below the object.
                MyLayer &layer_new      = layer_allocate(layer_storage, sltIntermediate);
                layer_new.print_z       = m_slicing_params.object_print_z_min;
                layer_new.bottom_z      = m_slicing_params.raft_interface_top_z;
                layer_new.height        = layer_new.print_z - layer_new.bottom_z;
                layer_new.height_block  = layer_new.height;
                intermediate_layers.push_back(&layer_new);
            }
            // Emit all intermediate support layers synchronized with object layers up to extr2z.
            for (; idx_layer_object < object.layers().size() && object.layers()[idx_layer_object]->print_z < extr2z + EPSILON; ++ idx_layer_object) {
                MyLayer &layer_new      = layer_allocate(layer_storage, sltIntermediate);
                layer_new.print_z       = object.layers()[idx_layer_object]->print_z;
                layer_new.height        = object.layers()[idx_layer_object]->height;
                layer_new.height_block  = layer_new.height;
                layer_new.bottom_z      = (idx_layer_object > 0) ? object.layers()[idx_layer_object - 1]->print_z : (layer_new.print_z - layer_new.height);
                assert(intermediate_layers.empty() || intermediate_layers.back()->print_z < layer_new.print_z + EPSILON);
                intermediate_layers.push_back(&layer_new);
            }
        } else {
            // Insert intermediate layers.
            size_t        n_layers_extra = size_t(ceil(dist / m_slicing_params.max_suport_layer_height)); 
            assert(n_layers_extra > 0);
            coordf_t      step   = dist / coordf_t(n_layers_extra);
            if (extr1 != nullptr && extr1->layer_type == sltTopContact &&
                extr1->print_z + m_support_layer_height_min > extr1->bottom_z + step) {
                // The bottom extreme is a bottom of a top surface. Ensure that the gap 
                // between the 1st intermediate layer print_z and extr1->print_z is not too small.
                assert(extr1->bottom_z + m_support_layer_height_min < extr1->print_z + EPSILON);
                // Generate the first intermediate layer.
                MyLayer &layer_new      = layer_allocate(layer_storage, sltIntermediate);
                layer_new.bottom_z      = extr1->bottom_z;
                layer_new.print_z       = extr1z = extr1->print_z;
                layer_new.height        = extr1->height;
                layer_new.height_block  = layer_new.height;
                intermediate_layers.push_back(&layer_new);
                dist = extr2z - extr1z;
                n_layers_extra = size_t(ceil(dist / m_slicing_params.max_suport_layer_height));
                if (n_layers_extra == 0)
                    continue;
                // Continue printing the other layers up to extr2z.
                step = dist / coordf_t(n_layers_extra);
            }
            if (! m_slicing_params.soluble_interface && extr2->layer_type == sltTopContact) {
                // This is a top interface layer, which does not have a height assigned yet. Do it now.
                assert(extr2->height == 0.);
                assert(extr1z > m_slicing_params.first_print_layer_height - EPSILON);
                extr2->height = step;
                extr2->bottom_z = extr2z = extr2->print_z - step;
                if (-- n_layers_extra == 0)
                    continue;
            }
            coordf_t extr2z_large_steps = extr2z;
            // Take the largest allowed step in the Z axis until extr2z_large_steps is reached.
            for (size_t i = 0; i < n_layers_extra; ++ i) {
                MyLayer &layer_new = layer_allocate(layer_storage, sltIntermediate);
                if (i + 1 == n_layers_extra) {
                    // Last intermediate layer added. Align the last entered layer with extr2z_large_steps exactly.
                    layer_new.bottom_z = (i == 0) ? extr1z : intermediate_layers.back()->print_z;
                    layer_new.print_z = extr2z_large_steps;
                    layer_new.height = layer_new.print_z - layer_new.bottom_z;
                    layer_new.height_block = layer_new.height;
                }
                else {
                    // Intermediate layer, not the last added.
                    layer_new.height = step;
                    layer_new.bottom_z = extr1z + i * step;
                    layer_new.print_z = layer_new.bottom_z + step;
                    layer_new.height_block = layer_new.height;
                }
                assert(intermediate_layers.empty() || intermediate_layers.back()->print_z <= layer_new.print_z);
                intermediate_layers.push_back(&layer_new);
            }
        }
    }

#ifdef _DEBUG
    for (size_t i = 0; i < top_contacts.size(); ++i)
        assert(top_contacts[i]->height > 0.);
#endif /* _DEBUG */

    return intermediate_layers;
}

// At this stage there shall be intermediate_layers allocated between bottom_contacts and top_contacts, but they have no polygons assigned.
// Also the bottom/top_contacts shall have a layer thickness assigned already.
void PrintObjectSupportMaterial::generate_base_layers(
    const PrintObject   &object,
    const MyLayersPtr   &bottom_contacts,
    const MyLayersPtr   &top_contacts,
    MyLayersPtr         &intermediate_layers,
    const std::vector<Polygons> &layer_support_areas) const
{
#ifdef SLIC3R_DEBUG
    static int iRun = 0;
#endif /* SLIC3R_DEBUG */

    if (top_contacts.empty())
        // No top contacts -> no intermediate layers will be produced.
        return;

    // coordf_t fillet_radius_scaled = scale_(m_object_config->support_material_spacing);

    BOOST_LOG_TRIVIAL(debug) << "PrintObjectSupportMaterial::generate_base_layers() in parallel - start";
    tbb::parallel_for(
        tbb::blocked_range<size_t>(0, intermediate_layers.size()),
        [this, &object, &bottom_contacts, &top_contacts, &intermediate_layers, &layer_support_areas](const tbb::blocked_range<size_t>& range) {
            // index -2 means not initialized yet, -1 means intialized and decremented to 0 and then -1.
            int idx_top_contact_above           = -2;
            int idx_bottom_contact_overlapping  = -2;
            int idx_object_layer_above          = -2;
            // Counting down due to the way idx_lower_or_equal caches indices to avoid repeated binary search over the complete sequence.
            for (int idx_intermediate = int(range.end()) - 1; idx_intermediate >= int(range.begin()); -- idx_intermediate)
            {
                BOOST_LOG_TRIVIAL(trace) << "Support generator - generate_base_layers - creating layer " << 
                    idx_intermediate << " of " << intermediate_layers.size();
                MyLayer &layer_intermediate = *intermediate_layers[idx_intermediate];
                // Layers must be sorted by print_z. 
                assert(idx_intermediate == 0 || layer_intermediate.print_z >= intermediate_layers[idx_intermediate - 1]->print_z);

                // Find a top_contact layer touching the layer_intermediate from above, if any, and collect its polygons into polygons_new.
                // New polygons for layer_intermediate.
                Polygons polygons_new;

                // Use the precomputed layer_support_areas.
                idx_object_layer_above = std::max(0, idx_lower_or_equal(object.layers(), idx_object_layer_above, 
                    [&layer_intermediate](const Layer *layer){ return layer->print_z <= layer_intermediate.print_z + EPSILON; }));
                polygons_new = layer_support_areas[idx_object_layer_above];

                // Polygons to trim polygons_new.
                Polygons polygons_trimming; 

                // Trimming the base layer with any overlapping top layer.
                // Following cases are recognized:
                // 1) top.bottom_z >= base.top_z -> No overlap, no trimming needed.
                // 2) base.bottom_z >= top.print_z -> No overlap, no trimming needed.
                // 3) base.print_z > top.print_z  && base.bottom_z >= top.bottom_z -> Overlap, which will be solved inside generate_toolpaths() by reducing the base layer height where it overlaps the top layer. No trimming needed here.
                // 4) base.print_z > top.bottom_z && base.bottom_z < top.bottom_z -> Base overlaps with top.bottom_z. This must not happen.
                // 5) base.print_z <= top.print_z  && base.bottom_z >= top.bottom_z -> Base is fully inside top. Trim base by top.
                idx_top_contact_above = idx_lower_or_equal(top_contacts, idx_top_contact_above, 
                    [&layer_intermediate](const MyLayer *layer){ return layer->bottom_z <= layer_intermediate.print_z - EPSILON; });
                // Collect all the top_contact layer intersecting with this layer.
                for ( int idx_top_contact_overlapping = idx_top_contact_above; idx_top_contact_overlapping >= 0; -- idx_top_contact_overlapping) {
                    MyLayer &layer_top_overlapping = *top_contacts[idx_top_contact_overlapping];
                    if (layer_top_overlapping.print_z < layer_intermediate.bottom_z + EPSILON)
                        break;
                    // Base must not overlap with top.bottom_z.
                    assert(! (layer_intermediate.print_z > layer_top_overlapping.bottom_z + EPSILON && layer_intermediate.bottom_z < layer_top_overlapping.bottom_z - EPSILON));
                    if (layer_intermediate.print_z <= layer_top_overlapping.print_z + EPSILON && layer_intermediate.bottom_z >= layer_top_overlapping.bottom_z - EPSILON)
                        // Base is fully inside top. Trim base by top.
                        polygons_append(polygons_trimming, layer_top_overlapping.polygons);
                }

                // Trimming the base layer with any overlapping bottom layer.
                // Following cases are recognized:
                // 1) bottom.bottom_z >= base.top_z -> No overlap, no trimming needed.
                // 2) base.bottom_z >= bottom.print_z -> No overlap, no trimming needed.
                // 3) base.print_z > bottom.bottom_z && base.bottom_z < bottom.bottom_z -> Overlap, which will be solved inside generate_toolpaths() by reducing the bottom layer height where it overlaps the base layer. No trimming needed here.
                // 4) base.print_z > bottom.print_z  && base.bottom_z >= bottom.print_z -> Base overlaps with bottom.print_z. This must not happen.
                // 5) base.print_z <= bottom.print_z && base.bottom_z >= bottom.bottom_z -> Base is fully inside top. Trim base by top.
                idx_bottom_contact_overlapping = idx_lower_or_equal(bottom_contacts, idx_bottom_contact_overlapping, 
                    [&layer_intermediate](const MyLayer *layer){ return layer->bottom_print_z() <= layer_intermediate.print_z - EPSILON; });
                // Collect all the bottom_contacts layer intersecting with this layer.
                for (int i = idx_bottom_contact_overlapping; i >= 0; -- i) {
                    MyLayer &layer_bottom_overlapping = *bottom_contacts[i];
                    if (layer_bottom_overlapping.print_z < layer_intermediate.bottom_print_z() + EPSILON)
                        break; 
                    // Base must not overlap with bottom.top_z.
                    assert(! (layer_intermediate.print_z > layer_bottom_overlapping.print_z + EPSILON && layer_intermediate.bottom_z < layer_bottom_overlapping.print_z - EPSILON));
                    if (layer_intermediate.print_z <= layer_bottom_overlapping.print_z + EPSILON && layer_intermediate.bottom_z >= layer_bottom_overlapping.bottom_print_z() - EPSILON)
                        // Base is fully inside bottom. Trim base by bottom.
                        polygons_append(polygons_trimming, layer_bottom_overlapping.polygons);
                }

        #ifdef SLIC3R_DEBUG
                {
                    BoundingBox bbox = get_extents(polygons_new);
                    bbox.merge(get_extents(polygons_trimming));
                    ::Slic3r::SVG svg(debug_out_path("support-intermediate-layers-raw-%d-%lf.svg", iRun, layer_intermediate.print_z), bbox);
                    svg.draw(union_ex(polygons_new, false), "blue", 0.5f);
                    svg.draw(to_polylines(polygons_new), "blue");
                    svg.draw(union_ex(polygons_trimming, true), "red", 0.5f);
                    svg.draw(to_polylines(polygons_trimming), "red");
                }
        #endif /* SLIC3R_DEBUG */

                // Trim the polygons, store them.
                if (polygons_trimming.empty())
                    layer_intermediate.polygons = std::move(polygons_new);
                else
                    layer_intermediate.polygons = diff(
                        polygons_new,
                        polygons_trimming,
                        true); // safety offset to merge the touching source polygons
                layer_intermediate.layer_type = sltBase;

        #if 0
                    // Fillet the base polygons and trim them again with the top, interface and contact layers.
                    $base->{$i} = diff(
                        offset2(
                            $base->{$i}, 
                            $fillet_radius_scaled, 
                            -$fillet_radius_scaled,
                            # Use a geometric offsetting for filleting.
                            JT_ROUND,
                            0.2*$fillet_radius_scaled),
                        $trim_polygons,
                        false); // don't apply the safety offset.
                }
        #endif
            }
        });
    BOOST_LOG_TRIVIAL(debug) << "PrintObjectSupportMaterial::generate_base_layers() in parallel - end";

#ifdef SLIC3R_DEBUG
    for (MyLayersPtr::const_iterator it = intermediate_layers.begin(); it != intermediate_layers.end(); ++it)
        ::Slic3r::SVG::export_expolygons(
            debug_out_path("support-intermediate-layers-untrimmed-%d-%lf.svg", iRun, (*it)->print_z),
            union_ex((*it)->polygons, false));
    ++ iRun;
#endif /* SLIC3R_DEBUG */

//    trim_support_layers_by_object(object, intermediate_layers, 0., 0., m_gap_xy);
    this->trim_support_layers_by_object(object, intermediate_layers, 
        m_slicing_params.soluble_interface ? 0. : this->m_slicing_params.gap_support_object,
        m_slicing_params.soluble_interface ? 0. : this->m_slicing_params.gap_object_support, m_gap_xy);
}

void PrintObjectSupportMaterial::trim_support_layers_by_object(
    const PrintObject   &object,
    MyLayersPtr         &support_layers,
    const coordf_t       gap_extra_above,
    const coordf_t       gap_extra_below,
    const coordf_t       gap_xy) const
{
    const float gap_xy_scaled = float(scale_(gap_xy));

    // Collect non-empty layers to be processed in parallel.
    // This is a good idea as pulling a thread from a thread pool for an empty task is expensive.
    MyLayersPtr nonempty_layers;
    nonempty_layers.reserve(support_layers.size());
    for (size_t idx_layer = 0; idx_layer < support_layers.size(); ++ idx_layer) {
        MyLayer *support_layer = support_layers[idx_layer];
        if (! support_layer->polygons.empty() && support_layer->print_z >= m_slicing_params.raft_contact_top_z + EPSILON)
            // Non-empty support layer and not a raft layer.
            nonempty_layers.push_back(support_layer);
    }

    // For all intermediate support layers:
    BOOST_LOG_TRIVIAL(debug) << "PrintObjectSupportMaterial::trim_support_layers_by_object() in parallel - start";
    tbb::parallel_for(
        tbb::blocked_range<size_t>(0, nonempty_layers.size()),
        [this, &object, &nonempty_layers, gap_extra_above, gap_extra_below, gap_xy_scaled](const tbb::blocked_range<size_t>& range) {
            size_t idx_object_layer_overlapping = size_t(-1);
            for (size_t idx_layer = range.begin(); idx_layer < range.end(); ++ idx_layer) {
                MyLayer &support_layer = *nonempty_layers[idx_layer];
                // BOOST_LOG_TRIVIAL(trace) << "Support generator - trim_support_layers_by_object - trimmming non-empty layer " << idx_layer << " of " << nonempty_layers.size();
                assert(! support_layer.polygons.empty() && support_layer.print_z >= m_slicing_params.raft_contact_top_z + EPSILON);
                // Find the overlapping object layers including the extra above / below gap.
                coordf_t z_threshold = support_layer.print_z - support_layer.height_block - gap_extra_below + EPSILON;
                idx_object_layer_overlapping = idx_higher_or_equal(
                    object.layers(), idx_object_layer_overlapping, 
                    [z_threshold](const Layer *layer){ return layer->print_z >= z_threshold; });
                // Collect all the object layers intersecting with this layer.
                Polygons polygons_trimming;
                size_t i = idx_object_layer_overlapping;
                for (; i < object.layers().size(); ++ i) {
                    const Layer &object_layer = *object.layers()[i];
                    if (object_layer.print_z - object_layer.height > support_layer.print_z + gap_extra_above - EPSILON)
                        break;
                    polygons_append(polygons_trimming, offset(object_layer.lslices, gap_xy_scaled, SUPPORT_SURFACES_OFFSET_PARAMETERS));
                }
                if (!m_slicing_params.soluble_interface) {
                    // Collect all bottom surfaces, which will be extruded with a bridging flow.
                    for (; i < object.layers().size(); ++ i) {
                        const Layer &object_layer = *object.layers()[i];
                        bool some_region_overlaps = false;
                        for (LayerRegion *region : object_layer.regions()) {
                            coordf_t bridging_height = m_object_config->support_material_contact_distance_type == zdFilament
                                ? region->region()->bridging_height_avg(*this->m_print_config)
                                : object_layer.height;
                            if (object_layer.print_z - bridging_height > support_layer.print_z + gap_extra_above - EPSILON)
                                break;
                            some_region_overlaps = true;
                            polygons_append(polygons_trimming, 
                                offset(to_expolygons(region->fill_surfaces.filter_by_type(stPosBottom | stDensSolid | stModBridge)), 
                                       gap_xy_scaled, SUPPORT_SURFACES_OFFSET_PARAMETERS));
                            if (region->region()->config().overhangs.value)
                                SupportMaterialInternal::collect_bridging_perimeter_areas(region->perimeters.entities, gap_xy_scaled, polygons_trimming);
                        }
                        if (! some_region_overlaps)
                            break;
                    }
                }
                // $layer->slices contains the full shape of layer, thus including
                // perimeter's width. $support contains the full shape of support
                // material, thus including the width of its foremost extrusion.
                // We leave a gap equal to a full extrusion width.
                support_layer.polygons = diff(support_layer.polygons, polygons_trimming);
            }
        });
    BOOST_LOG_TRIVIAL(debug) << "PrintObjectSupportMaterial::trim_support_layers_by_object() in parallel - end";
}

PrintObjectSupportMaterial::MyLayersPtr PrintObjectSupportMaterial::generate_raft_base(
    const MyLayersPtr   &top_contacts,
    const MyLayersPtr   &interface_layers,
    const MyLayersPtr   &base_layers,
    MyLayerStorage      &layer_storage) const
{
    // How much to inflate the support columns to be stable. This also applies to the 1st layer, if no raft layers are to be printed.
    const float inflate_factor_fine      = float(scale_((m_slicing_params.raft_layers() > 1) ? 0.5 : EPSILON));
    const float inflate_factor_1st_layer = float(scale_(3.)) - inflate_factor_fine;
    MyLayer       *contacts      = top_contacts    .empty() ? nullptr : top_contacts    .front();
    MyLayer       *interfaces    = interface_layers.empty() ? nullptr : interface_layers.front();
    MyLayer       *columns_base  = base_layers     .empty() ? nullptr : base_layers     .front();
    if (contacts != nullptr && contacts->print_z > std::max(m_slicing_params.first_print_layer_height, m_slicing_params.raft_contact_top_z) + EPSILON)
        // This is not the raft contact layer.
        contacts = nullptr;
    if (interfaces != nullptr && interfaces->bottom_print_z() > m_slicing_params.raft_interface_top_z + EPSILON)
        // This is not the raft column base layer.
        interfaces = nullptr;
    if (columns_base != nullptr && columns_base->bottom_print_z() > m_slicing_params.raft_interface_top_z + EPSILON)
        // This is not the raft interface layer.
        columns_base = nullptr;

    Polygons interface_polygons;
    if (contacts != nullptr && ! contacts->polygons.empty())
        polygons_append(interface_polygons, offset(contacts->polygons, inflate_factor_fine, SUPPORT_SURFACES_OFFSET_PARAMETERS));
    if (interfaces != nullptr && ! interfaces->polygons.empty())
        polygons_append(interface_polygons, offset(interfaces->polygons, inflate_factor_fine, SUPPORT_SURFACES_OFFSET_PARAMETERS));
 
    // Output vector.
    MyLayersPtr raft_layers;

    if (m_slicing_params.raft_layers() > 1) {
        Polygons base;
        Polygons columns;
        if (columns_base != nullptr) {
            base = columns_base->polygons;
            columns = base;
            if (! interface_polygons.empty())
                // Trim the 1st layer columns with the inflated interface polygons.
                columns = diff(columns, interface_polygons);
        }
        if (! interface_polygons.empty()) {
            // Merge the untrimmed columns base with the expanded raft interface, to be used for the support base and interface.
            base = union_(base, interface_polygons); 
        }
        // Do not add the raft contact layer, only add the raft layers below the contact layer.
        // Insert the 1st layer.
        {
            MyLayer &new_layer = layer_allocate(layer_storage, (m_slicing_params.base_raft_layers > 0) ? sltRaftBase : sltRaftInterface);
            raft_layers.push_back(&new_layer);
            new_layer.print_z = m_slicing_params.first_print_layer_height;
            new_layer.height  = m_slicing_params.first_print_layer_height;
            new_layer.bottom_z = 0.;
            new_layer.polygons = offset(base, inflate_factor_1st_layer);
        }
        // Insert the base layers.
        for (size_t i = 1; i < m_slicing_params.base_raft_layers; ++ i) {
            coordf_t print_z = raft_layers.back()->print_z;
            MyLayer &new_layer  = layer_allocate(layer_storage, sltRaftBase);
            raft_layers.push_back(&new_layer);
            new_layer.print_z  = print_z + m_slicing_params.base_raft_layer_height;
            new_layer.height   = m_slicing_params.base_raft_layer_height;
            new_layer.bottom_z = print_z;
            new_layer.polygons = base;
        }
        // Insert the interface layers.
        for (size_t i = 1; i < m_slicing_params.interface_raft_layers; ++ i) {
            coordf_t print_z = raft_layers.back()->print_z;
            MyLayer &new_layer = layer_allocate(layer_storage, sltRaftInterface);
            raft_layers.push_back(&new_layer);
            new_layer.print_z = print_z + m_slicing_params.interface_raft_layer_height;
            new_layer.height  = m_slicing_params.interface_raft_layer_height;
            new_layer.bottom_z = print_z;
            new_layer.polygons = interface_polygons;
            //FIXME misusing contact_polygons for support columns.
            new_layer.contact_polygons = new Polygons(columns);
        }
    } else if (columns_base != nullptr) {
        // Expand the bases of the support columns in the 1st layer.
        columns_base->polygons = diff(
            offset(columns_base->polygons, inflate_factor_1st_layer),
            offset(m_object->layers().front()->lslices, (float)scale_(m_gap_xy), SUPPORT_SURFACES_OFFSET_PARAMETERS));
        if (contacts != nullptr)
            columns_base->polygons = diff(columns_base->polygons, interface_polygons);
    }

    return raft_layers;
}

// Convert some of the intermediate layers into top/bottom interface layers.
PrintObjectSupportMaterial::MyLayersPtr PrintObjectSupportMaterial::generate_interface_layers(
    const MyLayersPtr   &bottom_contacts,
    const MyLayersPtr   &top_contacts,
    MyLayersPtr         &intermediate_layers,
    MyLayerStorage      &layer_storage) const
{
//    my $area_threshold = $self->interface_flow->scaled_spacing ** 2;

    MyLayersPtr interface_layers;
    // Contact layer is considered an interface layer, therefore run the following block only if support_material_interface_layers > 1.
    if (! intermediate_layers.empty() && m_object_config->support_material_interface_layers.value > 1) {
        // For all intermediate layers, collect top contact surfaces, which are not further than support_material_interface_layers.
        BOOST_LOG_TRIVIAL(debug) << "PrintObjectSupportMaterial::generate_interface_layers() in parallel - start";
        interface_layers.assign(intermediate_layers.size(), nullptr);
        tbb::spin_mutex layer_storage_mutex;
        tbb::parallel_for(tbb::blocked_range<size_t>(0, intermediate_layers.size()),
            [this, &bottom_contacts, &top_contacts, &intermediate_layers, &layer_storage, &layer_storage_mutex, &interface_layers](const tbb::blocked_range<size_t>& range) {
                // Index of the first top contact layer intersecting the current intermediate layer.
                size_t idx_top_contact_first = size_t(-1);
                // Index of the first bottom contact layer intersecting the current intermediate layer.
                size_t idx_bottom_contact_first = size_t(-1);
                for (size_t idx_intermediate_layer = range.begin(); idx_intermediate_layer < range.end(); ++ idx_intermediate_layer) {
                    MyLayer &intermediate_layer = *intermediate_layers[idx_intermediate_layer];
                    // Top / bottom Z coordinate of a slab, over which we are collecting the top / bottom contact surfaces.
                    coordf_t top_z    = intermediate_layers[std::min<int>(intermediate_layers.size()-1, idx_intermediate_layer + m_object_config->support_material_interface_layers - 1)]->print_z;
                    coordf_t bottom_z = intermediate_layers[std::max<int>(0, int(idx_intermediate_layer) - int(m_object_config->support_material_interface_layers) + 1)]->bottom_z;
                    // Move idx_top_contact_first up until above the current print_z.
                    idx_top_contact_first = idx_higher_or_equal(top_contacts, idx_top_contact_first, [&intermediate_layer](const MyLayer *layer){ return layer->print_z >= intermediate_layer.print_z; }); //  - EPSILON
                    // Collect the top contact areas above this intermediate layer, below top_z.
                    Polygons polygons_top_contact_projected;
                    for (size_t idx_top_contact = idx_top_contact_first; idx_top_contact < top_contacts.size(); ++ idx_top_contact) {
                        const MyLayer &top_contact_layer = *top_contacts[idx_top_contact];
                        //FIXME maybe this adds one interface layer in excess?
                        if (top_contact_layer.bottom_z - EPSILON > top_z)
                            break;
                        polygons_append(polygons_top_contact_projected, top_contact_layer.polygons);
                    }
                    // Move idx_bottom_contact_first up until touching bottom_z.
                    idx_bottom_contact_first = idx_higher_or_equal(bottom_contacts, idx_bottom_contact_first, [bottom_z](const MyLayer *layer){ return layer->print_z >= bottom_z - EPSILON; });
                    // Collect the top contact areas above this intermediate layer, below top_z.
                    Polygons polygons_bottom_contact_projected;
                    for (size_t idx_bottom_contact = idx_bottom_contact_first; idx_bottom_contact < bottom_contacts.size(); ++ idx_bottom_contact) {
                        const MyLayer &bottom_contact_layer = *bottom_contacts[idx_bottom_contact];
                        if (bottom_contact_layer.print_z - EPSILON > intermediate_layer.bottom_z)
                            break;
                        polygons_append(polygons_bottom_contact_projected, bottom_contact_layer.polygons);
                    }

                    if (polygons_top_contact_projected.empty() && polygons_bottom_contact_projected.empty())
                        continue;

                    // Insert a new layer into top_interface_layers.
                    MyLayer &layer_new = layer_allocate(layer_storage, layer_storage_mutex,
                        polygons_top_contact_projected.empty() ? sltBottomInterface : sltTopInterface);
                    layer_new.print_z    = intermediate_layer.print_z;
                    layer_new.bottom_z   = intermediate_layer.bottom_z;
                    layer_new.height     = intermediate_layer.height;
                    layer_new.bridging   = intermediate_layer.bridging;
                    interface_layers[idx_intermediate_layer] = &layer_new;

                    polygons_append(polygons_top_contact_projected, polygons_bottom_contact_projected);
                    polygons_top_contact_projected = union_(polygons_top_contact_projected, true);
                    layer_new.polygons = intersection(intermediate_layer.polygons, polygons_top_contact_projected);
                    //FIXME filter layer_new.polygons islands by a minimum area?
        //                $interface_area = [ grep abs($_->area) >= $area_threshold, @$interface_area ];
                    intermediate_layer.polygons = diff(intermediate_layer.polygons, polygons_top_contact_projected, false);
                }
            });

        // Compress contact_out, remove the nullptr items.
        remove_nulls(interface_layers);
        BOOST_LOG_TRIVIAL(debug) << "PrintObjectSupportMaterial::generate_interface_layers() in parallel - start";
    }
    
    return interface_layers;
}

static inline void fill_expolygons_generate_paths(
    ExtrusionEntitiesPtr    &dst, 
    const ExPolygons        &expolygons,
    Fill                    *filler,
    float                    density,
    ExtrusionRole            role, 
    const Flow              &flow)
{
    FillParams fill_params;
    fill_params.density = density;
    fill_params.complete = true;
    fill_params.dont_adjust = true;
    fill_params.flow = &flow;
    fill_params.role = role;
    for (const ExPolygon &expoly : expolygons) {
        Surface surface(stPosInternal | stDensSparse, expoly);
        filler->fill_surface_extrusion(&surface, fill_params, dst);
    }
}

static inline void fill_expolygons_generate_paths(
    ExtrusionEntitiesPtr    &dst,
    ExPolygons             &&expolygons,
    Fill                    *filler,
    float                    density,
    ExtrusionRole            role,
    const Flow              &flow,
    coordf_t                 spacing)
{
    FillParams fill_params;
    fill_params.density = density;
    fill_params.complete = true;
    fill_params.dont_adjust = true;
    fill_params.flow = &flow;
    fill_params.role = role;
    filler->init_spacing(spacing, fill_params);
    for (ExPolygon &expoly : expolygons) {
        Surface surface(stPosInternal | stDensSparse, std::move(expoly));
        filler->fill_surface_extrusion(&surface, fill_params, dst);
    }
}

// Support layers, partially processed.
struct MyLayerExtruded
{
    MyLayerExtruded() : layer(nullptr), m_polygons_to_extrude(nullptr) {}
    ~MyLayerExtruded() { delete m_polygons_to_extrude; m_polygons_to_extrude = nullptr; }

    bool empty() const {
        return layer == nullptr || layer->polygons.empty();
    }

    void set_polygons_to_extrude(Polygons &&polygons) { 
        if (m_polygons_to_extrude == nullptr) 
            m_polygons_to_extrude = new Polygons(std::move(polygons)); 
        else
            *m_polygons_to_extrude = std::move(polygons);
    }
    Polygons& polygons_to_extrude() { return (m_polygons_to_extrude == nullptr) ? layer->polygons : *m_polygons_to_extrude; }
    const Polygons& polygons_to_extrude() const { return (m_polygons_to_extrude == nullptr) ? layer->polygons : *m_polygons_to_extrude; }

    bool could_merge(const MyLayerExtruded &other) const {
        return ! this->empty() && ! other.empty() &&
            std::abs(this->layer->height - other.layer->height) < EPSILON &&
            this->layer->bridging == other.layer->bridging;
    }

    // Merge regions, perform boolean union over the merged polygons.
    void merge(MyLayerExtruded &&other) {
        assert(this->could_merge(other));
        // 1) Merge the rest polygons to extrude, if there are any.
        if (other.m_polygons_to_extrude != nullptr) {
            if (m_polygons_to_extrude == nullptr) {
                // This layer has no extrusions generated yet, if it has no m_polygons_to_extrude (its area to extrude was not reduced yet).
                assert(this->extrusions.empty());
                m_polygons_to_extrude = new Polygons(this->layer->polygons);
            }
            Slic3r::polygons_append(*m_polygons_to_extrude, std::move(*other.m_polygons_to_extrude));
            *m_polygons_to_extrude = union_(*m_polygons_to_extrude, true);
            delete other.m_polygons_to_extrude;
            other.m_polygons_to_extrude = nullptr;
        } else if (m_polygons_to_extrude != nullptr) {
            assert(other.m_polygons_to_extrude == nullptr);
            // The other layer has no extrusions generated yet, if it has no m_polygons_to_extrude (its area to extrude was not reduced yet).
            assert(other.extrusions.empty());
            Slic3r::polygons_append(*m_polygons_to_extrude, other.layer->polygons);
            *m_polygons_to_extrude = union_(*m_polygons_to_extrude, true);
        }
        // 2) Merge the extrusions.
        this->extrusions.entities.insert(this->extrusions.entities.end(), other.extrusions.entities.begin(), other.extrusions.entities.end());
        other.extrusions.entities.clear();
        // 3) Merge the infill polygons.
        Slic3r::polygons_append(this->layer->polygons, std::move(other.layer->polygons));
        this->layer->polygons = union_(this->layer->polygons, true);
        other.layer->polygons.clear();
    }

    void polygons_append(Polygons &dst) const {
        if (layer != NULL && ! layer->polygons.empty())
            Slic3r::polygons_append(dst, layer->polygons);
    }

    // The source layer. It carries the height and extrusion type (bridging / non bridging, extrusion height).
    PrintObjectSupportMaterial::MyLayer  *layer;
    // Collect extrusions. They will be exported sorted by the bottom height.
    ExtrusionEntityCollection            extrusions;
    // In case the extrusions are non-empty, m_polygons_to_extrude may contain the rest areas yet to be filled by additional support.
    // This is useful mainly for the loop interfaces, which are generated before the zig-zag infills.
    Polygons                             *m_polygons_to_extrude;
};

typedef std::vector<MyLayerExtruded*> MyLayerExtrudedPtrs;

struct LoopInterfaceProcessor
{
    LoopInterfaceProcessor(coordf_t circle_r) :
        n_contact_loops(0),
        circle_radius(circle_r),
        circle_distance(circle_r * 3.)
    {
        // Shape of the top contact area.
        circle.points.reserve(6);
        for (size_t i = 0; i < 6; ++ i) {
            double angle = double(i) * M_PI / 3.;
            circle.points.push_back(Point(circle_radius * cos(angle), circle_radius * sin(angle)));
        }
    }

    // Generate loop contacts at the top_contact_layer,
    // trim the top_contact_layer->polygons with the areas covered by the loops.
    void generate(MyLayerExtruded &top_contact_layer, const Flow &interface_flow_src) const;

    int         n_contact_loops;
    coordf_t    circle_radius;
    coordf_t    circle_distance;
    Polygon     circle;
};

void LoopInterfaceProcessor::generate(MyLayerExtruded &top_contact_layer, const Flow &interface_flow_src) const
{
    if (n_contact_loops == 0 || top_contact_layer.empty())
        return;

    Flow flow = interface_flow_src;
    flow.height = float(top_contact_layer.layer->height);

    Polygons overhang_polygons;
    if (top_contact_layer.layer->overhang_polygons != nullptr)
        overhang_polygons = std::move(*top_contact_layer.layer->overhang_polygons);

    // Generate the outermost loop.
    // Find centerline of the external loop (or any other kind of extrusions should the loop be skipped)
    ExPolygons top_contact_expolygons = offset_ex(union_ex(top_contact_layer.layer->polygons), - 0.5f * flow.scaled_width());

    // Grid size and bit shifts for quick and exact to/from grid coordinates manipulation.
    coord_t circle_grid_resolution = 1;
    coord_t circle_grid_powerof2 = 0;
    {
        // epsilon to account for rounding errors
        coord_t circle_grid_resolution_non_powerof2 = coord_t(2. * circle_distance + 3.);
        while (circle_grid_resolution < circle_grid_resolution_non_powerof2) {
            circle_grid_resolution <<= 1;
            ++ circle_grid_powerof2;
        }
    }

    struct PointAccessor {
        const Point* operator()(const Point &pt) const { return &pt; }
    };
    typedef ClosestPointInRadiusLookup<Point, PointAccessor> ClosestPointLookupType;
    
    Polygons loops0;
    {
        // find centerline of the external loop of the contours
        // Only consider the loops facing the overhang.
        Polygons external_loops;
        // Holes in the external loops.
        Polygons circles;
        Polygons overhang_with_margin = offset(union_ex(overhang_polygons), 0.5f * flow.scaled_width());
        for (ExPolygons::iterator it_contact_expoly = top_contact_expolygons.begin(); it_contact_expoly != top_contact_expolygons.end(); ++ it_contact_expoly) {
            // Store the circle centers placed for an expolygon into a regular grid, hashed by the circle centers.
            ClosestPointLookupType circle_centers_lookup(coord_t(circle_distance - SCALED_EPSILON));
            Points circle_centers;
            Point  center_last;
            // For each contour of the expolygon, start with the outer contour, continue with the holes.
            for (size_t i_contour = 0; i_contour <= it_contact_expoly->holes.size(); ++ i_contour) {
                Polygon     &contour = (i_contour == 0) ? it_contact_expoly->contour : it_contact_expoly->holes[i_contour - 1];
                const Point *seg_current_pt = nullptr;
                coordf_t     seg_current_t  = 0.;
                if (! intersection_pl(contour.split_at_first_point(), overhang_with_margin).empty()) {
                    // The contour is below the overhang at least to some extent.
                    //FIXME ideally one would place the circles below the overhang only.
                    // Walk around the contour and place circles so their centers are not closer than circle_distance from each other.
                    if (circle_centers.empty()) {
                        // Place the first circle.
                        seg_current_pt = &contour.points.front();
                        seg_current_t  = 0.;
                        center_last    = *seg_current_pt;
                        circle_centers_lookup.insert(center_last);
                        circle_centers.push_back(center_last);
                    }
                    for (Points::const_iterator it = contour.points.begin() + 1; it != contour.points.end(); ++it) {
                        // Is it possible to place a circle on this segment? Is it not too close to any of the circles already placed on this contour?
                        const Point &p1 = *(it-1);
                        const Point &p2 = *it;
                        // Intersection of a ray (p1, p2) with a circle placed at center_last, with radius of circle_distance.
                        const Vec2d v_seg(coordf_t(p2(0)) - coordf_t(p1(0)), coordf_t(p2(1)) - coordf_t(p1(1)));
                        const Vec2d v_cntr(coordf_t(p1(0) - center_last(0)), coordf_t(p1(1) - center_last(1)));
                        coordf_t a = v_seg.squaredNorm();
                        coordf_t b = 2. * v_seg.dot(v_cntr);
                        coordf_t c = v_cntr.squaredNorm() - circle_distance * circle_distance;
                        coordf_t disc = b * b - 4. * a * c;
                        if (disc > 0.) {
                            // The circle intersects a ray. Avoid the parts of the segment inside the circle.
                            coordf_t t1 = (-b - sqrt(disc)) / (2. * a);
                            coordf_t t2 = (-b + sqrt(disc)) / (2. * a);
                            coordf_t t0 = (seg_current_pt == &p1) ? seg_current_t : 0.;
                            // Take the lowest t in <t0, 1.>, excluding <t1, t2>.
                            coordf_t t;
                            if (t0 <= t1)
                                t = t0;
                            else if (t2 <= 1.)
                                t = t2;
                            else {
                                // Try the following segment.
                                seg_current_pt = nullptr;
                                continue;
                            }
                            seg_current_pt = &p1;
                            seg_current_t  = t;
                            center_last    = Point(p1(0) + coord_t(v_seg(0) * t), p1(1) + coord_t(v_seg(1) * t));
                            // It has been verified that the new point is far enough from center_last.
                            // Ensure, that it is far enough from all the centers.
                            std::pair<const Point*, coordf_t> circle_closest = circle_centers_lookup.find(center_last);
                            if (circle_closest.first != nullptr) {
                                -- it;
                                continue;
                            }
                        } else {
                            // All of the segment is outside the circle. Take the first point.
                            seg_current_pt = &p1;
                            seg_current_t  = 0.;
                            center_last    = p1;
                        }
                        // Place the first circle.
                        circle_centers_lookup.insert(center_last);
                        circle_centers.push_back(center_last);
                    }
                    external_loops.push_back(std::move(contour));
                    for (const Point &center : circle_centers) {
                        circles.push_back(circle);
                        circles.back().translate(center);
                    }
                }
            }
        }
        // Apply a pattern to the external loops.
        loops0 = diff(external_loops, circles);
    }

    Polylines loop_lines;
    {
        // make more loops
        Polygons loop_polygons = loops0;
        for (int i = 1; i < n_contact_loops; ++ i)
            polygons_append(loop_polygons, 
                offset2(
                    loops0, 
                    - i * flow.scaled_spacing() - 0.5f * flow.scaled_spacing(), 
                    0.5f * flow.scaled_spacing()));
        // Clip such loops to the side oriented towards the object.
        // Collect split points, so they will be recognized after the clipping.
        // At the split points the clipped pieces will be stitched back together.
        loop_lines.reserve(loop_polygons.size());
        std::unordered_map<Point, int, PointHash> map_split_points;
        for (Polygons::const_iterator it = loop_polygons.begin(); it != loop_polygons.end(); ++ it) {
            assert(map_split_points.find(it->first_point()) == map_split_points.end());
            map_split_points[it->first_point()] = -1;
            loop_lines.push_back(it->split_at_first_point());
        }
        loop_lines = intersection_pl(loop_lines, offset(overhang_polygons, scale_(SUPPORT_MATERIAL_MARGIN)));
        // Because a closed loop has been split to a line, loop_lines may contain continuous segments split to 2 pieces.
        // Try to connect them.
        for (int i_line = 0; i_line < int(loop_lines.size()); ++ i_line) {
            Polyline &polyline = loop_lines[i_line];
            auto it = map_split_points.find(polyline.first_point());
            if (it != map_split_points.end()) {
                // This is a stitching point.
                // If this assert triggers, multiple source polygons likely intersected at this point.
                assert(it->second != -2);
                if (it->second < 0) {
                    // First occurence.
                    it->second = i_line;
                } else {
                    // Second occurence. Join the lines.
                    Polyline &polyline_1st = loop_lines[it->second];
                    assert(polyline_1st.first_point() == it->first || polyline_1st.last_point() == it->first);
                    if (polyline_1st.first_point() == it->first)
                        polyline_1st.reverse();
                    polyline_1st.append(std::move(polyline));
                    it->second = -2;
                }
                continue;
            }
            it = map_split_points.find(polyline.last_point());
            if (it != map_split_points.end()) {
                // This is a stitching point.
                // If this assert triggers, multiple source polygons likely intersected at this point.
                assert(it->second != -2);
                if (it->second < 0) {
                    // First occurence.
                    it->second = i_line;
                } else {
                    // Second occurence. Join the lines.
                    Polyline &polyline_1st = loop_lines[it->second];
                    assert(polyline_1st.first_point() == it->first || polyline_1st.last_point() == it->first);
                    if (polyline_1st.first_point() == it->first)
                        polyline_1st.reverse();
                    polyline.reverse();
                    polyline_1st.append(std::move(polyline));
                    it->second = -2;
                }
            }
        }
        // Remove empty lines.
        remove_degenerate(loop_lines);
    }
    
    // add the contact infill area to the interface area
    // note that growing loops by $circle_radius ensures no tiny
    // extrusions are left inside the circles; however it creates
    // a very large gap between loops and contact_infill_polygons, so maybe another
    // solution should be found to achieve both goals
    // Store the trimmed polygons into a separate polygon set, so the original infill area remains intact for
    // "modulate by layer thickness".
    top_contact_layer.set_polygons_to_extrude(diff(top_contact_layer.layer->polygons, offset(loop_lines, double(circle_radius * 1.1))));

    // Transform loops into ExtrusionPath objects.
    extrusion_entities_append_paths(
        top_contact_layer.extrusions.entities,
        std::move(loop_lines),
        erSupportMaterialInterface, flow.mm3_per_mm(), flow.width, flow.height);
}

#ifdef SLIC3R_DEBUG
static std::string dbg_index_to_color(int idx)
{
    if (idx < 0)
        return "yellow";
    idx = idx % 3;
    switch (idx) {
        case 0: return "red";
        case 1: return "green";
        default: return "blue";
    }
}
#endif /* SLIC3R_DEBUG */

class GetFirstPath : public ExtrusionVisitorConst {
public:
    const ExtrusionPath *extrusion_path_template = nullptr;
    virtual void use(const ExtrusionPath &path) override { extrusion_path_template = &path; }
    virtual void use(const ExtrusionPath3D &path3D) override { extrusion_path_template = &path3D; }
    virtual void use(const ExtrusionMultiPath &multipath) override { if (!multipath.paths.empty()) extrusion_path_template = &multipath.paths.front(); }
    virtual void use(const ExtrusionMultiPath3D &multipath) override { if (!multipath.paths.empty()) extrusion_path_template = &multipath.paths.front(); }
    virtual void use(const ExtrusionLoop &loop) override { if (!loop.paths.empty()) extrusion_path_template = &loop.paths.front(); }
    virtual void use(const ExtrusionEntityCollection &collection) override {
        auto it = collection.entities.begin();
        while (extrusion_path_template == nullptr && it != collection.entities.end()) {
            (*it)->visit(*this);
            ++it;
        }
    }
};

// When extruding a bottom interface layer over an object, the bottom interface layer is extruded in a thin air, therefore
// it is being extruded with a bridging flow to not shrink excessively (the die swell effect).
// Tiny extrusions are better avoided and it is always better to anchor the thread to an existing support structure if possible.
// Therefore the bottom interface spots are expanded a bit. The expanded regions may overlap with another bottom interface layers,
// leading to over extrusion, where they overlap. The over extrusion is better avoided as it often makes the interface layers
// to stick too firmly to the object.
void modulate_extrusion_by_overlapping_layers(
    // Extrusions generated for this_layer.
    ExtrusionEntityCollection                          &extrusions_in_out,
    const PrintObjectSupportMaterial::MyLayer          &this_layer,
    // Multiple layers overlapping with this_layer, sorted bottom up.
    const PrintObjectSupportMaterial::MyLayersPtr      &overlapping_layers)
{
    size_t n_overlapping_layers = overlapping_layers.size();
    if (n_overlapping_layers == 0 || extrusions_in_out.empty())
        // The extrusions do not overlap with any other extrusion.
        return;

    //TODO: should preserve the unsortable things
    ExtrusionEntityCollection flatten_extrusions_in_out = extrusions_in_out.flatten();

    // Get the initial extrusion parameters.
    GetFirstPath getFirstPathVisitor;
    flatten_extrusions_in_out.entities.front()->visit(getFirstPathVisitor);
    const ExtrusionPath *extrusion_path_template = getFirstPathVisitor.extrusion_path_template;
    assert(extrusion_path_template != nullptr);
    ExtrusionRole extrusion_role = extrusion_path_template->role();
    float         extrusion_width = extrusion_path_template->width;

    struct ExtrusionPathFragment
    {
        ExtrusionPathFragment() : mm3_per_mm(-1), width(-1), height(-1) {};
        ExtrusionPathFragment(double mm3_per_mm, float width, float height) : mm3_per_mm(mm3_per_mm), width(width), height(height) {};

        Polylines       polylines;
        double          mm3_per_mm;
        float           width;
        float           height;
    };

    // Split the extrusions by the overlapping layers, reduce their extrusion rate.
    // The last path_fragment is from this_layer.
    std::vector<ExtrusionPathFragment> path_fragments(
        n_overlapping_layers + 1, 
        ExtrusionPathFragment(extrusion_path_template->mm3_per_mm, extrusion_path_template->width, extrusion_path_template->height));
    // Don't use it, it will be released.
    extrusion_path_template = nullptr;

#ifdef SLIC3R_DEBUG
    static int iRun = 0;
    ++ iRun;
    BoundingBox bbox;
    for (size_t i_overlapping_layer = 0; i_overlapping_layer < n_overlapping_layers; ++ i_overlapping_layer) {
        const PrintObjectSupportMaterial::MyLayer &overlapping_layer = *overlapping_layers[i_overlapping_layer];
        bbox.merge(get_extents(overlapping_layer.polygons));
    }
    for (ExtrusionEntitiesPtr::const_iterator it = extrusions_in_out.begin(); it != extrusions_in_out.end(); ++ it) {
        ExtrusionPath *path = dynamic_cast<ExtrusionPath*>(*it);
        assert(path != nullptr);
        bbox.merge(get_extents(path->polyline));
    }
    SVG svg(debug_out_path("support-fragments-%d-%lf.svg", iRun, this_layer.print_z).c_str(), bbox);
    const float transparency = 0.5f;
    // Filled polygons for the overlapping regions.
    svg.draw(union_ex(this_layer.polygons), dbg_index_to_color(-1), transparency);
    for (size_t i_overlapping_layer = 0; i_overlapping_layer < n_overlapping_layers; ++ i_overlapping_layer) {
        const PrintObjectSupportMaterial::MyLayer &overlapping_layer = *overlapping_layers[i_overlapping_layer];
        svg.draw(union_ex(overlapping_layer.polygons), dbg_index_to_color(int(i_overlapping_layer)), transparency);
    }
    // Contours of the overlapping regions.
    svg.draw(to_polylines(this_layer.polygons), dbg_index_to_color(-1), scale_(0.2));
    for (size_t i_overlapping_layer = 0; i_overlapping_layer < n_overlapping_layers; ++ i_overlapping_layer) {
        const PrintObjectSupportMaterial::MyLayer &overlapping_layer = *overlapping_layers[i_overlapping_layer];
        svg.draw(to_polylines(overlapping_layer.polygons), dbg_index_to_color(int(i_overlapping_layer)), scale_(0.1));
    }
    // Fill extrusion, the source.
    for (ExtrusionEntitiesPtr::const_iterator it = extrusions_in_out.begin(); it != extrusions_in_out.end(); ++ it) {
        ExtrusionPath *path = dynamic_cast<ExtrusionPath*>(*it);
        std::string color_name;
        switch ((it - extrusions_in_out.begin()) % 9) {
            case 0: color_name = "magenta"; break;
            case 1: color_name = "deepskyblue"; break;
            case 2: color_name = "coral"; break;
            case 3: color_name = "goldenrod"; break;
            case 4: color_name = "orange"; break;
            case 5: color_name = "olivedrab"; break;
            case 6: color_name = "blueviolet"; break;
            case 7: color_name = "brown"; break;
            default: color_name = "orchid"; break;
        }
        svg.draw(path->polyline, color_name, scale_(0.2));
    }
#endif /* SLIC3R_DEBUG */

    // End points of the original paths.
    std::vector<std::pair<Point, Point>> path_ends; 
    // Collect the paths of this_layer.
    {
        Polylines &polylines = path_fragments.back().polylines;
        for (ExtrusionEntitiesPtr::const_iterator it = flatten_extrusions_in_out.entities.begin(); it != flatten_extrusions_in_out.entities.end(); ++it) {
            Polylines polylines_from_entity = (*it)->as_polylines();
            for (Polyline &polyline : polylines_from_entity) {
                polylines.emplace_back(std::move(polyline));
            }
            path_ends.emplace_back(std::pair<Point, Point>(polylines.back().points.front(), polylines.back().points.back()));
        }
    }
    // Destroy the original extrusion paths, their polylines were moved to path_fragments already.
    // This will be the destination for the new paths.
    extrusions_in_out.clear();

    // Fragment the path segments by overlapping layers. The overlapping layers are sorted by an increasing print_z.
    // Trim by the highest overlapping layer first.
    for (int i_overlapping_layer = int(n_overlapping_layers) - 1; i_overlapping_layer >= 0; -- i_overlapping_layer) {
        const PrintObjectSupportMaterial::MyLayer &overlapping_layer = *overlapping_layers[i_overlapping_layer];
        ExtrusionPathFragment &frag = path_fragments[i_overlapping_layer];
        Polygons polygons_trimming = offset(union_ex(overlapping_layer.polygons), double(scale_(0.5*extrusion_width)));
        frag.polylines = intersection_pl(path_fragments.back().polylines, polygons_trimming, false);
        path_fragments.back().polylines = diff_pl(path_fragments.back().polylines, polygons_trimming, false);
        // Adjust the extrusion parameters for a reduced layer height and a non-bridging flow (nozzle_dmr = -1, does not matter).
        assert(this_layer.print_z > overlapping_layer.print_z);
        float old_height = frag.height;
        frag.height = float(this_layer.print_z - overlapping_layer.print_z);
        // don't recompute the flow, just use a simple % reduction/increase
        frag.mm3_per_mm = frag.mm3_per_mm * frag.height / old_height;
#ifdef SLIC3R_DEBUG
        svg.draw(frag.polylines, dbg_index_to_color(i_overlapping_layer), scale_(0.1));
#endif /* SLIC3R_DEBUG */
    }

#ifdef SLIC3R_DEBUG
    svg.draw(path_fragments.back().polylines, dbg_index_to_color(-1), scale_(0.1));
    svg.Close();
#endif /* SLIC3R_DEBUG */

    // Now chain the split segments using hashing and a nearly exact match, maintaining the order of segments.
    // Create a single ExtrusionPath or ExtrusionEntityCollection per source ExtrusionPath.
    // Map of fragment start/end points to a pair of <i_overlapping_layer, i_polyline_in_layer>
    // Because a non-exact matching is used for the end points, a multi-map is used.
    // As the clipper library may reverse the order of some clipped paths, store both ends into the map.
    struct ExtrusionPathFragmentEnd
    {
        ExtrusionPathFragmentEnd(size_t alayer_idx, size_t apolyline_idx, bool ais_start) :
            layer_idx(alayer_idx), polyline_idx(apolyline_idx), is_start(ais_start) {}
        size_t layer_idx;
        size_t polyline_idx;
        bool   is_start;
    };
    class ExtrusionPathFragmentEndPointAccessor {
    public:
        ExtrusionPathFragmentEndPointAccessor(const std::vector<ExtrusionPathFragment> &path_fragments) : m_path_fragments(path_fragments) {}
        // Return an end point of a fragment, or nullptr if the fragment has been consumed already.
        const Point* operator()(const ExtrusionPathFragmentEnd &fragment_end) const {
            const Polyline &polyline = m_path_fragments[fragment_end.layer_idx].polylines[fragment_end.polyline_idx];
            return polyline.points.empty() ? nullptr :
                (fragment_end.is_start ? &polyline.points.front() : &polyline.points.back());
        }
    private:
        ExtrusionPathFragmentEndPointAccessor& operator=(const ExtrusionPathFragmentEndPointAccessor&) {
            return *this;
        }

        const std::vector<ExtrusionPathFragment> &m_path_fragments;
    };
    const coord_t search_radius = 7;
    ClosestPointInRadiusLookup<ExtrusionPathFragmentEnd, ExtrusionPathFragmentEndPointAccessor> map_fragment_starts(
        search_radius, ExtrusionPathFragmentEndPointAccessor(path_fragments));
    for (size_t i_overlapping_layer = 0; i_overlapping_layer <= n_overlapping_layers; ++ i_overlapping_layer) {
        const Polylines &polylines = path_fragments[i_overlapping_layer].polylines;
        for (size_t i_polyline = 0; i_polyline < polylines.size(); ++ i_polyline) {
            // Map a starting point of a polyline to a pair of <layer, polyline>
            if (polylines[i_polyline].points.size() >= 2) {
                map_fragment_starts.insert(ExtrusionPathFragmentEnd(i_overlapping_layer, i_polyline, true));
                map_fragment_starts.insert(ExtrusionPathFragmentEnd(i_overlapping_layer, i_polyline, false));
            }
        }
    }

    // For each source path:
    for (size_t i_path = 0; i_path < path_ends.size(); ++ i_path) {
        const Point &pt_start = path_ends[i_path].first;
        const Point &pt_end   = path_ends[i_path].second;
        Point pt_current = pt_start;
        // Find a chain of fragments with the original / reduced print height.
        ExtrusionMultiPath multipath;
        for (;;) {
            // Find a closest end point to pt_current.
            std::pair<const ExtrusionPathFragmentEnd*, coordf_t> end_and_dist2 = map_fragment_starts.find(pt_current);
            // There may be a bug in Clipper flipping the order of two last points in a fragment?
            // assert(end_and_dist2.first != nullptr);
            assert(end_and_dist2.first == nullptr || end_and_dist2.second < search_radius * search_radius);
            if (end_and_dist2.first == nullptr) {
                // New fragment connecting to pt_current was not found.
                // Verify that the last point found is close to the original end point of the unfragmented path.
                //const double d2 = (pt_end - pt_current).cast<double>.squaredNorm();
                //assert(d2 < coordf_t(search_radius * search_radius));
                // End of the path.
                break;
            }
            const ExtrusionPathFragmentEnd &fragment_end_min = *end_and_dist2.first;
            // Fragment to consume.
            ExtrusionPathFragment &frag = path_fragments[fragment_end_min.layer_idx];
            Polyline              &frag_polyline = frag.polylines[fragment_end_min.polyline_idx];
            // Path to append the fragment to.
            ExtrusionPath         *path = multipath.paths.empty() ? nullptr : &multipath.paths.back();
            if (path != nullptr) {
                // Verify whether the path is compatible with the current fragment.
                assert(this_layer.layer_type == PrintObjectSupportMaterial::sltBottomContact || path->height != frag.height || path->mm3_per_mm != frag.mm3_per_mm);
                if (path->height != frag.height || path->mm3_per_mm != frag.mm3_per_mm) {
                    path = nullptr;
                }
                // Merging with the previous path. This can only happen if the current layer was reduced by a base layer, which was split into a base and interface layer.
            }
            if (path == nullptr) {
                // Allocate a new path.
                multipath.paths.push_back(ExtrusionPath(extrusion_role, frag.mm3_per_mm, frag.width, frag.height));
                path = &multipath.paths.back();
            }
            // The Clipper library may flip the order of the clipped polylines arbitrarily.
            // Reverse the source polyline, if connecting to the end.
            if (! fragment_end_min.is_start)
                frag_polyline.reverse();
            // Enforce exact overlap of the end points of successive fragments.
            assert(frag_polyline.points.front() == pt_current);
            frag_polyline.points.front() = pt_current;
            // Don't repeat the first point.
            if (! path->polyline.points.empty())
                path->polyline.points.pop_back();
            // Consume the fragment's polyline, remove it from the input fragments, so it will be ignored the next time.
            path->polyline.append(std::move(frag_polyline));
            frag_polyline.points.clear();
            pt_current = path->polyline.points.back();
            if (pt_current == pt_end) {
                // End of the path.
                break;
            }
        }
        if (!multipath.paths.empty()) {
            if (multipath.paths.size() == 1) {
                // This path was not fragmented.
                extrusions_in_out.entities.push_back(new ExtrusionPath(std::move(multipath.paths.front())));
            } else {
                // This path was fragmented. Copy the collection as a whole object, so the order inside the collection will not be changed
                // during the chaining of extrusions_in_out.
                extrusions_in_out.entities.push_back(new ExtrusionMultiPath(std::move(multipath)));
            }
        }
    }
    // If there are any non-consumed fragments, add them separately.
    //FIXME this shall not happen, if the Clipper works as expected and all paths split to fragments could be re-connected.
    for (auto it_fragment = path_fragments.begin(); it_fragment != path_fragments.end(); ++ it_fragment)
        extrusion_entities_append_paths(extrusions_in_out.entities, std::move(it_fragment->polylines), extrusion_role, it_fragment->mm3_per_mm, it_fragment->width, it_fragment->height);
}

void PrintObjectSupportMaterial::generate_toolpaths(
    const PrintObject   &object,
    const MyLayersPtr   &raft_layers,
    const MyLayersPtr   &bottom_contacts,
    const MyLayersPtr   &top_contacts,
    const MyLayersPtr   &intermediate_layers,
    const MyLayersPtr   &interface_layers) const
{
//    Slic3r::debugf "Generating patterns\n";
    // loop_interface_processor with a given circle radius.
    LoopInterfaceProcessor loop_interface_processor(1.5 * m_support_material_interface_flow.scaled_width());
    loop_interface_processor.n_contact_loops = this->has_contact_loops() ? 1 : 0;

    float    base_angle         = Geometry::deg2rad(float(m_object_config->support_material_angle.value));
    float    interface_angle    = Geometry::deg2rad(float(m_object_config->support_material_angle.value + 90.));
    coordf_t interface_spacing  = m_object_config->support_material_interface_spacing.value + m_support_material_interface_flow.spacing();
    coordf_t interface_density  = std::min(1., m_support_material_interface_flow.spacing() / interface_spacing);
    coordf_t support_spacing    = m_object_config->support_material_spacing.value + m_support_material_flow.spacing();
    coordf_t support_density    = std::min(1., m_support_material_flow.spacing() / support_spacing);
    if (m_object_config->support_material_interface_layers.value == 0) {
        // No interface layers allowed, print everything with the base support pattern.
        interface_spacing = support_spacing;
        interface_density = support_density;
    }

    // Prepare fillers.
    SupportMaterialPattern  support_pattern = m_object_config->support_material_pattern;
    bool                    with_sheath     = m_object_config->support_material_with_sheath;
    InfillPattern           infill_pattern = (support_pattern == smpHoneycomb ? ipHoneycomb : ipRectilinear);
    std::vector<float>      angles;
    angles.push_back(base_angle);

    if (support_pattern == smpRectilinearGrid)
        angles.push_back(interface_angle);

    InfillPattern interface_pattern = m_object_config->support_material_interface_pattern;
    BoundingBox bbox_object(Point(-scale_(1.), -scale_(1.0)), Point(scale_(1.), scale_(1.)));

//    const coordf_t link_max_length_factor = 3.;
    const coordf_t link_max_length_factor = 0.;

    float raft_angle_1st_layer  = 0.f;
    float raft_angle_base       = 0.f;
    float raft_angle_interface  = 0.f;
    if (m_slicing_params.base_raft_layers > 1) {
        // There are all raft layer types (1st layer, base, interface & contact layers) available.
        raft_angle_1st_layer  = interface_angle;
        raft_angle_base       = base_angle;
        raft_angle_interface  = interface_angle;
    } else if (m_slicing_params.base_raft_layers == 1 || m_slicing_params.interface_raft_layers > 1) {
        // 1st layer, interface & contact layers available.
        raft_angle_1st_layer  = base_angle;
        if (this->has_support())
            // Print 1st layer at 45 degrees from both the interface and base angles as both can land on the 1st layer.
            raft_angle_1st_layer += 0.7854f;
        raft_angle_interface  = interface_angle;
    } else if (m_slicing_params.interface_raft_layers == 1) {
        // Only the contact raft layer is non-empty, which will be printed as the 1st layer.
        assert(m_slicing_params.base_raft_layers == 0);
        assert(m_slicing_params.interface_raft_layers == 1);
        assert(m_slicing_params.raft_layers() == 1 && raft_layers.size() == 0);
    } else {
        // No raft.
        assert(m_slicing_params.base_raft_layers == 0);
        assert(m_slicing_params.interface_raft_layers == 0);
        assert(m_slicing_params.raft_layers() == 0 && raft_layers.size() == 0);
    }

    // Insert the raft base layers.
    size_t n_raft_layers = size_t(std::max(0, int(m_slicing_params.raft_layers()) - 1));
    tbb::parallel_for(tbb::blocked_range<size_t>(0, n_raft_layers),
        [this, &object, &raft_layers, 
        infill_pattern, interface_pattern, &bbox_object, support_density, interface_density, raft_angle_1st_layer, raft_angle_base, raft_angle_interface, link_max_length_factor, with_sheath]
            (const tbb::blocked_range<size_t>& range) {
        for (size_t support_layer_id = range.begin(); support_layer_id < range.end(); ++ support_layer_id)
        {
            assert(support_layer_id < raft_layers.size());
            SupportLayer &support_layer = *object.support_layers()[support_layer_id];
            assert(support_layer.support_fills.entities.empty());
            MyLayer      &raft_layer    = *raft_layers[support_layer_id];

            std::unique_ptr<Fill> filler_interface = std::unique_ptr<Fill>(Fill::new_from_type(interface_pattern));
            std::unique_ptr<Fill> filler_support = std::unique_ptr<Fill>(Fill::new_from_type(infill_pattern));
            std::unique_ptr<Fill> filler_dense = std::unique_ptr<Fill>(Fill::new_from_type(ipRectiWithPerimeter));
            filler_interface->set_bounding_box(bbox_object);
            filler_support->set_bounding_box(bbox_object);

            // Print the support base below the support columns, or the support base for the support columns plus the contacts.
            if (support_layer_id > 0) {
                Polygons to_infill_polygons = (support_layer_id < m_slicing_params.base_raft_layers) ? 
                    raft_layer.polygons :
                    //FIXME misusing contact_polygons for support columns.
                    ((raft_layer.contact_polygons == nullptr) ? Polygons() : *raft_layer.contact_polygons);
                if (! to_infill_polygons.empty()) {
                    Flow flow(float(m_support_material_flow.width), float(raft_layer.height), m_support_material_flow.nozzle_diameter, raft_layer.bridging);
                    // find centerline of the external loop/extrusions
                    ExPolygons to_infill = (support_layer_id == 0 || ! with_sheath) ?
                        // union_ex(base_polygons, true) :
                        offset2_ex(to_infill_polygons, double(SCALED_EPSILON), double(- SCALED_EPSILON)) :
                        offset2_ex(to_infill_polygons, double(SCALED_EPSILON), double(- SCALED_EPSILON - 0.5*flow.scaled_width()));            
                    if (! to_infill.empty() && with_sheath) {
                        // Draw a perimeter all around the support infill. This makes the support stable, but difficult to remove.
                        // TODO: use brim ordering algorithm
                        to_infill_polygons = to_polygons(to_infill);
                        // TODO: use offset2_ex()
                        to_infill = offset_ex(to_infill, double(- 0.4 * flow.scaled_spacing()));
                        extrusion_entities_append_paths(
                            support_layer.support_fills.entities, 
                            to_polylines(std::move(to_infill_polygons)),
                            erSupportMaterial, flow.mm3_per_mm(), flow.width, flow.height);
                    }
                    if (! to_infill.empty()) {
                        // We don't use $base_flow->spacing because we need a constant spacing
                        // value that guarantees that all layers are correctly aligned.
                        Fill *filler = filler_support.get();
                        filler->angle   = raft_angle_base;
                        filler->link_max_length = coord_t(scale_(m_support_material_flow.spacing() * link_max_length_factor / support_density));
                        fill_expolygons_generate_paths(
                            // Destination
                            support_layer.support_fills.entities, 
                            // Regions to fill
                            std::move(to_infill), 
                            // Filler and its parameters
                            filler, float(support_density),
                            // Extrusion parameters
                            erSupportMaterial, flow, m_support_material_flow.spacing());
                    }
                }
            }

            Fill *filler = filler_interface.get();
            Flow  flow = m_first_layer_flow;
            float density = 0.f;
            coordf_t spacing = 0.f;
            if (support_layer_id == 0) {
                // Base flange.
                if (this->m_object_config->support_material_solid_first_layer.value) {
                    filler = filler_dense.get();
                    density = 1.f;
                    filler->angle = 0;
                } else {
                    filler->angle = raft_angle_1st_layer;
                    // 70% of density on the 1st layer.
                    density = 0.7f;
                }
                spacing = m_first_layer_flow.spacing();
            } else if (support_layer_id >= m_slicing_params.base_raft_layers) {
                filler->angle = raft_angle_interface;
                // We don't use $base_flow->spacing because we need a constant spacing
                // value that guarantees that all layers are correctly aligned.
                spacing = m_support_material_flow.spacing();
                flow          = Flow(float(m_support_material_interface_flow.width), float(raft_layer.height), m_support_material_flow.nozzle_diameter, raft_layer.bridging);
                density       = float(interface_density);
            } else
                continue;
            filler->link_max_length = coord_t(scale_(spacing * link_max_length_factor / density));
            fill_expolygons_generate_paths(
                // Destination
                support_layer.support_fills.entities, 
                // Regions to fill
                offset2_ex(raft_layer.polygons, double(SCALED_EPSILON), double(- SCALED_EPSILON)),
                // Filler and its parameters
                filler, density,
                // Extrusion parameters
                (support_layer_id < m_slicing_params.base_raft_layers) ? erSupportMaterial : erSupportMaterialInterface, flow, spacing);
        }
    });

    struct LayerCacheItem {
        LayerCacheItem(MyLayerExtruded *layer_extruded = nullptr) : layer_extruded(layer_extruded) {}
        MyLayerExtruded         *layer_extruded;
        std::vector<MyLayer*>    overlapping;
    };
    struct LayerCache {
        MyLayerExtruded                 bottom_contact_layer;
        MyLayerExtruded                 top_contact_layer;
        MyLayerExtruded                 base_layer;
        MyLayerExtruded                 interface_layer;
        std::vector<LayerCacheItem>     overlaps;
    };
    std::vector<LayerCache>             layer_caches(object.support_layers().size(), LayerCache());

    tbb::parallel_for(tbb::blocked_range<size_t>(n_raft_layers, object.support_layers().size()),
        [this, &object, &bottom_contacts, &top_contacts, &intermediate_layers, &interface_layers, &layer_caches, &loop_interface_processor, 
        infill_pattern, interface_pattern, &bbox_object, support_density, interface_density, interface_angle, &angles, link_max_length_factor, with_sheath]
            (const tbb::blocked_range<size_t>& range) {
        // Indices of the 1st layer in their respective container at the support layer height.
        size_t idx_layer_bottom_contact   = size_t(-1);
        size_t idx_layer_top_contact      = size_t(-1);
        size_t idx_layer_intermediate     = size_t(-1);
        size_t idx_layer_inteface         = size_t(-1);
        std::unique_ptr<Fill> filler_interface = std::unique_ptr<Fill>(Fill::new_from_type(interface_pattern));
        std::unique_ptr<Fill> filler_intermediate_interface = std::unique_ptr<Fill>(Fill::new_from_type(ipRectilinear));
        std::unique_ptr<Fill> filler_support = std::unique_ptr<Fill>(Fill::new_from_type(infill_pattern));
        std::unique_ptr<Fill> filler_solid = std::unique_ptr<Fill>(Fill::new_from_type(ipRectiWithPerimeter));
        filler_interface->set_bounding_box(bbox_object);
        filler_support->set_bounding_box(bbox_object);
        for (size_t support_layer_id = range.begin(); support_layer_id < range.end(); ++ support_layer_id)
        {
            SupportLayer &support_layer = *object.support_layers()[support_layer_id];
            LayerCache   &layer_cache   = layer_caches[support_layer_id];

            // Find polygons with the same print_z.
            MyLayerExtruded &bottom_contact_layer = layer_cache.bottom_contact_layer;
            MyLayerExtruded &top_contact_layer    = layer_cache.top_contact_layer;
            MyLayerExtruded &base_layer           = layer_cache.base_layer;
            MyLayerExtruded &interface_layer      = layer_cache.interface_layer;
            // Increment the layer indices to find a layer at support_layer.print_z.
            {
                auto fun = [&support_layer](const MyLayer *l){ return l->print_z >= support_layer.print_z - EPSILON; };
                idx_layer_bottom_contact  = idx_higher_or_equal(bottom_contacts,     idx_layer_bottom_contact,  fun);
                idx_layer_top_contact     = idx_higher_or_equal(top_contacts,        idx_layer_top_contact,     fun);
                idx_layer_intermediate    = idx_higher_or_equal(intermediate_layers, idx_layer_intermediate,    fun);
                idx_layer_inteface        = idx_higher_or_equal(interface_layers,    idx_layer_inteface,        fun);
            }
            // Copy polygons from the layers.
            if (idx_layer_bottom_contact < bottom_contacts.size() && bottom_contacts[idx_layer_bottom_contact]->print_z < support_layer.print_z + EPSILON)
                bottom_contact_layer.layer = bottom_contacts[idx_layer_bottom_contact];
            if (idx_layer_top_contact < top_contacts.size() && top_contacts[idx_layer_top_contact]->print_z < support_layer.print_z + EPSILON)
                top_contact_layer.layer = top_contacts[idx_layer_top_contact];
            if (idx_layer_inteface < interface_layers.size() && interface_layers[idx_layer_inteface]->print_z < support_layer.print_z + EPSILON)
                interface_layer.layer = interface_layers[idx_layer_inteface];
            if (idx_layer_intermediate < intermediate_layers.size() && intermediate_layers[idx_layer_intermediate]->print_z < support_layer.print_z + EPSILON)
                base_layer.layer = intermediate_layers[idx_layer_intermediate];

            if (m_object_config->support_material_interface_layers == 0) {
                // If no interface layers were requested, we treat the contact layer exactly as a generic base layer.
                if (m_can_merge_support_regions) {
                    if (base_layer.could_merge(top_contact_layer)) 
                        base_layer.merge(std::move(top_contact_layer));
                    else if (base_layer.empty() && !top_contact_layer.empty() && !top_contact_layer.layer->bridging)
                        std::swap(base_layer, top_contact_layer);
                    if (base_layer.could_merge(bottom_contact_layer))
                        base_layer.merge(std::move(bottom_contact_layer));
                    else if (base_layer.empty() && !bottom_contact_layer.empty() && !bottom_contact_layer.layer->bridging)
                        std::swap(base_layer, bottom_contact_layer);
                }
            } else {
                loop_interface_processor.generate(top_contact_layer, m_support_material_interface_flow);
                // If no loops are allowed, we treat the contact layer exactly as a generic interface layer.
                // Merge interface_layer into top_contact_layer, as the top_contact_layer is not synchronized and therefore it will be used
                // to trim other layers.
                if (top_contact_layer.could_merge(interface_layer))
                    top_contact_layer.merge(std::move(interface_layer));
            } 

            if (! interface_layer.empty() && ! base_layer.empty()) {
                // turn base support into interface when it's contained in our holes
                // (this way we get wider interface anchoring)
                //FIXME one wants to fill in the inner most holes of the interfaces, not all the holes.
                Polygons islands = top_level_islands(interface_layer.layer->polygons);
                polygons_append(interface_layer.layer->polygons, intersection(base_layer.layer->polygons, islands));
                base_layer.layer->polygons = diff(base_layer.layer->polygons, islands);
            }

            // Top and bottom contacts, interface layers.
            for (size_t i = 0; i < 3; ++ i) {
                MyLayerExtruded &layer_ex = (i == 0) ? top_contact_layer : (i == 1 ? bottom_contact_layer : interface_layer);
                if (layer_ex.empty() || layer_ex.polygons_to_extrude().empty())
                    continue;
                //FIXME When paralellizing, each thread shall have its own copy of the fillers.
                bool interface_as_base = (&layer_ex == &interface_layer) && m_object_config->support_material_interface_layers.value == 0;
                //FIXME Bottom interfaces are extruded with the briding flow. Some bridging layers have its height slightly reduced, therefore
                // the bridging flow does not quite apply. Reduce the flow to area of an ellipse? (A = pi * a * b)
                Flow interface_flow(
                    float(layer_ex.layer->bridging ? layer_ex.layer->height : (interface_as_base ? m_support_material_flow.width : m_support_material_interface_flow.width)),
                    float(layer_ex.layer->height),
                    m_support_material_interface_flow.nozzle_diameter,
                    layer_ex.layer->bridging);
                Fill *filler = i == 2 ? filler_intermediate_interface.get() : filler_interface.get();
                float density = interface_density;
                coordf_t spacing;
                //if first layer and solid first layer : draw concentric with 100% density
                if (support_layer.id() == 0 && this->m_object_config->support_material_solid_first_layer.value) {
                    filler = filler_solid.get();
                    density = 1.f;
                    interface_flow = m_first_layer_flow;
                    filler->angle = 0;
                    spacing = interface_flow.spacing();
                } else {
                    filler->angle = interface_as_base ?
                        // If zero interface layers are configured, use the same angle as for the base layers.
                        angles[support_layer_id % angles.size()] :
                        // Use interface angle for the interface layers.
                        interface_angle;
                    spacing = m_support_material_interface_flow.spacing();
                    filler->link_max_length = coord_t(scale_(spacing * link_max_length_factor / density));
                }
                fill_expolygons_generate_paths(
                    // Destination
                    layer_ex.extrusions.entities, 
                    // Regions to fill
                    union_ex(layer_ex.polygons_to_extrude(), true),
                    // Filler and its parameters
                    filler, float(density),
                    // Extrusion parameters
                    erSupportMaterialInterface, interface_flow, spacing);
            }

            // Base support or flange.
            if (! base_layer.empty() && ! base_layer.polygons_to_extrude().empty()) {
                //FIXME When paralellizing, each thread shall have its own copy of the fillers.
                Fill *filler = filler_support.get();
                filler->angle = angles[support_layer_id % angles.size()];
                // We don't use $base_flow->spacing because we need a constant spacing
                // value that guarantees that all layers are correctly aligned.
                Flow flow(
                    float(base_layer.layer->bridging ? base_layer.layer->height : m_support_material_flow.width), 
                    float(base_layer.layer->height), 
                    m_support_material_flow.nozzle_diameter, 
                    base_layer.layer->bridging);
                coordf_t spacing = m_support_material_flow.spacing();
                filler->link_max_length = coord_t(scale_(spacing * link_max_length_factor / support_density));
                float density = float(support_density);
                // find centerline of the external loop/extrusions
                ExPolygons to_infill = (support_layer_id == 0 || ! with_sheath) ?
                    // union_ex(base_polygons, true) :
                    offset2_ex(base_layer.polygons_to_extrude(), double(SCALED_EPSILON), double(- SCALED_EPSILON)) :
                    offset2_ex(base_layer.polygons_to_extrude(), double(SCALED_EPSILON), double(- SCALED_EPSILON - 0.5*flow.scaled_width()));
                if (base_layer.layer->bottom_z < EPSILON) {
                    if (this->m_object_config->support_material_solid_first_layer.value) {
                        // Base flange (the 1st layer).
                        filler = filler_solid.get();
                        filler->angle = 0;
                        density = 1.f;
                    } else {
                        filler = filler_interface.get();
                        filler->angle = Geometry::deg2rad(float(m_object_config->support_material_angle.value + 90.));
                        density = 0.5f;
                        filler->link_max_length = coord_t(scale_(spacing * link_max_length_factor / density));
                    }
                    // use the proper spacing for first layer as we don't need to align
                    // its pattern to the other layers
                    flow = m_first_layer_flow;
                    spacing = flow.spacing();
                } else if (with_sheath) {
                    // Draw a perimeter all around the support infill. This makes the support stable, but difficult to remove.
                    // TODO: use brim ordering algorithm
                    Polygons to_infill_polygons = to_polygons(to_infill);
                    // TODO: use offset2_ex()
                    to_infill = offset_ex(to_infill, - 0.4f * float(flow.scaled_spacing()));
                    extrusion_entities_append_paths(
                        base_layer.extrusions.entities,
                        to_polylines(std::move(to_infill_polygons)),
                        erSupportMaterial, flow.mm3_per_mm(), flow.width, flow.height);
                }
                fill_expolygons_generate_paths(
                    // Destination
                    base_layer.extrusions.entities,
                    // Regions to fill
                    std::move(to_infill), 
                    // Filler and its parameters
                    filler, density,
                    // Extrusion parameters
                    erSupportMaterial, flow, spacing);
            }

            layer_cache.overlaps.reserve(4);
            if (!bottom_contact_layer.empty() && !bottom_contact_layer.extrusions.empty())
                layer_cache.overlaps.push_back(&bottom_contact_layer);
            if (!top_contact_layer.empty() && !top_contact_layer.extrusions.empty())
                layer_cache.overlaps.push_back(&top_contact_layer);
            if (!interface_layer.empty() && !interface_layer.extrusions.empty())
                layer_cache.overlaps.push_back(&interface_layer);
            if (!base_layer.empty() && !base_layer.extrusions.empty())
                layer_cache.overlaps.push_back(&base_layer);
            // Sort the layers with the same print_z coordinate by their heights, thickest first.
            std::sort(layer_cache.overlaps.begin(), layer_cache.overlaps.end(), [](const LayerCacheItem &lc1, const LayerCacheItem &lc2) { return lc1.layer_extruded->layer->height > lc2.layer_extruded->layer->height; });
            // Collect the support areas with this print_z into islands, as there is no need
            // for retraction over these islands.
            Polygons polys;
            // Collect the extrusions, sorted by the bottom extrusion height.
            for (LayerCacheItem &layer_cache_item : layer_cache.overlaps) {
                // Collect islands to polys.
                layer_cache_item.layer_extruded->polygons_append(polys);
                // The print_z of the top contact surfaces and bottom_z of the bottom contact surfaces are "free"
                // in a sense that they are not synchronized with other support layers. As the top and bottom contact surfaces
                // are inflated to achieve a better anchoring, it may happen, that these surfaces will at least partially
                // overlap in Z with another support layers, leading to over-extrusion.
                // Mitigate the over-extrusion by modulating the extrusion rate over these regions.
                // The print head will follow the same print_z, but the layer thickness will be reduced
                // where it overlaps with another support layer.
                //FIXME When printing a briging path, what is an equivalent height of the squished extrudate of the same width?
                // Collect overlapping top/bottom surfaces.
                layer_cache_item.overlapping.reserve(16);
                coordf_t bottom_z = layer_cache_item.layer_extruded->layer->bottom_print_z() + EPSILON;
                for (int i = int(idx_layer_bottom_contact) - 1; i >= 0 && bottom_contacts[i]->print_z > bottom_z; -- i)
                    layer_cache_item.overlapping.push_back(bottom_contacts[i]);
                for (int i = int(idx_layer_top_contact) - 1; i >= 0 && top_contacts[i]->print_z > bottom_z; -- i)
                    layer_cache_item.overlapping.push_back(top_contacts[i]);
                if (layer_cache_item.layer_extruded->layer->layer_type == sltBottomContact) {
                    // Bottom contact layer may overlap with a base layer, which may be changed to interface layer.
                    for (int i = int(idx_layer_intermediate) - 1; i >= 0 && intermediate_layers[i]->print_z > bottom_z; -- i)
                        layer_cache_item.overlapping.push_back(intermediate_layers[i]);
                    for (int i = int(idx_layer_inteface) - 1; i >= 0 && interface_layers[i]->print_z > bottom_z; -- i)
                        layer_cache_item.overlapping.push_back(interface_layers[i]);
                }
                std::sort(layer_cache_item.overlapping.begin(), layer_cache_item.overlapping.end(), MyLayersPtrCompare());
            }
            if (! polys.empty())
                expolygons_append(support_layer.support_islands.expolygons, union_ex(polys));
            /* {
                require "Slic3r/SVG.pm";
                Slic3r::SVG::output("islands_" . $z . ".svg",
                    red_expolygons      => union_ex($contact),
                    green_expolygons    => union_ex($interface),
                    green_polylines     => [ map $_->unpack->polyline, @{$layer->support_contact_fills} ],
                    polylines           => [ map $_->unpack->polyline, @{$layer->support_fills} ],
                );
            } */
        } // for each support_layer_id
    });

    // Now modulate the support layer height in parallel.
    tbb::parallel_for(tbb::blocked_range<size_t>(n_raft_layers, object.support_layers().size()),
        [this, &object, &layer_caches]
            (const tbb::blocked_range<size_t>& range) {
        for (size_t support_layer_id = range.begin(); support_layer_id < range.end(); ++ support_layer_id) {
            SupportLayer &support_layer = *object.support_layers()[support_layer_id];
            LayerCache   &layer_cache   = layer_caches[support_layer_id];
            for (LayerCacheItem &layer_cache_item : layer_cache.overlaps) {
                modulate_extrusion_by_overlapping_layers(layer_cache_item.layer_extruded->extrusions, *layer_cache_item.layer_extruded->layer, layer_cache_item.overlapping);
                support_layer.support_fills.append(std::move(layer_cache_item.layer_extruded->extrusions));
            }
        }
    });
}

/*
void PrintObjectSupportMaterial::clip_by_pillars(
    const PrintObject   &object,
    LayersPtr           &bottom_contacts,
    LayersPtr           &top_contacts,
    LayersPtr           &intermediate_contacts);

{
    // this prevents supplying an empty point set to BoundingBox constructor
    if (top_contacts.empty())
        return;

    coord_t pillar_size    = scale_(PILLAR_SIZE);
    coord_t pillar_spacing = scale_(PILLAR_SPACING);
    
    // A regular grid of pillars, filling the 2D bounding box.
    Polygons grid;
    {
        // Rectangle with a side of 2.5x2.5mm.
        Polygon pillar;
        pillar.points.push_back(Point(0, 0));
        pillar.points.push_back(Point(pillar_size, 0));
        pillar.points.push_back(Point(pillar_size, pillar_size));
        pillar.points.push_back(Point(0, pillar_size));
        
        // 2D bounding box of the projection of all contact polygons.
        BoundingBox bbox;
        for (LayersPtr::const_iterator it = top_contacts.begin(); it != top_contacts.end(); ++ it)
            bbox.merge(get_extents((*it)->polygons));
        grid.reserve(size_t(ceil(bb.size()(0) / pillar_spacing)) * size_t(ceil(bb.size()(1) / pillar_spacing)));
        for (coord_t x = bb.min(0); x <= bb.max(0) - pillar_size; x += pillar_spacing) {
            for (coord_t y = bb.min(1); y <= bb.max(1) - pillar_size; y += pillar_spacing) {
                grid.push_back(pillar);
                for (size_t i = 0; i < pillar.points.size(); ++ i)
                    grid.back().points[i].translate(Point(x, y));
            }
        }
    }
    
    // add pillars to every layer
    for my $i (0..n_support_z) {
        $shape->[$i] = [ @$grid ];
    }
    
    // build capitals
    for my $i (0..n_support_z) {
        my $z = $support_z->[$i];
        
        my $capitals = intersection(
            $grid,
            $contact->{$z} // [],
        );
        
        // work on one pillar at time (if any) to prevent the capitals from being merged
        // but store the contact area supported by the capital because we need to make 
        // sure nothing is left
        my $contact_supported_by_capitals = [];
        foreach my $capital (@$capitals) {
            // enlarge capital tops
            $capital = offset([$capital], +($pillar_spacing - $pillar_size)/2);
            push @$contact_supported_by_capitals, @$capital;
            
            for (my $j = $i-1; $j >= 0; $j--) {
                my $jz = $support_z->[$j];
                $capital = offset($capital, -$self->interface_flow->scaled_width/2);
                last if !@$capitals;
                push @{ $shape->[$j] }, @$capital;
            }
        }
        
        // Capitals will not generally cover the whole contact area because there will be
        // remainders. For now we handle this situation by projecting such unsupported
        // areas to the ground, just like we would do with a normal support.
        my $contact_not_supported_by_capitals = diff(
            $contact->{$z} // [],
            $contact_supported_by_capitals,
        );
        if (@$contact_not_supported_by_capitals) {
            for (my $j = $i-1; $j >= 0; $j--) {
                push @{ $shape->[$j] }, @$contact_not_supported_by_capitals;
            }
        }
    }
}

sub clip_with_shape {
    my ($self, $support, $shape) = @_;
    
    foreach my $i (keys %$support) {
        // don't clip bottom layer with shape so that we 
        // can generate a continuous base flange
        // also don't clip raft layers
        next if $i == 0;
        next if $i < $self->object_config->raft_layers;
        $support->{$i} = intersection(
            $support->{$i},
            $shape->[$i],
        );
    }
}
*/

} // namespace Slic3r<|MERGE_RESOLUTION|>--- conflicted
+++ resolved
@@ -904,19 +904,11 @@
                     polyline.extend_start(fw);
                     polyline.extend_end(fw);
                     // Is the straight perimeter segment supported at both sides?
-<<<<<<< HEAD
-					for (size_t i = 0; i < lower_layer.slices.size(); ++ i)
-						if (lower_layer.slices_bboxes[i].contains(polyline.first_point()) && lower_layer.slices_bboxes[i].contains(polyline.last_point()) && 
-							lower_layer.slices[i].contains(polyline.first_point()) && lower_layer.slices[i].contains(polyline.last_point())) {
-                        // Offset a polyline into a thick line.
-                        polygons_append(bridges, offset(polyline, 0.5f * w + 10.f));
-=======
 					for (size_t i = 0; i < lower_layer.lslices.size(); ++ i)
 						if (lower_layer.lslices_bboxes[i].contains(polyline.first_point()) && lower_layer.lslices_bboxes[i].contains(polyline.last_point()) && 
 							lower_layer.lslices[i].contains(polyline.first_point()) && lower_layer.lslices[i].contains(polyline.last_point())) {
-							// Offset a polyline into a thick line.
-							polygons_append(bridges, offset(polyline, 0.5f * w + 10.f));
->>>>>>> d5bcddee
+                        // Offset a polyline into a thick line.
+                        polygons_append(bridges, offset(polyline, 0.5f * w + 10.f));
 							break;
                 }
                 }
@@ -1031,13 +1023,8 @@
                 Polygons overhang_polygons;
                 Polygons contact_polygons;
                 Polygons slices_margin_cached;
-<<<<<<< HEAD
                 double    slices_margin_cached_offset = -1.;
-                Polygons lower_layer_polygons = (layer_id == 0) ? Polygons() : to_polygons(object.layers()[layer_id-1]->slices);
-=======
-                float    slices_margin_cached_offset = -1.;
                 Polygons lower_layer_polygons = (layer_id == 0) ? Polygons() : to_polygons(object.layers()[layer_id-1]->lslices);
->>>>>>> d5bcddee
                 // Offset of the lower layer, to trim the support polygons with to calculate dense supports.
                 double    no_interface_offset = 0.;
                 if (layer_id == 0) {
@@ -1176,11 +1163,7 @@
                                 slices_margin_cached_offset = slices_margin_offset;
                                 slices_margin_cached = (slices_margin_offset == 0.f) ? 
                                     lower_layer_polygons :
-<<<<<<< HEAD
-                                    offset2(to_polygons(lower_layer.slices), - no_interface_offset * 0.5, slices_margin_offset + no_interface_offset * 0.5, SUPPORT_SURFACES_OFFSET_PARAMETERS);
-=======
                                     offset2(to_polygons(lower_layer.lslices), - no_interface_offset * 0.5f, slices_margin_offset + no_interface_offset * 0.5f, SUPPORT_SURFACES_OFFSET_PARAMETERS);
->>>>>>> d5bcddee
                                 if (! buildplate_covered.empty()) {
                                     // Trim the inflated contact surfaces by the top surfaces as well.
                                     polygons_append(slices_margin_cached, buildplate_covered[layer_id]);
@@ -1590,13 +1573,8 @@
             Polygons &layer_support_area = layer_support_areas[layer_id];
             task_group.run([this, &projection, &projection_raw, &layer, &layer_support_area, layer_id] {
                 // Remove the areas that touched from the projection that will continue on next, lower, top surfaces.
-<<<<<<< HEAD
     //            Polygons trimming = union_(to_polygons(layer.slices.expolygons), touching, true);
-                Polygons trimming = offset(layer.slices, double(SCALED_EPSILON));
-=======
-    //            Polygons trimming = union_(to_polygons(layer.slices), touching, true);
-                Polygons trimming = offset(layer.lslices, float(SCALED_EPSILON));
->>>>>>> d5bcddee
+                Polygons trimming = offset(layer.lslices, double(SCALED_EPSILON));
                 projection = diff(projection_raw, trimming, false);
     #ifdef SLIC3R_DEBUG
                 {
