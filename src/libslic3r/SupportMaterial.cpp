--- conflicted
+++ resolved
@@ -2925,14 +2925,9 @@
                             polygons_append(polygons_trimming, 
                                 offset(to_polygons(region->fill_surfaces.filter_by_type(stPosBottom | stDensSolid | stModBridge)), 
                                        gap_xy_scaled, SUPPORT_SURFACES_OFFSET_PARAMETERS));
-<<<<<<< HEAD
                             if (region->region().config().overhangs_width.value > 0)
                                 // Add bridging perimeters.
-                                SupportMaterialInternal::collect_bridging_perimeter_areas(region->perimeters.entities, gap_xy_scaled, polygons_trimming);
-=======
-                            if (region->region()->config().overhangs_width.value > 0)
                                 SupportMaterialInternal::collect_bridging_perimeter_areas(region->perimeters.entities(), gap_xy_scaled, polygons_trimming);
->>>>>>> bee8247c
                         }
                         if (! some_region_overlaps)
                             break;
@@ -3344,7 +3339,7 @@
             eec = std::make_unique<ExtrusionEntityCollection>();
             eec->set_can_sort_reverse(false, true);
         }
-        ExtrusionEntitiesPtr &out = no_sort ? eec->entities : dst;
+        ExtrusionEntitiesPtr &out = no_sort ? eec->set_entities() : dst;
         // Draw the perimeters.
         Polylines polylines;
         polylines.reserve(expoly.holes.size() + 1);
@@ -3802,14 +3797,8 @@
     // Collect the paths of this_layer.
     {
         Polylines &polylines = path_fragments.back().polylines;
-<<<<<<< HEAD
-        for (const ExtrusionEntity *ee : flatten_extrusions_in_out.entities) {
+        for (const ExtrusionEntity *ee : flatten_extrusions_in_out.entities()) {
             for (Polyline &polyline : ee->as_polylines()) {
-=======
-        for (ExtrusionEntitiesPtr::const_iterator it = flatten_extrusions_in_out.entities().begin(); it != flatten_extrusions_in_out.entities().end(); ++it) {
-            Polylines polylines_from_entity = (*it)->as_polylines();
-            for (Polyline &polyline : polylines_from_entity) {
->>>>>>> bee8247c
                 polylines.emplace_back(std::move(polyline));
             }
             path_ends.emplace_back(std::pair<Point, Point>(polylines.back().points.front(), polylines.back().points.back()));
@@ -4020,13 +4009,8 @@
         for (size_t support_layer_id = range.begin(); support_layer_id < range.end(); ++ support_layer_id)
         {
             assert(support_layer_id < raft_layers.size());
-<<<<<<< HEAD
             SupportLayer &support_layer = *support_layers[support_layer_id];
-            assert(support_layer.support_fills.entities.empty());
-=======
-            SupportLayer &support_layer = *object.support_layers()[support_layer_id];
             assert(support_layer.support_fills.entities().empty());
->>>>>>> bee8247c
             MyLayer      &raft_layer    = *raft_layers[support_layer_id];
 
             std::unique_ptr<Fill> filler_interface = std::unique_ptr<Fill>(Fill::new_from_type(m_support_params.contact_fill_pattern)); //m_support_params.interface_fill_pattern)); FIXME choose
@@ -4042,7 +4026,6 @@
                     //FIXME misusing contact_polygons for support columns.
                     ((raft_layer.contact_polygons == nullptr) ? Polygons() : *raft_layer.contact_polygons);
                 if (! to_infill_polygons.empty()) {
-<<<<<<< HEAD
                     assert(! raft_layer.bridging);
                     Flow flow(float(m_support_params.support_material_flow.width()), float(raft_layer.height), m_support_params.support_material_flow.nozzle_diameter(), m_support_params.support_material_flow.spacing_ratio());
                     Fill * filler = filler_support.get();
@@ -4050,7 +4033,7 @@
                     filler->link_max_length = scale_t(m_support_params.support_material_flow.spacing() * link_max_length_factor / m_support_params.support_density);
                     fill_expolygons_with_sheath_generate_paths(
                         // Destination
-                        support_layer.support_fills.entities,
+                        support_layer.support_fills.set_entities(),
                         // Regions to fill
                         to_infill_polygons,
                         // Filler and its parameters
@@ -4059,43 +4042,6 @@
                         erSupportMaterial, flow, m_support_params.support_material_flow.spacing(),
                         m_support_params.with_sheath, false,
                         m_object->print()->default_region_config());
-=======
-                    Flow flow(float(m_support_material_flow.width), float(raft_layer.height), m_support_material_flow.nozzle_diameter, m_support_material_flow.spacing_ratio, raft_layer.bridging);
-                    // find centerline of the external loop/extrusions
-                    ExPolygons to_infill = (support_layer_id == 0 || ! with_sheath) ?
-                        // union_ex(base_polygons, true) :
-                        offset2_ex(to_infill_polygons, double(SCALED_EPSILON), double(- SCALED_EPSILON)) :
-                        offset2_ex(to_infill_polygons, double(SCALED_EPSILON), double(- SCALED_EPSILON - 0.5*flow.scaled_width()));            
-                    if (! to_infill.empty() && with_sheath) {
-                        // Draw a perimeter all around the support infill. This makes the support stable, but difficult to remove.
-                        // TODO: use brim ordering algorithm
-                        to_infill_polygons = to_polygons(to_infill);
-                        // TODO: use offset2_ex()
-                        to_infill = offset_ex(to_infill, double(- 0.4 * flow.scaled_spacing()));
-                        extrusion_entities_append_paths(
-                            support_layer.support_fills.set_entities(), 
-                            to_polylines(std::move(to_infill_polygons)),
-                            erSupportMaterial, flow.mm3_per_mm(), flow.width, flow.height);
-                    }
-                    if (! to_infill.empty()) {
-                        // We don't use $base_flow->spacing because we need a constant spacing
-                        // value that guarantees that all layers are correctly aligned.
-                        Fill *filler = filler_support.get();
-                        filler->angle   = raft_angle_base;
-                        filler->link_max_length = coord_t(scale_(m_support_material_flow.spacing() * link_max_length_factor / support_density));
-                        fill_expolygons_generate_paths(
-                            // Destination
-                            support_layer.support_fills.set_entities(), 
-                            // Regions to fill
-                            std::move(to_infill), 
-                            // Filler and its parameters
-                            filler, float(support_density),
-                            // Extrusion parameters
-                            erSupportMaterial, flow, 
-                            m_support_material_flow.spacing(),
-                            m_object->print()->default_region_config());
-                    }
->>>>>>> bee8247c
                 }
             }
 
@@ -4329,7 +4275,7 @@
                 filler->link_max_length = scale_t(filler_spacing * link_max_length_factor / m_support_params.interface_density);
                 fill_expolygons_generate_paths(
                     // Destination
-                    base_interface_layer.extrusions.entities, 
+                    base_interface_layer.extrusions.set_entities(), 
                     //base_layer_interface.extrusions,
                     // Regions to fill
                     union_safety_offset_ex(base_interface_layer.polygons_to_extrude()),
@@ -4369,23 +4315,8 @@
                     flow = m_support_params.first_layer_flow;
                     // use the proper spacing for first layer as we don't need to align
                     // its pattern to the other layers
-<<<<<<< HEAD
                     sheath  = true;
                     no_sort = true;
-=======
-                    flow = m_first_layer_flow;
-                    spacing = flow.spacing();
-                } else if (with_sheath) {
-                    // Draw a perimeter all around the support infill. This makes the support stable, but difficult to remove.
-                    // TODO: use brim ordering algorithm
-                    Polygons to_infill_polygons = to_polygons(to_infill);
-                    // TODO: use offset2_ex()
-                    to_infill = offset_ex(to_infill, - 0.4f * float(flow.scaled_spacing()));
-                    extrusion_entities_append_paths(
-                        base_layer.extrusions.set_entities(),
-                        to_polylines(std::move(to_infill_polygons)),
-                        erSupportMaterial, flow.mm3_per_mm(), flow.width, flow.height);
->>>>>>> bee8247c
                 }
                 fill_expolygons_with_sheath_generate_paths(
                     // Destination
@@ -4464,7 +4395,7 @@
 #ifndef NDEBUG
     struct Test {
         static bool verify_nonempty(const ExtrusionEntityCollection *collection) {
-            for (const ExtrusionEntity *ee : collection->entities) {
+            for (const ExtrusionEntity *ee : collection->entities()) {
                 if (const ExtrusionPath *path = dynamic_cast<const ExtrusionPath*>(ee))
                     assert(! path->empty());
                 else if (const ExtrusionMultiPath *multipath = dynamic_cast<const ExtrusionMultiPath*>(ee))
