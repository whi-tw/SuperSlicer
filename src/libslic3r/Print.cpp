--- conflicted
+++ resolved
@@ -1296,9 +1296,9 @@
             // instance.shift is a position of a centered object, while model object may not be centered.
             // Conver the shift from the PrintObject's coordinates into ModelObject's coordinates by removing the centering offset.
             convex_hull.translate(instance.shift - print_object->center_offset());
-            if (!intersection(convex_hulls_other, convex_hull).empty())
+	        if (! intersection(convex_hulls_other, (Polygons)convex_hull).empty())
                 return false;
-            polygons_append(convex_hulls_other, convex_hull);
+	        convex_hulls_other.emplace_back(std::move(convex_hull));
         }
 
         /*
@@ -1316,7 +1316,6 @@
                 continue;
 	        // instance.shift is a position of a centered object, while model object may not be centered.
 	        // Conver the shift from the PrintObject's coordinates into ModelObject's coordinates by removing the centering offset.
-<<<<<<< HEAD
             for(Polygon &poly : convex_hull)
 	            poly.translate(instance.shift - print_object->center_offset());
 	        if (! intersection(
@@ -1327,12 +1326,6 @@
             if (extra_grow > 0)
                 convex_hull = offset(convex_hull, scale_(extra_grow));
 	        polygons_append(convex_hulls_other, convex_hull);
-=======
-	        convex_hull.translate(instance.shift - print_object->center_offset());
-	        if (! intersection(convex_hulls_other, (Polygons)convex_hull).empty())
-	            return false;
-	        convex_hulls_other.emplace_back(std::move(convex_hull));
->>>>>>> 30d7ef2c
 	    }
         */
 	}
@@ -2085,9 +2078,9 @@
     std::function<void(BrimLoop&)> cut_loop = [&frontiers](BrimLoop& to_cut) {
         Polylines result;
         if (to_cut.is_loop)
-            result = intersection_pl(to_cut.polygon(), frontiers, true);
+            result = intersection_pl(Polygons{ to_cut.polygon() }, frontiers, true);
         else
-            result = intersection_pl(to_cut.line, frontiers, true);
+            result = intersection_pl(Polylines{ to_cut.line }, frontiers, true);
         if (result.empty())
             to_cut.line.points.clear();
         else {
@@ -2189,12 +2182,15 @@
                 object_islands.emplace_back(brim_offset == 0 ? to_expolygon(expoly.contour) : offset_ex(to_expolygon(expoly.contour), brim_offset)[0]);
         if (!object->support_layers().empty()) {
             Polygons polys = object->support_layers().front()->support_fills.polygons_covered_by_spacing(float(SCALED_EPSILON));
-            for (Polygon poly : polys)
-                for (ExPolygon & expoly2 : union_ex(poly))
-                    if (brim_config.brim_inside_holes || brim_config.brim_width_interior > 0)
+            for (Polygon poly : polys) {
+                for (ExPolygon& expoly2 : union_ex(Polygons{ poly })) {
+                    if (brim_config.brim_inside_holes || brim_config.brim_width_interior > 0) {
                         object_islands.emplace_back(brim_offset == 0 ? expoly2 : offset_ex(expoly2, brim_offset)[0]);
-                    else
+                    } else {
                         object_islands.emplace_back(brim_offset == 0 ? to_expolygon(expoly2.contour) : offset_ex(to_expolygon(expoly2.contour), brim_offset)[0]);
+                    }
+                }
+            }
         }
         islands.reserve(islands.size() + object_islands.size() * object->m_instances.size());
         for (const PrintInstance &pt : object->m_instances) {
@@ -2269,7 +2265,7 @@
             //also add hole, in case of it's merged with a contour. <= HOW? if there's an island inside a hole! (in the same object)
             for (Polygon &hole : expoly.holes)
                 //but remove the points that are inside the holes of islands
-                for(Polyline &pl : diff_pl(hole, unbrimmable_polygons, true))
+                for (Polyline& pl : diff_pl(Polygons{ hole }, unbrimmable_polygons, true))
                     loops[i].emplace_back(pl);
         }
     }
@@ -2306,7 +2302,7 @@
         if (!object->support_layers().empty()) {
             Polygons polys = object->support_layers().front()->support_fills.polygons_covered_by_spacing(float(SCALED_EPSILON));
             for (Polygon poly : polys)
-                for (ExPolygon & expoly2 : union_ex(poly))
+                for (ExPolygon& expoly2 : union_ex(Polygons{ poly }))
                     if (brim_config.brim_inside_holes || brim_config.brim_width_interior > 0)
                         object_islands.push_back(brim_offset == 0 ? expoly2 : offset_ex(expoly2, brim_offset)[0]);
                     else
@@ -2453,7 +2449,7 @@
         if (!object->support_layers().empty()) {
             Polygons polys = object->support_layers().front()->support_fills.polygons_covered_by_spacing(float(SCALED_EPSILON));
             for (Polygon poly : polys)
-                for (ExPolygon & expoly2 : union_ex(poly))
+                for (ExPolygon& expoly2 : union_ex(Polygons{ poly }))
                     object_islands.push_back(brim_offset == 0 ? expoly2 : offset_ex(expoly2, brim_offset)[0]);
         }
         islands.reserve(islands.size() + object_islands.size() * object->instances().size());
