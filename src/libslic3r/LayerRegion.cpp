#include "Layer.hpp"
#include "BridgeDetector.hpp"
#include "ClipperUtils.hpp"
#include "Geometry.hpp"
#include "Milling/MillingPostProcess.hpp"
#include "PerimeterGenerator.hpp"
#include "Print.hpp"
#include "Surface.hpp"
#include "BoundingBox.hpp"
#include "SVG.hpp"

#include <string>
#include <map>

#include <boost/log/trivial.hpp>

namespace Slic3r {

Flow LayerRegion::flow(FlowRole role, bool bridge, double width) const
{
    return m_region->flow(
        role,
        m_layer->height,
        bridge,
        m_layer->id() == 0,
        width,
        *m_layer->object()
    );
}

// Fill in layerm->fill_surfaces by trimming the layerm->slices by the cummulative layerm->fill_surfaces.
void LayerRegion::slices_to_fill_surfaces_clipped()
{
    //if (this->region()->config().no_perimeter_full_bridge) return;
    // Note: this method should be idempotent, but fill_surfaces gets modified 
    // in place. However we're now only using its boundaries (which are invariant)
    // so we're safe. This guarantees idempotence of prepare_infill() also in case
    // that combine_infill() turns some fill_surface into VOID surfaces.
//    Polygons fill_boundaries = to_polygons(std::move(this->fill_surfaces));
    Polygons fill_boundaries = to_polygons(this->fill_expolygons);
    // Collect polygons per surface type.
    std::map<SurfaceType, Polygons> polygons_by_surface;
    for (const Surface &surface : this->slices().surfaces) {
        polygons_append(polygons_by_surface[surface.surface_type], surface.expolygon);
    }
    // Trim surfaces by the fill_boundaries.
    this->fill_surfaces.surfaces.clear();
    for (auto const& entry : polygons_by_surface) {
        if (!entry.second.empty())
            //if (entry.first & stModBridge == stModBridge && this->region()->config().no_perimeter_full_bridge)
            //    this->fill_surfaces.append(entry.second, entry.first);
            //else
                this->fill_surfaces.append(intersection_ex(entry.second, fill_boundaries), entry.first);
    }
}

void LayerRegion::make_perimeters(const SurfaceCollection &slices, SurfaceCollection* fill_surfaces)
{
    this->perimeters.clear();
    this->thin_fills.clear();

    const PrintConfig       &print_config  = this->layer()->object()->print()->config();
    const PrintRegionConfig &region_config = this->region()->config();
    // This needs to be in sync with PrintObject::_slice() slicing_mode_normal_below_layer!
    bool spiral_vase = print_config.spiral_vase &&
        (this->layer()->id() >= region_config.bottom_solid_layers.value &&
         this->layer()->print_z >= region_config.bottom_solid_min_thickness - EPSILON);

    PerimeterGenerator g(
        // input:
        &slices,
        this->flow(frPerimeter),
        &region_config,
        &this->layer()->object()->config(),
        &print_config,
        spiral_vase,
        
        // output:
        &this->perimeters,
        &this->thin_fills,
        fill_surfaces
    );
    
    if (this->layer()->lower_layer != nullptr)
        // Cummulative sum of polygons over all the regions.
        g.lower_slices = &this->layer()->lower_layer->lslices;
    if (this->layer()->upper_layer != NULL)
        g.upper_slices = &this->layer()->upper_layer->lslices;
    
    g.layer                 = this->layer();
    g.ext_perimeter_flow    = this->flow(frExternalPerimeter);
    g.overhang_flow         = this->region()->flow(frPerimeter, -1, true, false, -1, *this->layer()->object());
    g.solid_infill_flow     = this->flow(frSolidInfill);
    
    g.process();

    this->fill_no_overlap_expolygons = g.fill_no_overlap;
}

void LayerRegion::make_milling_post_process(const SurfaceCollection& slices) {
    MillingPostProcess mill(// input:
        &slices,
        (this->layer()->lower_layer != nullptr) ? &this->layer()->lower_layer->lslices : nullptr,
        &this->region()->config(),
        &this->layer()->object()->config(),
        &this->layer()->object()->print()->config()
    );
    milling = mill.process(this->layer());
}

//#define EXTERNAL_SURFACES_OFFSET_PARAMETERS ClipperLib::jtMiter, 3.
//#define EXTERNAL_SURFACES_OFFSET_PARAMETERS ClipperLib::jtMiter, 1.5
#define EXTERNAL_SURFACES_OFFSET_PARAMETERS ClipperLib::jtSquare, 0.

void LayerRegion::process_external_surfaces(const Layer *lower_layer, const Polygons *lower_layer_covered)
{

    coord_t max_margin = 0;
    if ((this->region()->config().perimeters > 0)) {
        max_margin = this->flow(frExternalPerimeter).scaled_width() + this->flow(frPerimeter).scaled_spacing() * (this->region()->config().perimeters.value - 1);
    }
    const Surfaces &surfaces = this->fill_surfaces.surfaces;
    const bool has_infill = this->region()->config().fill_density.value > 0.;
    coord_t margin = scale_(this->region()->config().external_infill_margin.get_abs_value(unscaled(max_margin)));
    coord_t margin_bridged = scale_(this->region()->config().bridged_infill_margin.get_abs_value(this->flow(frExternalPerimeter).width));
    //if no infill, reduce the margin for everything to only the perimeter
    if (!has_infill) {
        margin = std::min(margin, max_margin);
        margin_bridged = std::min(margin_bridged, max_margin);
    }
#ifdef SLIC3R_DEBUG_SLICE_PROCESSING
    export_region_fill_surfaces_to_svg_debug("3_process_external_surfaces-initial");
#endif /* SLIC3R_DEBUG_SLICE_PROCESSING */

    // 1) Collect bottom and bridge surfaces, each of them grown by a parametrised ~3mm offset
    // for better anchoring.
    // Bottom surfaces, grown.
    Surfaces                    bottom;
    // Bridge surfaces, initialy not grown.
    Surfaces                    bridges;
    // Top surfaces, grown.
    Surfaces                    top;
    // Internal surfaces, not grown.
    Surfaces                    internal;
    // Areas, where an infill of various types (top, bottom, bottom bride, sparse, void) could be placed.
    Polygons                    fill_boundaries = to_polygons(this->fill_expolygons);
    Polygons                    lower_layer_covered_tmp;

    // Collect top surfaces and internal surfaces.
    // Collect fill_boundaries: If we're slicing with no infill, we can't extend external surfaces over non-existent infill.
    // This loop destroys the surfaces (aliasing this->fill_surfaces.surfaces) by moving into top/internal/fill_boundaries!

    {
        // Voids are sparse infills if infill rate is zero.
        Polygons voids;
        bool has_infill = this->region()->config().fill_density.value > 0.;
        for (const Surface &surface : this->fill_surfaces.surfaces) {
            if (surface.has_pos_top()) {
                // Collect the top surfaces, inflate them and trim them by the bottom surfaces.
                // This gives the priority to bottom surfaces.
                surfaces_append(top, offset_ex(surface.expolygon, double(margin), EXTERNAL_SURFACES_OFFSET_PARAMETERS), surface);
            } else if (surface.has_pos_bottom() && (!surface.has_mod_bridge() || lower_layer == nullptr)) {
                // Grown by 3mm.
                surfaces_append(bottom, offset_ex(surface.expolygon, double(margin), EXTERNAL_SURFACES_OFFSET_PARAMETERS), surface);
            } else if (surface.has_pos_bottom() && surface.has_mod_bridge()) {
                if (! surface.empty())
                    bridges.emplace_back(surface);
            }
            if (has_infill || !(surface.has_pos_internal())) {
                if (!surface.has_pos_external())
                    // Make a copy as the following line uses the move semantics.
                    internal.push_back(surface);
                polygons_append(fill_boundaries, std::move(surface.expolygon));
            } else{
                if (!surface.has_pos_external()){
                    if (! has_infill && lower_layer != nullptr)
                        polygons_append(voids, surface.expolygon);
                    internal.push_back(std::move(surface));
                }
                //push surface as perimeter-only inside the fill_boundaries
                if (margin_bridged > 0) {
                    ExPolygons peri_poly = diff_ex(ExPolygons() = { surface.expolygon }, offset_ex(surface.expolygon, -margin_bridged));
                    polygons_append(fill_boundaries, peri_poly);
                }
            }
        }
        if (! has_infill && lower_layer != nullptr && ! voids.empty()) {
            // Remove voids from fill_boundaries, that are not supported by the layer below.
            if (lower_layer_covered == nullptr) {
                lower_layer_covered = &lower_layer_covered_tmp;
            	lower_layer_covered_tmp = to_polygons(lower_layer->lslices);
            }
            if (! lower_layer_covered->empty())
                voids = diff(voids, *lower_layer_covered);
            fill_boundaries = diff(fill_boundaries, voids);
        }
    }

#if 0
    {
        static int iRun = 0;
        bridges.export_to_svg(debug_out_path("bridges-before-grouping-%d.svg", iRun ++), true);
    }
#endif

    if (bridges.empty())
    {
        fill_boundaries = union_(fill_boundaries, true);
    } else
    {
        // 1) Calculate the inflated bridge regions, each constrained to its island.
        ExPolygons               fill_boundaries_ex = union_ex(fill_boundaries, true);
        std::vector<Polygons>    bridges_grown;
        std::vector<BoundingBox> bridge_bboxes;

#ifdef SLIC3R_DEBUG_SLICE_PROCESSING
        {
            static int iRun = 0;
            SVG svg(debug_out_path("3_process_external_surfaces-fill_regions-%d.svg", iRun ++).c_str(), get_extents(fill_boundaries_ex));
            svg.draw(fill_boundaries_ex);
            svg.draw_outline(fill_boundaries_ex, "black", "blue", scale_(0.05)); 
            svg.Close();
        }

//        export_region_fill_surfaces_to_svg_debug("3_process_external_surfaces-initial");
#endif /* SLIC3R_DEBUG_SLICE_PROCESSING */
 
        {
            // Bridge expolygons, grown, to be tested for intersection with other bridge regions.
            std::vector<BoundingBox> fill_boundaries_ex_bboxes = get_extents_vector(fill_boundaries_ex);
            bridges_grown.reserve(bridges.size());
            bridge_bboxes.reserve(bridges.size());
            for (size_t i = 0; i < bridges.size(); ++ i) {
                // Find the island of this bridge.
                const Point pt = bridges[i].expolygon.contour.points.front();
                int idx_island = -1;
                for (int j = 0; j < int(fill_boundaries_ex.size()); ++ j)
                    if (fill_boundaries_ex_bboxes[j].contains(pt) && 
                        fill_boundaries_ex[j].contains(pt)) {
                        idx_island = j;
                        break;
                    }
                // Grown by bridged_infill_margin.
                // also, remove all bridge area that are thinner than a single line.
                Polygons polys = offset2(to_polygons(bridges[i].expolygon),
                    (-this->flow(frInfill).scaled_width() / 2), 
                    (this->flow(frInfill).scaled_width() / 2) + float(margin_bridged), 
                    EXTERNAL_SURFACES_OFFSET_PARAMETERS);
                if (idx_island == -1) {
                    BOOST_LOG_TRIVIAL(trace) << "Bridge did not fall into the source region!";
                } else {
                    // Found an island, to which this bridge region belongs. Trim it,
                    polys = intersection(polys, to_polygons(fill_boundaries_ex[idx_island]));
                }
                bridge_bboxes.push_back(get_extents(polys));
                bridges_grown.push_back(std::move(polys));
            }
        }

        // 2) Group the bridge surfaces by overlaps.
        std::vector<size_t> bridge_group(bridges.size(), (size_t)-1);
        size_t n_groups = 0; 
        for (size_t i = 0; i < bridges.size(); ++ i) {
            // A grup id for this bridge.
            size_t group_id = (bridge_group[i] == size_t(-1)) ? (n_groups ++) : bridge_group[i];
            bridge_group[i] = group_id;
            // For all possibly overlaping bridges:
            for (size_t j = i + 1; j < bridges.size(); ++ j) {
                if (! bridge_bboxes[i].overlap(bridge_bboxes[j]))
                    continue;
                if (intersection(bridges_grown[i], bridges_grown[j], false).empty())
                    continue;
                // The two bridge regions intersect. Give them the same group id.
                if (bridge_group[j] != size_t(-1)) {
                    // The j'th bridge has been merged with some other bridge before.
                    size_t group_id_new = bridge_group[j];
                    for (size_t k = 0; k < j; ++ k)
                        if (bridge_group[k] == group_id)
                            bridge_group[k] = group_id_new;
                    group_id = group_id_new;
                }
                bridge_group[j] = group_id;
            }
        }

        // 3) Merge the groups with the same group id, detect bridges.
        {
            BOOST_LOG_TRIVIAL(trace) << "Processing external surface, detecting bridges. layer" << this->layer()->print_z << ", bridge groups: " << n_groups;
            for (size_t group_id = 0; group_id < n_groups; ++ group_id) {
                size_t n_bridges_merged = 0;
                size_t idx_last = (size_t)-1;
                for (size_t i = 0; i < bridges.size(); ++ i) {
                    if (bridge_group[i] == group_id) {
                        ++ n_bridges_merged;
                        idx_last = i;
                    }
                }
                if (n_bridges_merged == 0)
                    // This group has no regions assigned as these were moved into another group.
                    continue;
                // Collect the initial ungrown regions and the grown polygons.
                ExPolygons  initial;
                Polygons    grown;
                for (size_t i = 0; i < bridges.size(); ++ i) {
                    if (bridge_group[i] != group_id)
                        continue;
                    initial.push_back(std::move(bridges[i].expolygon));
                    polygons_append(grown, bridges_grown[i]);
                }
                // detect bridge direction before merging grown surfaces otherwise adjacent bridges
                // would get merged into a single one while they need different directions
                // also, supply the original expolygon instead of the grown one, because in case
                // of very thin (but still working) anchors, the grown expolygon would go beyond them
                BridgeDetector bd(
                    initial,
                    lower_layer->lslices,
                    this->flow(frInfill, true).scaled_width()
                );
                #ifdef SLIC3R_DEBUG
                printf("Processing bridge at layer %zu:\n", this->layer()->id());
                #endif
                double custom_angle = Geometry::deg2rad(this->region()->config().bridge_angle.value);
                if (custom_angle > 0) {
                    // Bridge was not detected (likely it is only supported at one side). Still it is a surface filled in
                    // using a bridging flow, therefore it makes sense to respect the custom bridging direction.
                    bridges[idx_last].bridge_angle = custom_angle;
                }else if (bd.detect_angle(custom_angle)) {
                    bridges[idx_last].bridge_angle = bd.angle;
                    if (this->layer()->object()->config().support_material) {
<<<<<<< HEAD
                        polygons_append(this->bridged, intersection(bd.coverage(), to_polygons(initial)));
=======
//                        polygons_append(this->bridged, bd.coverage());
>>>>>>> 95a84fa8
                        append(this->unsupported_bridge_edges, bd.unsupported_edges());
                    }
                } else {
                    bridges[idx_last].bridge_angle = 0;
                }
                // without safety offset, artifacts are generated (GH #2494)
                surfaces_append(bottom, union_ex(grown, true), bridges[idx_last]);
            }

            fill_boundaries = std::move(to_polygons(fill_boundaries_ex));
            BOOST_LOG_TRIVIAL(trace) << "Processing external surface, detecting bridges - done";
        }

    #if 0
        {
            static int iRun = 0;
            bridges.export_to_svg(debug_out_path("bridges-after-grouping-%d.svg", iRun ++), true);
        }
    #endif
    }

    Surfaces new_surfaces;
    {
        // Merge top and bottom in a single collection.
        surfaces_append(top, std::move(bottom));
        // Intersect the grown surfaces with the actual fill boundaries.
        Polygons bottom_polygons = to_polygons(bottom);
        for (size_t i = 0; i < top.size(); ++ i) {
            Surface &s1 = top[i];
            if (s1.empty())
                continue;
            Polygons polys;
            polygons_append(polys, std::move(s1));
            for (size_t j = i + 1; j < top.size(); ++ j) {
                Surface &s2 = top[j];
                if (! s2.empty() && surfaces_could_merge(s1, s2)) {
                    polygons_append(polys, std::move(s2));
                    s2.clear();
                }
            }
            if (s1.has_pos_top())
                // Trim the top surfaces by the bottom surfaces. This gives the priority to the bottom surfaces.
                polys = diff(polys, bottom_polygons);
            surfaces_append(
                new_surfaces,
                // Don't use a safety offset as fill_boundaries were already united using the safety offset.
                std::move(intersection_ex(polys, fill_boundaries, false)),
                s1);
        }
    }
    
    // Subtract the new top surfaces from the other non-top surfaces and re-add them.
    Polygons new_polygons = to_polygons(new_surfaces);
    for (size_t i = 0; i < internal.size(); ++ i) {
        Surface &s1 = internal[i];
        if (s1.empty())
            continue;
        Polygons polys;
        polygons_append(polys, std::move(s1));
        for (size_t j = i + 1; j < internal.size(); ++ j) {
            Surface &s2 = internal[j];
            if (! s2.empty() && surfaces_could_merge(s1, s2)) {
                polygons_append(polys, std::move(s2));
                s2.clear();
            }
        }
        ExPolygons new_expolys = diff_ex(polys, new_polygons);
        polygons_append(new_polygons, to_polygons(new_expolys));
        surfaces_append(new_surfaces, std::move(new_expolys), s1);
    }
    
    this->fill_surfaces.surfaces = std::move(new_surfaces);

#ifdef SLIC3R_DEBUG_SLICE_PROCESSING
    export_region_fill_surfaces_to_svg_debug("3_process_external_surfaces-final");
#endif /* SLIC3R_DEBUG_SLICE_PROCESSING */
}

void LayerRegion::prepare_fill_surfaces()
{
#ifdef SLIC3R_DEBUG_SLICE_PROCESSING
    export_region_slices_to_svg_debug("2_prepare_fill_surfaces-initial");
    export_region_fill_surfaces_to_svg_debug("2_prepare_fill_surfaces-initial");
#endif /* SLIC3R_DEBUG_SLICE_PROCESSING */ 

    /*  Note: in order to make the psPrepareInfill step idempotent, we should never
        alter fill_surfaces boundaries on which our idempotency relies since that's
        the only meaningful information returned by psPerimeters. */
    
    bool spiral_vase = this->layer()->object()->print()->config().spiral_vase;

    // if no solid layers are requested, turn top/bottom surfaces to internal
    if (! spiral_vase && this->region()->config().top_solid_layers == 0) {
        for (Surfaces::iterator surface = this->fill_surfaces.surfaces.begin(); surface != this->fill_surfaces.surfaces.end(); ++surface)
            if (surface->has_pos_top())
                surface->surface_type = (this->layer()->object()->config().infill_only_where_needed) ? 
                    stPosInternal | stDensVoid : stPosInternal | stDensSparse;
    }
    if (this->region()->config().bottom_solid_layers == 0) {
        for (Surfaces::iterator surface = this->fill_surfaces.surfaces.begin(); surface != this->fill_surfaces.surfaces.end(); ++surface) {
            if (surface->has_pos_bottom())
                surface->surface_type = stPosInternal | stDensSparse;
        }
    }
        
    // turn too small internal regions into solid regions according to the user setting
    if (! spiral_vase && this->region()->config().fill_density.value > 0) {
        // scaling an area requires two calls!
        double min_area = scale_(scale_(this->region()->config().solid_infill_below_area.value));
        for (Surfaces::iterator surface = this->fill_surfaces.surfaces.begin(); surface != this->fill_surfaces.surfaces.end(); ++surface) {
            if (surface->has_fill_sparse() && surface->has_pos_internal() && surface->area() <= min_area)
                surface->surface_type = stPosInternal | stDensSolid;
        }
    }

#ifdef SLIC3R_DEBUG_SLICE_PROCESSING
    export_region_slices_to_svg_debug("2_prepare_fill_surfaces-final");
    export_region_fill_surfaces_to_svg_debug("2_prepare_fill_surfaces-final");
#endif /* SLIC3R_DEBUG_SLICE_PROCESSING */
}

double LayerRegion::infill_area_threshold() const
{
    double ss = this->flow(frSolidInfill).scaled_spacing();
    return ss*ss;
}

void LayerRegion::trim_surfaces(const Polygons &trimming_polygons)
{
#ifndef NDEBUG
    for (const Surface &surface : this->slices().surfaces)
        assert(surface.surface_type == (stPosInternal | stDensSparse));
#endif /* NDEBUG */
    this->m_slices.set(intersection_ex(to_polygons(std::move(this->slices().surfaces)), trimming_polygons, false), stPosInternal | stDensSparse);
}

void LayerRegion::elephant_foot_compensation_step(const float elephant_foot_compensation_perimeter_step, const Polygons &trimming_polygons)
{
#ifndef NDEBUG
    for (const Surface &surface : this->slices().surfaces)
        assert(surface.surface_type == (stPosInternal | stDensSparse));
#endif /* NDEBUG */
    ExPolygons slices_expolygons = to_expolygons(std::move(this->slices().surfaces));
    Polygons   slices_polygons   = to_polygons(slices_expolygons);
    Polygons   tmp               = intersection(slices_polygons, trimming_polygons, false);
    append(tmp, diff(slices_polygons, offset(offset_ex(slices_expolygons, -elephant_foot_compensation_perimeter_step), elephant_foot_compensation_perimeter_step)));
    this->m_slices.set(std::move(union_ex(tmp)), stPosInternal | stDensSparse);
}

void LayerRegion::export_region_slices_to_svg(const char *path) const
{
    BoundingBox bbox;
    for (const Surface& surface : this->slices().surfaces)
        bbox.merge(get_extents(surface.expolygon));
    Point legend_size = export_surface_type_legend_to_svg_box_size();
    Point legend_pos(bbox.min(0), bbox.max(1));
    bbox.merge(Point(std::max(bbox.min(0) + legend_size(0), bbox.max(0)), bbox.max(1) + legend_size(1)));

    SVG svg(path, bbox);
    const float transparency = 0.5f;
    for (Surfaces::const_iterator surface = this->slices().surfaces.begin(); surface != this->slices().surfaces.end(); ++surface)
        svg.draw(surface->expolygon, surface_type_to_color_name(surface->surface_type), transparency);
    for (Surfaces::const_iterator surface = this->fill_surfaces.surfaces.begin(); surface != this->fill_surfaces.surfaces.end(); ++surface)
        svg.draw(surface->expolygon.lines(), surface_type_to_color_name(surface->surface_type));
    export_surface_type_legend_to_svg(svg, legend_pos);
    svg.Close();
}

// Export to "out/LayerRegion-name-%d.svg" with an increasing index with every export.
void LayerRegion::export_region_slices_to_svg_debug(const char *name) const
{
    static std::map<std::string, size_t> idx_map;
    size_t &idx = idx_map[name];
    this->export_region_slices_to_svg(debug_out_path("LayerRegion-slices-%s-%d.svg", name, idx ++).c_str());
}

void LayerRegion::export_region_fill_surfaces_to_svg(const char *path) const
{
    BoundingBox bbox;
    for (Surfaces::const_iterator surface = this->fill_surfaces.surfaces.begin(); surface != this->fill_surfaces.surfaces.end(); ++surface)
        bbox.merge(get_extents(surface->expolygon));
    Point legend_size = export_surface_type_legend_to_svg_box_size();
    Point legend_pos(bbox.min(0), bbox.max(1));
    bbox.merge(Point(std::max(bbox.min(0) + legend_size(0), bbox.max(0)), bbox.max(1) + legend_size(1)));

    SVG svg(path, bbox);
    const float transparency = 0.5f;
    for (const Surface &surface : this->fill_surfaces.surfaces) {
        svg.draw(surface.expolygon, surface_type_to_color_name(surface.surface_type), transparency);
        svg.draw_outline(surface.expolygon, "black", "blue", scale_(0.05)); 
    }
    export_surface_type_legend_to_svg(svg, legend_pos);
    svg.Close();
}

// Export to "out/LayerRegion-name-%d.svg" with an increasing index with every export.
void LayerRegion::export_region_fill_surfaces_to_svg_debug(const char *name) const
{
    static std::map<std::string, size_t> idx_map;
    size_t &idx = idx_map[name];
    this->export_region_fill_surfaces_to_svg(debug_out_path("LayerRegion-fill_surfaces-%s-%d.svg", name, idx ++).c_str());
}

}
 <|MERGE_RESOLUTION|>--- conflicted
+++ resolved
@@ -327,11 +327,7 @@
                 }else if (bd.detect_angle(custom_angle)) {
                     bridges[idx_last].bridge_angle = bd.angle;
                     if (this->layer()->object()->config().support_material) {
-<<<<<<< HEAD
-                        polygons_append(this->bridged, intersection(bd.coverage(), to_polygons(initial)));
-=======
-//                        polygons_append(this->bridged, bd.coverage());
->>>>>>> 95a84fa8
+                        //polygons_append(this->bridged, intersection(bd.coverage(), to_polygons(initial)));
                         append(this->unsupported_bridge_edges, bd.unsupported_edges());
                     }
                 } else {
