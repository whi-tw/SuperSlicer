--- conflicted
+++ resolved
@@ -2819,7 +2819,6 @@
     // Z ranges are not applicable to modifier meshes, therefore a single volume will be found in volume_and_range at most once.
     std::vector<ExPolygons> PrintObject::slice_modifiers(size_t region_id, const std::vector<float>& slice_zs) const
     {
-<<<<<<< HEAD
         std::vector<ExPolygons> out;
         if (region_id < this->region_volumes.size())
         {
@@ -2908,109 +2907,23 @@
                             out[i] = union_ex(out[i]);
                 }
             }
-=======
-		std::vector<std::vector<t_layer_height_range>> volume_ranges;
-		const std::vector<std::pair<t_layer_height_range, int>> &volumes_and_ranges = this->region_volumes[region_id];
-		volume_ranges.reserve(volumes_and_ranges.size());
-		for (size_t i = 0; i < volumes_and_ranges.size(); ) {
-			int 			   volume_id    = volumes_and_ranges[i].second;
-			const ModelVolume *model_volume = this->model_object()->volumes[volume_id];
-			if (model_volume->is_modifier()) {
-				std::vector<t_layer_height_range> ranges;
-				ranges.emplace_back(volumes_and_ranges[i].first);
-				size_t j = i + 1;
-				for (; j < volumes_and_ranges.size() && volume_id == volumes_and_ranges[j].second; ++ j) {
-					if (! ranges.empty() && std::abs(ranges.back().second - volumes_and_ranges[j].first.first) < EPSILON)
-						ranges.back().second = volumes_and_ranges[j].first.second;
-					else
-						ranges.emplace_back(volumes_and_ranges[j].first);
-				}
-				volume_ranges.emplace_back(std::move(ranges));
-				i = j;
-			} else
-				++ i;
-		}
-
-		if (! volume_ranges.empty()) 
-		{
-			bool equal_ranges = true;
-			for (size_t i = 1; i < volume_ranges.size(); ++ i) {
-				assert(! volume_ranges[i].empty());
-				if (volume_ranges.front() != volume_ranges[i]) {
-					equal_ranges = false;
-					break;
-				}
-			}
-
-			if (equal_ranges && volume_ranges.front().size() == 1 && volume_ranges.front().front() == t_layer_height_range(0, DBL_MAX)) {
-				// No modifier in this region was split to layer spans.
-				std::vector<const ModelVolume*> volumes;
-				for (const std::pair<t_layer_height_range, int> &volume_and_range : this->region_volumes[region_id]) {
-					const ModelVolume *volume = this->model_object()->volumes[volume_and_range.second];
-					if (volume->is_modifier())
-						volumes.emplace_back(volume);
-				}
-				out = this->slice_volumes(slice_zs, SlicingMode::Regular, volumes);
-			} else {
-				// Some modifier in this region was split to layer spans.
-				std::vector<char> merge;
-				for (size_t region_id = 0; region_id < this->region_volumes.size(); ++ region_id) {
-					const std::vector<std::pair<t_layer_height_range, int>> &volumes_and_ranges = this->region_volumes[region_id];
-					for (size_t i = 0; i < volumes_and_ranges.size(); ) {
-						int 			   volume_id    = volumes_and_ranges[i].second;
-						const ModelVolume *model_volume = this->model_object()->volumes[volume_id];
-						if (model_volume->is_modifier()) {
-							BOOST_LOG_TRIVIAL(debug) << "Slicing modifiers - volume " << volume_id;
-							// Find the ranges of this volume. Ranges in volumes_and_ranges must not overlap for a single volume.
-							std::vector<t_layer_height_range> ranges;
-							ranges.emplace_back(volumes_and_ranges[i].first);
-							size_t j = i + 1;
-							for (; j < volumes_and_ranges.size() && volume_id == volumes_and_ranges[j].second; ++ j)
-								ranges.emplace_back(volumes_and_ranges[j].first);
-			                // slicing in parallel
-			                std::vector<ExPolygons> this_slices = this->slice_volume(slice_zs, ranges, SlicingMode::Regular, *model_volume);
-                            // Variable this_slices could be empty if no value of slice_zs is within any of the ranges of this volume.
-			                if (out.empty()) {
-			                	out = std::move(this_slices);
-			                	merge.assign(out.size(), false);
-			                } else if (!this_slices.empty()) {
-                                assert(out.size() == this_slices.size());
-			                	for (size_t i = 0; i < out.size(); ++ i)
-                                    if (! this_slices[i].empty()) {
-			                			if (! out[i].empty()) {
-			                				append(out[i], this_slices[i]);
-			                				merge[i] = true;
-			                			} else
-			                				out[i] = std::move(this_slices[i]);
-                                    }
-			                }
-							i = j;
-						} else
-							++ i;
-					}
-				}
-				for (size_t i = 0; i < merge.size(); ++ i)
-					if (merge[i])
-						out[i] = union_ex(out[i]);
-			}
-		}
-	}
-
-	return out;
-}
-
-std::vector<ExPolygons> PrintObject::slice_support_volumes(const ModelVolumeType &model_volume_type) const
-{
-    std::vector<const ModelVolume*> volumes;
-    for (const ModelVolume *volume : this->model_object()->volumes)
-        if (volume->type() == model_volume_type)
-            volumes.emplace_back(volume);
-    std::vector<float> zs;
-    zs.reserve(this->layers().size());
-    for (const Layer *l : this->layers())
-        zs.emplace_back((float)l->slice_z);
-    return this->slice_volumes(zs, SlicingMode::Regular, volumes);
-}
+        }
+
+        return out;
+    }
+
+    std::vector<ExPolygons> PrintObject::slice_support_volumes(const ModelVolumeType& model_volume_type) const
+    {
+        std::vector<const ModelVolume*> volumes;
+        for (const ModelVolume* volume : this->model_object()->volumes)
+            if (volume->type() == model_volume_type)
+                volumes.emplace_back(volume);
+        std::vector<float> zs;
+        zs.reserve(this->layers().size());
+        for (const Layer* l : this->layers())
+            zs.emplace_back((float)l->slice_z);
+        return this->slice_volumes(zs, SlicingMode::Regular, volumes);
+    }
 
 //FIXME The admesh repair function may break the face connectivity, rather refresh it here as the slicing code relies on it.
 static void fix_mesh_connectivity(TriangleMesh &mesh)
@@ -3022,44 +2935,6 @@
         stl_generate_shared_vertices(&mesh.stl, mesh.its);
 }
 
-std::vector<ExPolygons> PrintObject::slice_volumes(
-    const std::vector<float> &z, 
-    SlicingMode mode, size_t slicing_mode_normal_below_layer, SlicingMode mode_below, 
-    const std::vector<const ModelVolume*> &volumes) const
-{
-    std::vector<ExPolygons> layers;
-    if (! volumes.empty()) {
-        // Compose mesh.
-        //FIXME better to perform slicing over each volume separately and then to use a Boolean operation to merge them.
-		TriangleMesh mesh(volumes.front()->mesh());
-        mesh.transform(volumes.front()->get_matrix(), true);
-		assert(mesh.repaired);
-		if (volumes.size() == 1 && mesh.repaired)
-            fix_mesh_connectivity(mesh);
-        for (size_t idx_volume = 1; idx_volume < volumes.size(); ++ idx_volume) {
-            const ModelVolume &model_volume = *volumes[idx_volume];
-            TriangleMesh vol_mesh(model_volume.mesh());
-            vol_mesh.transform(model_volume.get_matrix(), true);
-            mesh.merge(vol_mesh);
->>>>>>> 95a84fa8
-        }
-
-        return out;
-    }
-
-    std::vector<ExPolygons> PrintObject::slice_support_volumes(const ModelVolumeType& model_volume_type) const
-    {
-        std::vector<const ModelVolume*> volumes;
-        for (const ModelVolume* volume : this->model_object()->volumes)
-            if (volume->type() == model_volume_type)
-                volumes.emplace_back(volume);
-        std::vector<float> zs;
-        zs.reserve(this->layers().size());
-        for (const Layer* l : this->layers())
-            zs.emplace_back((float)l->slice_z);
-        return this->slice_volumes(zs, SlicingMode::Regular, volumes);
-    }
-
     std::vector<ExPolygons> PrintObject::slice_volumes(
         const std::vector<float>& z,
         SlicingMode mode, size_t slicing_mode_normal_below_layer, SlicingMode mode_below,
@@ -3072,10 +2947,8 @@
             TriangleMesh mesh(volumes.front()->mesh());
             mesh.transform(volumes.front()->get_matrix(), true);
             assert(mesh.repaired);
-            if (volumes.size() == 1 && mesh.repaired) {
-                //FIXME The admesh repair function may break the face connectivity, rather refresh it here as the slicing code relies on it.
-                stl_check_facets_exact(&mesh.stl);
-            }
+            if (volumes.size() == 1 && mesh.repaired)
+                fix_mesh_connectivity(mesh);
             for (size_t idx_volume = 1; idx_volume < volumes.size(); ++idx_volume) {
                 const ModelVolume& model_volume = *volumes[idx_volume];
                 TriangleMesh vol_mesh(model_volume.mesh());
@@ -3108,10 +2981,8 @@
             //FIXME better to split the mesh into separate shells, perform slicing over each shell separately and then to use a Boolean operation to merge them.
             TriangleMesh mesh(volume.mesh());
             mesh.transform(volume.get_matrix(), true);
-            if (mesh.repaired) {
-                //FIXME The admesh repair function may break the face connectivity, rather refresh it here as the slicing code relies on it.
-                stl_check_facets_exact(&mesh.stl);
-            }
+		if (mesh.repaired)
+            fix_mesh_connectivity(mesh);
             if (mesh.stl.stats.number_of_facets > 0) {
                 mesh.transform(m_trafo, true);
                 // apply XY shift
@@ -3164,7 +3035,6 @@
         }
         return out;
     }
-<<<<<<< HEAD
 
     std::string PrintObject::_fix_slicing_errors()
     {
@@ -3181,89 +3051,6 @@
             tbb::blocked_range<size_t>(0, buggy_layers.size()),
             [this, &buggy_layers](const tbb::blocked_range<size_t>& range) {
             for (size_t buggy_layer_idx = range.begin(); buggy_layer_idx < range.end(); ++buggy_layer_idx) {
-=======
-    return layers;
-}
-
-std::vector<ExPolygons> PrintObject::slice_volume(const std::vector<float> &z, SlicingMode mode, const ModelVolume &volume) const
-{
-    std::vector<ExPolygons> layers;
-    if (! z.empty()) {
-	    // Compose mesh.
-	    //FIXME better to split the mesh into separate shells, perform slicing over each shell separately and then to use a Boolean operation to merge them.
-	    TriangleMesh mesh(volume.mesh());
-	    mesh.transform(volume.get_matrix(), true);
-		if (mesh.repaired)
-            fix_mesh_connectivity(mesh);
-	    if (mesh.stl.stats.number_of_facets > 0) {
-	        mesh.transform(m_trafo, true);
-	        // apply XY shift
-	        mesh.translate(- unscale<float>(m_center_offset.x()), - unscale<float>(m_center_offset.y()), 0);
-	        // perform actual slicing
-	        TriangleMeshSlicer mslicer;
-	        const Print *print = this->print();
-	        auto callback = TriangleMeshSlicer::throw_on_cancel_callback_type([print](){print->throw_if_canceled();});
-	        // TriangleMeshSlicer needs the shared vertices.
-	        mesh.require_shared_vertices();
-	        mslicer.init(&mesh, callback);
-	        mslicer.slice(z, mode, float(m_config.slice_closing_radius.value), &layers, callback);
-	        m_print->throw_if_canceled();
-	    }
-	}
-    return layers;
-}
-
-// Filter the zs not inside the ranges. The ranges are closed at the bottom and open at the top, they are sorted lexicographically and non overlapping.
-std::vector<ExPolygons> PrintObject::slice_volume(const std::vector<float> &z, const std::vector<t_layer_height_range> &ranges, SlicingMode mode, const ModelVolume &volume) const
-{
-	std::vector<ExPolygons> out;
-	if (! z.empty() && ! ranges.empty()) {
-		if (ranges.size() == 1 && z.front() >= ranges.front().first && z.back() < ranges.front().second) {
-			// All layers fit into a single range.
-			out = this->slice_volume(z, mode, volume);
-		} else {
-			std::vector<float> 					   z_filtered;
-			std::vector<std::pair<size_t, size_t>> n_filtered;
-			z_filtered.reserve(z.size());
-			n_filtered.reserve(2 * ranges.size());
-			size_t i = 0;
-			for (const t_layer_height_range &range : ranges) {
-				for (; i < z.size() && z[i] < range.first; ++ i) ;
-				size_t first = i;
-				for (; i < z.size() && z[i] < range.second; ++ i)
-					z_filtered.emplace_back(z[i]);
-				if (i > first)
-					n_filtered.emplace_back(std::make_pair(first, i));
-			}
-			if (! n_filtered.empty()) {
-				std::vector<ExPolygons> layers = this->slice_volume(z_filtered, mode, volume);
-				out.assign(z.size(), ExPolygons());
-				i = 0;
-				for (const std::pair<size_t, size_t> &span : n_filtered)
-					for (size_t j = span.first; j < span.second; ++ j)
-						out[j] = std::move(layers[i ++]);
-			}
-		}
-	}
-	return out;
-}
-
-std::string PrintObject::_fix_slicing_errors()
-{
-    // Collect layers with slicing errors.
-    // These layers will be fixed in parallel.
-    std::vector<size_t> buggy_layers;
-    buggy_layers.reserve(m_layers.size());
-    for (size_t idx_layer = 0; idx_layer < m_layers.size(); ++ idx_layer)
-        if (m_layers[idx_layer]->slicing_errors)
-            buggy_layers.push_back(idx_layer);
-
-    BOOST_LOG_TRIVIAL(debug) << "Slicing objects - fixing slicing errors in parallel - begin";
-    tbb::parallel_for(
-        tbb::blocked_range<size_t>(0, buggy_layers.size()),
-        [this, &buggy_layers](const tbb::blocked_range<size_t>& range) {
-            for (size_t buggy_layer_idx = range.begin(); buggy_layer_idx < range.end(); ++ buggy_layer_idx) {
->>>>>>> 95a84fa8
                 m_print->throw_if_canceled();
                 size_t idx_layer = buggy_layers[buggy_layer_idx];
                 Layer* layer = m_layers[idx_layer];
