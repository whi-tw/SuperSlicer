#include "Layer.hpp"
#include "ClipperUtils.hpp"
#include "Print.hpp"
#include "Fill/Fill.hpp"
#include "ShortestPath.hpp"
#include "SVG.hpp"
#include "BoundingBox.hpp"

#include <boost/log/trivial.hpp>

namespace Slic3r {

Layer::~Layer()
{
    this->lower_layer = this->upper_layer = nullptr;
    for (LayerRegion *region : m_regions)
        delete region;
    m_regions.clear();
}

// Test whether whether there are any slices assigned to this layer.
bool Layer::empty() const
{
    for (const LayerRegion *layerm : m_regions)
        if (layerm != nullptr && ! layerm->slices().empty())
            // Non empty layer.
            return false;
    return true;
}

LayerRegion* Layer::add_region(const PrintRegion *print_region)
{
    m_regions.emplace_back(new LayerRegion(this, print_region));
    return m_regions.back();
}

// merge all regions' slices to get islands
void Layer::make_slices()
{
    ExPolygons slices;
    if (m_regions.size() == 1) {
        // optimization: if we only have one region, take its slices
<<<<<<< HEAD
        slices = m_regions.front()->slices();
    } else {
        Polygons slices_p;
        for (LayerRegion *layerm : m_regions)
            polygons_append(slices_p, to_polygons(layerm->slices()));
        slices = union_ex(slices_p);
=======
        slices = to_expolygons(m_regions.front()->slices.surfaces);
    } else {
        Polygons slices_p;
        for (LayerRegion *layerm : m_regions)
            polygons_append(slices_p, to_polygons(layerm->slices.surfaces));
        slices = union_safety_offset_ex(slices_p);
>>>>>>> 215e845c
    }
    
    this->lslices.clear();
    this->lslices.reserve(slices.size());
    
    // prepare ordering points
    Points ordering_points;
    ordering_points.reserve(slices.size());
    for (const ExPolygon &ex : slices)
        ordering_points.push_back(ex.contour.first_point());
    
    // sort slices
    std::vector<Points::size_type> order = chain_points(ordering_points);
    
    // populate slices vector
    for (size_t i : order)
        this->lslices.emplace_back(std::move(slices[i]));
}

static inline bool layer_needs_raw_backup(const Layer *layer)
{
    return ! (layer->regions().size() == 1 && (layer->id() > 0 || layer->object()->config().first_layer_size_compensation.value == 0));
}

void Layer::backup_untyped_slices()
{
    if (layer_needs_raw_backup(this)) {
        for (LayerRegion *layerm : m_regions)
            layerm->raw_slices = to_expolygons(layerm->slices().surfaces);
    } else {
        assert(m_regions.size() == 1);
        m_regions.front()->raw_slices.clear();
    }
}

void Layer::restore_untyped_slices()
{
    if (layer_needs_raw_backup(this)) {
        for (LayerRegion *layerm : m_regions)
            layerm->m_slices.set(layerm->raw_slices, stPosInternal | stDensSparse);
    } else {
        assert(m_regions.size() == 1);
        m_regions.front()->m_slices.set(this->lslices, stPosInternal | stDensSparse);
    }
}

// Similar to Layer::restore_untyped_slices()
// To improve robustness of detect_surfaces_type() when reslicing (working with typed slices), see GH issue #7442.
// Only resetting layerm->slices if Slice::extra_perimeters is always zero or it will not be used anymore
// after the perimeter generator.
void Layer::restore_untyped_slices_no_extra_perimeters()
{
    if (layer_needs_raw_backup(this)) {
        for (LayerRegion *layerm : m_regions)
        	if (! layerm->region().config().extra_perimeters.value)
            	layerm->slices.set(layerm->raw_slices, stInternal);
    } else {
    	assert(m_regions.size() == 1);
    	LayerRegion *layerm = m_regions.front();
    	// This optimization is correct, as extra_perimeters are only reused by prepare_infill() with multi-regions.
        //if (! layerm->region().config().extra_perimeters.value)
        	layerm->slices.set(this->lslices, stInternal);
    }
}

ExPolygons Layer::merged(float offset_scaled) const
{
    assert(offset_scaled >= 0.f);
    // If no offset is set, apply EPSILON offset before union, and revert it afterwards.
    float offset_scaled2 = 0;
    if (offset_scaled == 0.f) {
        offset_scaled  = float(  EPSILON);
        offset_scaled2 = float(- EPSILON);
    }
    Polygons polygons;
<<<<<<< HEAD
    for (LayerRegion *layerm : m_regions) {
        const PrintRegionConfig &config = layerm->region()->config();
        // Our users learned to bend Slic3r to produce empty volumes to act as subtracters. Only add the region if it is non-empty.
        if (config.bottom_solid_layers > 0 || config.top_solid_layers > 0 || config.fill_density > 0. || config.perimeters > 0)
        append(polygons, offset(to_expolygons(layerm->slices().surfaces), offset_scaled));
    }
=======
	for (LayerRegion *layerm : m_regions) {
		const PrintRegionConfig &config = layerm->region().config();
		// Our users learned to bend Slic3r to produce empty volumes to act as subtracters. Only add the region if it is non-empty.
		if (config.bottom_solid_layers > 0 || config.top_solid_layers > 0 || config.fill_density > 0. || config.perimeters > 0)
			append(polygons, offset(layerm->slices.surfaces, offset_scaled));
	}
>>>>>>> 215e845c
    ExPolygons out = union_ex(polygons);
    if (offset_scaled2 != 0.f)
        out = offset_ex(out, offset_scaled2);
    return out;
}

// Here the perimeters are created cummulatively for all layer regions sharing the same parameters influencing the perimeters.
// The perimeter paths and the thin fills (ExtrusionEntityCollection) are assigned to the first compatible layer region.
// The resulting fill surface is split back among the originating regions.
void Layer::make_perimeters()
{
    BOOST_LOG_TRIVIAL(trace) << "Generating perimeters for layer " << this->id();
    
    // keep track of regions whose perimeters we have already generated
    std::vector<unsigned char> done(m_regions.size(), false);
    
<<<<<<< HEAD
    for (LayerRegionPtrs::iterator layerm = m_regions.begin(); layerm != m_regions.end(); ++ layerm) {
      if ((*layerm)->slices().empty()) {
          (*layerm)->perimeters.clear();
          (*layerm)->fills.clear();
          (*layerm)->ironings.clear();
          (*layerm)->thin_fills.clear();
      } else {
        size_t region_id = layerm - m_regions.begin();
        if (done[region_id])
            continue;
        BOOST_LOG_TRIVIAL(trace) << "Generating perimeters for layer " << this->id() << ", region " << region_id;
        done[region_id] = true;
        const PrintRegionConfig &config = (*layerm)->region()->config();
        
        // find compatible regions
        LayerRegionPtrs layerms;
        layerms.push_back(*layerm);
        for (LayerRegionPtrs::const_iterator it = layerm + 1; it != m_regions.end(); ++it) {
            LayerRegion* other_layerm = *it;
            const PrintRegionConfig &other_config = other_layerm->region()->config();
            if (other_layerm->slices().empty()) continue;
            /// !!! add here the settings you want to be added in the per-object menu.
            /// if you don't do that, objects will share the same region, and the same settings.
            if (config.perimeter_extruder           == other_config.perimeter_extruder
                && config.perimeters                == other_config.perimeters
                && config.external_perimeter_extrusion_width == other_config.external_perimeter_extrusion_width
                && config.external_perimeter_overlap == other_config.external_perimeter_overlap
                && config.external_perimeter_speed == other_config.external_perimeter_speed // it os mandatory? can't this be set at gcode.cpp?
                && config.external_perimeters_first == other_config.external_perimeters_first
                && config.external_perimeters_hole  == other_config.external_perimeters_hole
                && config.external_perimeters_nothole == other_config.external_perimeters_nothole
                && config.external_perimeters_vase == other_config.external_perimeters_vase
                && config.extra_perimeters_odd_layers == other_config.extra_perimeters_odd_layers
                && config.extra_perimeters_overhangs == other_config.extra_perimeters_overhangs
                && config.gap_fill                  == other_config.gap_fill
                && config.gap_fill_last             == other_config.gap_fill_last
                && config.gap_fill_min_area         == other_config.gap_fill_min_area
                && config.gap_fill_overlap          == other_config.gap_fill_overlap
                && config.gap_fill_speed            == other_config.gap_fill_speed
                && config.infill_dense              == other_config.infill_dense
                && config.infill_dense_algo         == other_config.infill_dense_algo
                && config.no_perimeter_unsupported_algo == other_config.no_perimeter_unsupported_algo
                && (this->id() == 0 || config.only_one_perimeter_first_layer == other_config.only_one_perimeter_first_layer)
                && config.only_one_perimeter_top    == other_config.only_one_perimeter_top
                && config.only_one_perimeter_top_other_algo == other_config.only_one_perimeter_top_other_algo
                && config.overhangs_width_speed     == other_config.overhangs_width_speed
                && config.overhangs_width           == other_config.overhangs_width
                && config.overhangs_reverse         == other_config.overhangs_reverse
                && config.overhangs_reverse_threshold == other_config.overhangs_reverse_threshold
                && config.perimeter_extrusion_width == other_config.perimeter_extrusion_width
                && config.perimeter_loop            == other_config.perimeter_loop
                && config.perimeter_loop_seam       == other_config.perimeter_loop_seam
                && config.perimeter_overlap         == other_config.perimeter_overlap
                && config.perimeter_speed           == other_config.perimeter_speed // it os mandatory? can't this be set at gcode.cpp?
                && config.small_perimeter_speed     == other_config.small_perimeter_speed
                && config.small_perimeter_min_length == other_config.small_perimeter_min_length
                && config.small_perimeter_max_length == other_config.small_perimeter_max_length
                && config.thin_walls                == other_config.thin_walls
                && config.thin_walls_min_width      == other_config.thin_walls_min_width
                && config.thin_walls_overlap        == other_config.thin_walls_overlap
                && config.thin_perimeters           == other_config.thin_perimeters
                && config.thin_perimeters_all       == other_config.thin_perimeters_all
                && config.thin_walls_speed          == other_config.thin_walls_speed
                && config.infill_overlap            == other_config.infill_overlap
                && config.perimeter_loop            == other_config.perimeter_loop) {
                layerms.push_back(other_layerm);
                done[it - m_regions.begin()] = true;
            }
        }
        
        if (layerms.size() == 1) {  // optimization
            (*layerm)->fill_surfaces.surfaces.clear();
            (*layerm)->make_perimeters((*layerm)->slices(), &(*layerm)->fill_surfaces);
            (*layerm)->fill_expolygons = to_expolygons((*layerm)->fill_surfaces.surfaces);
        } else {
            SurfaceCollection new_slices;
            // Use the region with highest infill rate, as the make_perimeters() function below decides on the gap fill based on the infill existence.
            LayerRegion *layerm_config = layerms.front();
            {
                // group slices (surfaces) according to number of extra perimeters
                std::map<unsigned short, Surfaces> slices;  // extra_perimeters => [ surface, surface... ]
                for (LayerRegion *layerm : layerms) {
                    for (const Surface &surface : layerm->slices().surfaces)
                        slices[surface.extra_perimeters].emplace_back(surface);
                    if (layerm->region()->config().fill_density > layerm_config->region()->config().fill_density)
                    	layerm_config = layerm;
                    //clean list as only the layerm_config will have these ones recomputed
                    layerm->perimeters.clear();
                    layerm->thin_fills.clear();
                    layerm->fill_no_overlap_expolygons.clear();
                }
                // merge the surfaces assigned to each group
                for (std::pair<const unsigned short,Surfaces> &surfaces_with_extra_perimeters : slices)
                    new_slices.append(union_ex(surfaces_with_extra_perimeters.second, true), surfaces_with_extra_perimeters.second.front());
            }
            
            // make perimeters
            SurfaceCollection fill_surfaces;
            layerm_config->make_perimeters(new_slices, &fill_surfaces);

            // assign fill_surfaces to each LayerRegion
            if (!fill_surfaces.surfaces.empty()) { 
                for (LayerRegionPtrs::iterator l = layerms.begin(); l != layerms.end(); ++l) {
                    // Separate the fill surfaces.
                    ExPolygons expp = intersection_ex(to_polygons(fill_surfaces), (*l)->slices());
                    (*l)->fill_expolygons = expp;
                    (*l)->fill_no_overlap_expolygons = (layerm_config)->fill_no_overlap_expolygons;
                    //(*l)->perimeters = (layerm_config)->perimeters;
                    //(*l)->thin_fills = (layerm_config)->thin_fills;
                    (*l)->fill_surfaces.clear();
                    for (Surface &surf: fill_surfaces.surfaces) {
                        ExPolygons exp = intersection_ex(to_polygons(surf.expolygon), (*l)->slices());
                        (*l)->fill_surfaces.append(std::move(exp), surf);
                    }
                }
            }
        }
      }
    }
=======
    for (LayerRegionPtrs::iterator layerm = m_regions.begin(); layerm != m_regions.end(); ++ layerm) 
    	if ((*layerm)->slices.empty()) {
 			(*layerm)->perimeters.clear();
 			(*layerm)->fills.clear();
 			(*layerm)->thin_fills.clear();
    	} else {
	        size_t region_id = layerm - m_regions.begin();
	        if (done[region_id])
	            continue;
	        BOOST_LOG_TRIVIAL(trace) << "Generating perimeters for layer " << this->id() << ", region " << region_id;
	        done[region_id] = true;
	        const PrintRegionConfig &config = (*layerm)->region().config();
	        
	        // find compatible regions
	        LayerRegionPtrs layerms;
	        layerms.push_back(*layerm);
	        for (LayerRegionPtrs::const_iterator it = layerm + 1; it != m_regions.end(); ++it)
	            if (! (*it)->slices.empty()) {
		            LayerRegion* other_layerm = *it;
		            const PrintRegionConfig &other_config = other_layerm->region().config();
		            if (config.perimeter_extruder             == other_config.perimeter_extruder
		                && config.perimeters                  == other_config.perimeters
		                && config.perimeter_speed             == other_config.perimeter_speed
		                && config.external_perimeter_speed    == other_config.external_perimeter_speed
		                && (config.gap_fill_enabled ? config.gap_fill_speed.value : 0.) == 
                           (other_config.gap_fill_enabled ? other_config.gap_fill_speed.value : 0.)
		                && config.overhangs                   == other_config.overhangs
		                && config.opt_serialize("perimeter_extrusion_width") == other_config.opt_serialize("perimeter_extrusion_width")
		                && config.thin_walls                  == other_config.thin_walls
		                && config.external_perimeters_first   == other_config.external_perimeters_first
		                && config.infill_overlap              == other_config.infill_overlap
                        && config.fuzzy_skin                  == other_config.fuzzy_skin
                        && config.fuzzy_skin_thickness        == other_config.fuzzy_skin_thickness
                        && config.fuzzy_skin_point_dist       == other_config.fuzzy_skin_point_dist)
		            {
			 			other_layerm->perimeters.clear();
			 			other_layerm->fills.clear();
			 			other_layerm->thin_fills.clear();
		                layerms.push_back(other_layerm);
		                done[it - m_regions.begin()] = true;
		            }
		        }
	        
	        if (layerms.size() == 1) {  // optimization
	            (*layerm)->fill_surfaces.surfaces.clear();
	            (*layerm)->make_perimeters((*layerm)->slices, &(*layerm)->fill_surfaces);
	            (*layerm)->fill_expolygons = to_expolygons((*layerm)->fill_surfaces.surfaces);
	        } else {
	            SurfaceCollection new_slices;
	            // Use the region with highest infill rate, as the make_perimeters() function below decides on the gap fill based on the infill existence.
	            LayerRegion *layerm_config = layerms.front();
	            {
	                // group slices (surfaces) according to number of extra perimeters
	                std::map<unsigned short, Surfaces> slices;  // extra_perimeters => [ surface, surface... ]
	                for (LayerRegion *layerm : layerms) {
	                    for (const Surface &surface : layerm->slices.surfaces)
	                        slices[surface.extra_perimeters].emplace_back(surface);
	                    if (layerm->region().config().fill_density > layerm_config->region().config().fill_density)
	                    	layerm_config = layerm;
	                }
	                // merge the surfaces assigned to each group
	                for (std::pair<const unsigned short,Surfaces> &surfaces_with_extra_perimeters : slices)
	                    new_slices.append(offset_ex(surfaces_with_extra_perimeters.second, ClipperSafetyOffset), surfaces_with_extra_perimeters.second.front());
	            }
	            
	            // make perimeters
	            SurfaceCollection fill_surfaces;
	            layerm_config->make_perimeters(new_slices, &fill_surfaces);

	            // assign fill_surfaces to each layer
	            if (!fill_surfaces.surfaces.empty()) { 
	                for (LayerRegionPtrs::iterator l = layerms.begin(); l != layerms.end(); ++l) {
	                    // Separate the fill surfaces.
	                    ExPolygons expp = intersection_ex(fill_surfaces.surfaces, (*l)->slices.surfaces);
	                    (*l)->fill_expolygons = expp;
	                    (*l)->fill_surfaces.set(std::move(expp), fill_surfaces.surfaces.front());
	                }
	            }
	        }
	    }
>>>>>>> 215e845c
    BOOST_LOG_TRIVIAL(trace) << "Generating perimeters for layer " << this->id() << " - Done";
}

void Layer::make_milling_post_process() {
    if (this->object()->print()->config().milling_diameter.empty()) return;

    BOOST_LOG_TRIVIAL(trace) << "Generating milling_post_process for layer " << this->id();

    // keep track of regions whose perimeters we have already generated
    std::vector<unsigned char> done(m_regions.size(), false);

    for (LayerRegionPtrs::iterator layerm = m_regions.begin(); layerm != m_regions.end(); ++layerm) {
        if ((*layerm)->slices().empty()) {
            (*layerm)->milling.clear();
        } else {
            size_t region_id = layerm - m_regions.begin();
            if (done[region_id])
                continue;
            BOOST_LOG_TRIVIAL(trace) << "Generating milling_post_process for layer " << this->id() << ", region " << region_id;
            done[region_id] = true;
            const PrintRegionConfig& config = (*layerm)->region()->config();

            // find compatible regions
            LayerRegionPtrs layerms;
            layerms.push_back(*layerm);
            for (LayerRegionPtrs::const_iterator it = layerm + 1; it != m_regions.end(); ++it) {
                LayerRegion* other_layerm = *it;
                const PrintRegionConfig& other_config = other_layerm->region()->config();
                if (other_layerm->slices().empty()) continue;
                /// !!! add here the settings you want to be added in the per-object menu.
                /// if you don't do that, objects will share the same region, and the same settings.
                if (config.milling_post_process == other_config.milling_post_process
                    && config.milling_extra_size == other_config.milling_extra_size
                    && (config.milling_after_z == other_config.milling_after_z ||
                        this->bottom_z() > std::min(config.milling_after_z.get_abs_value(this->object()->print()->config().milling_diameter.values[0]),
                            other_config.milling_after_z.get_abs_value(this->object()->print()->config().milling_diameter.values[0])))) {
                    layerms.push_back(other_layerm);
                    done[it - m_regions.begin()] = true;
                }
            }

            if (layerms.size() == 1) {  // optimization
                (*layerm)->make_milling_post_process((*layerm)->slices());
            } else {
                SurfaceCollection new_slices;
                // Use a region if you ned a specific settgin, be sure to choose the good one, curtly there is o need.
                LayerRegion* layerm_config = layerms.front();
                {
                    // group slices (surfaces) according to number of extra perimeters
                    std::map<unsigned short, Surfaces> slices;  // extra_perimeters => [ surface, surface... ]
                    for (LayerRegion* layerm : layerms) {
                        for (const Surface& surface : layerm->slices().surfaces)
                            slices[surface.extra_perimeters].emplace_back(surface);
                        layerm->milling.clear();
                    }
                    // merge the surfaces assigned to each group
                    for (std::pair<const unsigned short, Surfaces>& surfaces_with_extra_perimeters : slices)
                        new_slices.append(union_ex(surfaces_with_extra_perimeters.second, true), surfaces_with_extra_perimeters.second.front());
                }

                // make perimeters
                layerm_config->make_milling_post_process(new_slices);

            }
        }
    }
    BOOST_LOG_TRIVIAL(trace) << "Generating milling_post_process for layer " << this->id() << " - Done";
}

void Layer::export_region_slices_to_svg(const char *path) const
{
    BoundingBox bbox;
    for (const LayerRegion *region : m_regions)
        for (const Surface &surface : region->slices().surfaces)
            bbox.merge(get_extents(surface.expolygon));
    Point legend_size = export_surface_type_legend_to_svg_box_size();
    Point legend_pos(bbox.min(0), bbox.max(1));
    bbox.merge(Point(std::max(bbox.min(0) + legend_size(0), bbox.max(0)), bbox.max(1) + legend_size(1)));

    SVG svg(path, bbox);
    const float transparency = 0.5f;
    for (const LayerRegion *region : m_regions)
        for (const Surface &surface : region->slices().surfaces)
            svg.draw(surface.expolygon, surface_type_to_color_name(surface.surface_type), transparency);
    export_surface_type_legend_to_svg(svg, legend_pos);
    svg.Close(); 
}

// Export to "out/LayerRegion-name-%d.svg" with an increasing index with every export.
void Layer::export_region_slices_to_svg_debug(const char *name) const
{
    static size_t idx = 0;
    this->export_region_slices_to_svg(debug_out_path("Layer-slices-%s-%d.svg", name, idx ++).c_str());
}

void Layer::export_region_fill_surfaces_to_svg(const char *path) const
{
    BoundingBox bbox;
    for (const LayerRegion *region : m_regions)
        for (const Surface &surface : region->slices().surfaces)
            bbox.merge(get_extents(surface.expolygon));
    Point legend_size = export_surface_type_legend_to_svg_box_size();
    Point legend_pos(bbox.min(0), bbox.max(1));
    bbox.merge(Point(std::max(bbox.min(0) + legend_size(0), bbox.max(0)), bbox.max(1) + legend_size(1)));

    SVG svg(path, bbox);
    const float transparency = 0.5f;
    for (const LayerRegion *region : m_regions)
        for (const Surface &surface : region->slices().surfaces)
            svg.draw(surface.expolygon, surface_type_to_color_name(surface.surface_type), transparency);
    export_surface_type_legend_to_svg(svg, legend_pos);
    svg.Close();
}

// Export to "out/LayerRegion-name-%d.svg" with an increasing index with every export.
void Layer::export_region_fill_surfaces_to_svg_debug(const char *name) const
{
    static size_t idx = 0;
    this->export_region_fill_surfaces_to_svg(debug_out_path("Layer-fill_surfaces-%s-%d.svg", name, idx ++).c_str());
}

BoundingBox get_extents(const LayerRegion &layer_region)
{
    BoundingBox bbox;
    if (!layer_region.slices.surfaces.empty()) {
        bbox = get_extents(layer_region.slices.surfaces.front());
        for (auto it = layer_region.slices.surfaces.cbegin() + 1; it != layer_region.slices.surfaces.cend(); ++it)
            bbox.merge(get_extents(*it));
    }
    return bbox;
}

BoundingBox get_extents(const LayerRegionPtrs &layer_regions)
{
    BoundingBox bbox;
    if (!layer_regions.empty()) {
        bbox = get_extents(*layer_regions.front());
        for (auto it = layer_regions.begin() + 1; it != layer_regions.end(); ++it)
            bbox.merge(get_extents(**it));
    }
    return bbox;
}

}<|MERGE_RESOLUTION|>--- conflicted
+++ resolved
@@ -40,21 +40,12 @@
     ExPolygons slices;
     if (m_regions.size() == 1) {
         // optimization: if we only have one region, take its slices
-<<<<<<< HEAD
-        slices = m_regions.front()->slices();
+        slices = to_expolygons(m_regions.front()->slices().surfaces);
     } else {
         Polygons slices_p;
         for (LayerRegion *layerm : m_regions)
-            polygons_append(slices_p, to_polygons(layerm->slices()));
-        slices = union_ex(slices_p);
-=======
-        slices = to_expolygons(m_regions.front()->slices.surfaces);
-    } else {
-        Polygons slices_p;
-        for (LayerRegion *layerm : m_regions)
-            polygons_append(slices_p, to_polygons(layerm->slices.surfaces));
+            polygons_append(slices_p, to_polygons(layerm->slices().surfaces));
         slices = union_safety_offset_ex(slices_p);
->>>>>>> 215e845c
     }
     
     this->lslices.clear();
@@ -105,19 +96,21 @@
 // To improve robustness of detect_surfaces_type() when reslicing (working with typed slices), see GH issue #7442.
 // Only resetting layerm->slices if Slice::extra_perimeters is always zero or it will not be used anymore
 // after the perimeter generator.
+// there is now much more things used by prepare_infill, i'm not confident on this optimisation.
 void Layer::restore_untyped_slices_no_extra_perimeters()
 {
-    if (layer_needs_raw_backup(this)) {
-        for (LayerRegion *layerm : m_regions)
-        	if (! layerm->region().config().extra_perimeters.value)
-            	layerm->slices.set(layerm->raw_slices, stInternal);
-    } else {
-    	assert(m_regions.size() == 1);
-    	LayerRegion *layerm = m_regions.front();
-    	// This optimization is correct, as extra_perimeters are only reused by prepare_infill() with multi-regions.
-        //if (! layerm->region().config().extra_perimeters.value)
-        	layerm->slices.set(this->lslices, stInternal);
-    }
+    restore_untyped_slices();
+//    if (layer_needs_raw_backup(this)) {
+//        for (LayerRegion *layerm : m_regions)
+//        	if (! layerm->region().config().extra_perimeters.value)
+//            	layerm->slices.set(layerm->raw_slices, stPosInternal | stDensSparse);
+//    } else {
+//    	assert(m_regions.size() == 1);
+//    	LayerRegion *layerm = m_regions.front();
+//    	// This optimization is correct, as extra_perimeters are only reused by prepare_infill() with multi-regions.
+//        //if (! layerm->region().config().extra_perimeters.value)
+//        	layerm->slices.set(this->lslices, stPosInternal | stDensSparse);
+//    }
 }
 
 ExPolygons Layer::merged(float offset_scaled) const
@@ -130,24 +123,15 @@
         offset_scaled2 = float(- EPSILON);
     }
     Polygons polygons;
-<<<<<<< HEAD
-    for (LayerRegion *layerm : m_regions) {
-        const PrintRegionConfig &config = layerm->region()->config();
-        // Our users learned to bend Slic3r to produce empty volumes to act as subtracters. Only add the region if it is non-empty.
-        if (config.bottom_solid_layers > 0 || config.top_solid_layers > 0 || config.fill_density > 0. || config.perimeters > 0)
-        append(polygons, offset(to_expolygons(layerm->slices().surfaces), offset_scaled));
-    }
-=======
 	for (LayerRegion *layerm : m_regions) {
 		const PrintRegionConfig &config = layerm->region().config();
 		// Our users learned to bend Slic3r to produce empty volumes to act as subtracters. Only add the region if it is non-empty.
 		if (config.bottom_solid_layers > 0 || config.top_solid_layers > 0 || config.fill_density > 0. || config.perimeters > 0)
-			append(polygons, offset(layerm->slices.surfaces, offset_scaled));
+			append(polygons, offset(layerm->slices().surfaces, offset_scaled));
 	}
->>>>>>> 215e845c
     ExPolygons out = union_ex(polygons);
-    if (offset_scaled2 != 0.f)
-        out = offset_ex(out, offset_scaled2);
+	if (offset_scaled2 != 0.f)
+		out = offset_ex(out, offset_scaled2);
     return out;
 }
 
@@ -161,7 +145,6 @@
     // keep track of regions whose perimeters we have already generated
     std::vector<unsigned char> done(m_regions.size(), false);
     
-<<<<<<< HEAD
     for (LayerRegionPtrs::iterator layerm = m_regions.begin(); layerm != m_regions.end(); ++ layerm) {
       if ((*layerm)->slices().empty()) {
           (*layerm)->perimeters.clear();
@@ -174,14 +157,14 @@
             continue;
         BOOST_LOG_TRIVIAL(trace) << "Generating perimeters for layer " << this->id() << ", region " << region_id;
         done[region_id] = true;
-        const PrintRegionConfig &config = (*layerm)->region()->config();
+        const PrintRegionConfig &config = (*layerm)->region().config();
         
         // find compatible regions
         LayerRegionPtrs layerms;
         layerms.push_back(*layerm);
         for (LayerRegionPtrs::const_iterator it = layerm + 1; it != m_regions.end(); ++it) {
             LayerRegion* other_layerm = *it;
-            const PrintRegionConfig &other_config = other_layerm->region()->config();
+            const PrintRegionConfig &other_config = other_layerm->region().config();
             if (other_layerm->slices().empty()) continue;
             /// !!! add here the settings you want to be added in the per-object menu.
             /// if you don't do that, objects will share the same region, and the same settings.
@@ -196,11 +179,11 @@
                 && config.external_perimeters_vase == other_config.external_perimeters_vase
                 && config.extra_perimeters_odd_layers == other_config.extra_perimeters_odd_layers
                 && config.extra_perimeters_overhangs == other_config.extra_perimeters_overhangs
-                && config.gap_fill                  == other_config.gap_fill
+                && config.gap_fill_enabled          == other_config.gap_fill_enabled
+                && ((config.gap_fill_speed          == other_config.gap_fill_speed) || !config.gap_fill_enabled)
                 && config.gap_fill_last             == other_config.gap_fill_last
                 && config.gap_fill_min_area         == other_config.gap_fill_min_area
                 && config.gap_fill_overlap          == other_config.gap_fill_overlap
-                && config.gap_fill_speed            == other_config.gap_fill_speed
                 && config.infill_dense              == other_config.infill_dense
                 && config.infill_dense_algo         == other_config.infill_dense_algo
                 && config.no_perimeter_unsupported_algo == other_config.no_perimeter_unsupported_algo
@@ -226,7 +209,12 @@
                 && config.thin_perimeters_all       == other_config.thin_perimeters_all
                 && config.thin_walls_speed          == other_config.thin_walls_speed
                 && config.infill_overlap            == other_config.infill_overlap
-                && config.perimeter_loop            == other_config.perimeter_loop) {
+                && config.perimeter_loop            == other_config.perimeter_loop
+
+                && config.fuzzy_skin                == other_config.fuzzy_skin
+                && config.fuzzy_skin_thickness      == other_config.fuzzy_skin_thickness
+                && config.fuzzy_skin_point_dist     == other_config.fuzzy_skin_point_dist
+                ) {
                 layerms.push_back(other_layerm);
                 done[it - m_regions.begin()] = true;
             }
@@ -246,8 +234,8 @@
                 for (LayerRegion *layerm : layerms) {
                     for (const Surface &surface : layerm->slices().surfaces)
                         slices[surface.extra_perimeters].emplace_back(surface);
-                    if (layerm->region()->config().fill_density > layerm_config->region()->config().fill_density)
-                    	layerm_config = layerm;
+                    if (layerm->region().config().fill_density > layerm_config->region().config().fill_density)
+                        layerm_config = layerm;
                     //clean list as only the layerm_config will have these ones recomputed
                     layerm->perimeters.clear();
                     layerm->thin_fills.clear();
@@ -255,7 +243,7 @@
                 }
                 // merge the surfaces assigned to each group
                 for (std::pair<const unsigned short,Surfaces> &surfaces_with_extra_perimeters : slices)
-                    new_slices.append(union_ex(surfaces_with_extra_perimeters.second, true), surfaces_with_extra_perimeters.second.front());
+                    new_slices.append(/*union_ex(surfaces_with_extra_perimeters.second, true) same as -?>*/offset_ex(surfaces_with_extra_perimeters.second, ClipperSafetyOffset), surfaces_with_extra_perimeters.second.front());
             }
             
             // make perimeters
@@ -266,14 +254,15 @@
             if (!fill_surfaces.surfaces.empty()) { 
                 for (LayerRegionPtrs::iterator l = layerms.begin(); l != layerms.end(); ++l) {
                     // Separate the fill surfaces.
-                    ExPolygons expp = intersection_ex(to_polygons(fill_surfaces), (*l)->slices());
+                    ExPolygons slices = to_expolygons((*l)->slices().surfaces);
+                    ExPolygons expp = intersection_ex(to_expolygons(fill_surfaces.surfaces), slices);
                     (*l)->fill_expolygons = expp;
                     (*l)->fill_no_overlap_expolygons = (layerm_config)->fill_no_overlap_expolygons;
                     //(*l)->perimeters = (layerm_config)->perimeters;
                     //(*l)->thin_fills = (layerm_config)->thin_fills;
                     (*l)->fill_surfaces.clear();
                     for (Surface &surf: fill_surfaces.surfaces) {
-                        ExPolygons exp = intersection_ex(to_polygons(surf.expolygon), (*l)->slices());
+                        ExPolygons exp = intersection_ex(ExPolygons{ surf.expolygon }, slices);
                         (*l)->fill_surfaces.append(std::move(exp), surf);
                     }
                 }
@@ -281,88 +270,6 @@
         }
       }
     }
-=======
-    for (LayerRegionPtrs::iterator layerm = m_regions.begin(); layerm != m_regions.end(); ++ layerm) 
-    	if ((*layerm)->slices.empty()) {
- 			(*layerm)->perimeters.clear();
- 			(*layerm)->fills.clear();
- 			(*layerm)->thin_fills.clear();
-    	} else {
-	        size_t region_id = layerm - m_regions.begin();
-	        if (done[region_id])
-	            continue;
-	        BOOST_LOG_TRIVIAL(trace) << "Generating perimeters for layer " << this->id() << ", region " << region_id;
-	        done[region_id] = true;
-	        const PrintRegionConfig &config = (*layerm)->region().config();
-	        
-	        // find compatible regions
-	        LayerRegionPtrs layerms;
-	        layerms.push_back(*layerm);
-	        for (LayerRegionPtrs::const_iterator it = layerm + 1; it != m_regions.end(); ++it)
-	            if (! (*it)->slices.empty()) {
-		            LayerRegion* other_layerm = *it;
-		            const PrintRegionConfig &other_config = other_layerm->region().config();
-		            if (config.perimeter_extruder             == other_config.perimeter_extruder
-		                && config.perimeters                  == other_config.perimeters
-		                && config.perimeter_speed             == other_config.perimeter_speed
-		                && config.external_perimeter_speed    == other_config.external_perimeter_speed
-		                && (config.gap_fill_enabled ? config.gap_fill_speed.value : 0.) == 
-                           (other_config.gap_fill_enabled ? other_config.gap_fill_speed.value : 0.)
-		                && config.overhangs                   == other_config.overhangs
-		                && config.opt_serialize("perimeter_extrusion_width") == other_config.opt_serialize("perimeter_extrusion_width")
-		                && config.thin_walls                  == other_config.thin_walls
-		                && config.external_perimeters_first   == other_config.external_perimeters_first
-		                && config.infill_overlap              == other_config.infill_overlap
-                        && config.fuzzy_skin                  == other_config.fuzzy_skin
-                        && config.fuzzy_skin_thickness        == other_config.fuzzy_skin_thickness
-                        && config.fuzzy_skin_point_dist       == other_config.fuzzy_skin_point_dist)
-		            {
-			 			other_layerm->perimeters.clear();
-			 			other_layerm->fills.clear();
-			 			other_layerm->thin_fills.clear();
-		                layerms.push_back(other_layerm);
-		                done[it - m_regions.begin()] = true;
-		            }
-		        }
-	        
-	        if (layerms.size() == 1) {  // optimization
-	            (*layerm)->fill_surfaces.surfaces.clear();
-	            (*layerm)->make_perimeters((*layerm)->slices, &(*layerm)->fill_surfaces);
-	            (*layerm)->fill_expolygons = to_expolygons((*layerm)->fill_surfaces.surfaces);
-	        } else {
-	            SurfaceCollection new_slices;
-	            // Use the region with highest infill rate, as the make_perimeters() function below decides on the gap fill based on the infill existence.
-	            LayerRegion *layerm_config = layerms.front();
-	            {
-	                // group slices (surfaces) according to number of extra perimeters
-	                std::map<unsigned short, Surfaces> slices;  // extra_perimeters => [ surface, surface... ]
-	                for (LayerRegion *layerm : layerms) {
-	                    for (const Surface &surface : layerm->slices.surfaces)
-	                        slices[surface.extra_perimeters].emplace_back(surface);
-	                    if (layerm->region().config().fill_density > layerm_config->region().config().fill_density)
-	                    	layerm_config = layerm;
-	                }
-	                // merge the surfaces assigned to each group
-	                for (std::pair<const unsigned short,Surfaces> &surfaces_with_extra_perimeters : slices)
-	                    new_slices.append(offset_ex(surfaces_with_extra_perimeters.second, ClipperSafetyOffset), surfaces_with_extra_perimeters.second.front());
-	            }
-	            
-	            // make perimeters
-	            SurfaceCollection fill_surfaces;
-	            layerm_config->make_perimeters(new_slices, &fill_surfaces);
-
-	            // assign fill_surfaces to each layer
-	            if (!fill_surfaces.surfaces.empty()) { 
-	                for (LayerRegionPtrs::iterator l = layerms.begin(); l != layerms.end(); ++l) {
-	                    // Separate the fill surfaces.
-	                    ExPolygons expp = intersection_ex(fill_surfaces.surfaces, (*l)->slices.surfaces);
-	                    (*l)->fill_expolygons = expp;
-	                    (*l)->fill_surfaces.set(std::move(expp), fill_surfaces.surfaces.front());
-	                }
-	            }
-	        }
-	    }
->>>>>>> 215e845c
     BOOST_LOG_TRIVIAL(trace) << "Generating perimeters for layer " << this->id() << " - Done";
 }
 
@@ -383,14 +290,14 @@
                 continue;
             BOOST_LOG_TRIVIAL(trace) << "Generating milling_post_process for layer " << this->id() << ", region " << region_id;
             done[region_id] = true;
-            const PrintRegionConfig& config = (*layerm)->region()->config();
+            const PrintRegionConfig& config = (*layerm)->region().config();
 
             // find compatible regions
             LayerRegionPtrs layerms;
             layerms.push_back(*layerm);
             for (LayerRegionPtrs::const_iterator it = layerm + 1; it != m_regions.end(); ++it) {
                 LayerRegion* other_layerm = *it;
-                const PrintRegionConfig& other_config = other_layerm->region()->config();
+                const PrintRegionConfig& other_config = other_layerm->region().config();
                 if (other_layerm->slices().empty()) continue;
                 /// !!! add here the settings you want to be added in the per-object menu.
                 /// if you don't do that, objects will share the same region, and the same settings.
@@ -420,7 +327,7 @@
                     }
                     // merge the surfaces assigned to each group
                     for (std::pair<const unsigned short, Surfaces>& surfaces_with_extra_perimeters : slices)
-                        new_slices.append(union_ex(surfaces_with_extra_perimeters.second, true), surfaces_with_extra_perimeters.second.front());
+                        new_slices.append(union_safety_offset_ex(to_expolygons(surfaces_with_extra_perimeters.second)), surfaces_with_extra_perimeters.second.front());
                 }
 
                 // make perimeters
@@ -487,9 +394,10 @@
 BoundingBox get_extents(const LayerRegion &layer_region)
 {
     BoundingBox bbox;
-    if (!layer_region.slices.surfaces.empty()) {
-        bbox = get_extents(layer_region.slices.surfaces.front());
-        for (auto it = layer_region.slices.surfaces.cbegin() + 1; it != layer_region.slices.surfaces.cend(); ++it)
+    const Surfaces& srfs = layer_region.slices().surfaces;
+    if (!srfs.empty()) {
+        bbox = get_extents(srfs.front());
+        for (auto it = srfs.cbegin() + 1; it != srfs.cend(); ++it)
             bbox.merge(get_extents(*it));
     }
     return bbox;
