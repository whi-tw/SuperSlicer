--- conflicted
+++ resolved
@@ -70,11 +70,7 @@
     if (m_regions.size() == 1) {
         // Optimization, also more robust. Don't merge classified pieces of layerm->slices,
         // but use the non-split islands of a layer. For a single region print, these shall be equal.
-<<<<<<< HEAD
-        m_regions.front()->m_slices.set(this->slices.expolygons, stPosInternal | stDensSparse);
-=======
-        m_regions.front()->slices.set(this->slices, stInternal);
->>>>>>> 5e3e5492
+        m_regions.front()->m_slices.set(this->slices, stPosInternal | stDensSparse);
     } else {
         for (LayerRegion *layerm : m_regions)
             // without safety offset, artifacts are generated (GH #2494)
@@ -84,28 +80,23 @@
 
 ExPolygons Layer::merged(float offset_scaled) const
 {
-	assert(offset_scaled >= 0.f);
+    assert(offset_scaled >= 0.f);
     // If no offset is set, apply EPSILON offset before union, and revert it afterwards.
-	float offset_scaled2 = 0;
-	if (offset_scaled == 0.f) {
-		offset_scaled  = float(  EPSILON);
-		offset_scaled2 = float(- EPSILON);
+    float offset_scaled2 = 0;
+    if (offset_scaled == 0.f) {
+        offset_scaled  = float(  EPSILON);
+        offset_scaled2 = float(- EPSILON);
     }
     Polygons polygons;
-<<<<<<< HEAD
-    for (LayerRegion *layerm : m_regions)
-		append(polygons, offset(to_expolygons(layerm->slices().surfaces), offset_scaled));
-=======
-	for (LayerRegion *layerm : m_regions) {
-		const PrintRegionConfig &config = layerm->region()->config();
-		// Our users learned to bend Slic3r to produce empty volumes to act as subtracters. Only add the region if it is non-empty.
-		if (config.bottom_solid_layers > 0 || config.top_solid_layers > 0 || config.fill_density > 0. || config.perimeters > 0)
-			append(polygons, offset(to_expolygons(layerm->slices.surfaces), offset_scaled));
-	}
->>>>>>> 5e3e5492
+    for (LayerRegion *layerm : m_regions) {
+        const PrintRegionConfig &config = layerm->region()->config();
+        // Our users learned to bend Slic3r to produce empty volumes to act as subtracters. Only add the region if it is non-empty.
+        if (config.bottom_solid_layers > 0 || config.top_solid_layers > 0 || config.fill_density > 0. || config.perimeters > 0)
+        append(polygons, offset(to_expolygons(layerm->slices().surfaces), offset_scaled));
+    }
     ExPolygons out = union_ex(polygons);
-	if (offset_scaled2 != 0.f)
-		out = offset_ex(out, offset_scaled2);
+    if (offset_scaled2 != 0.f)
+        out = offset_ex(out, offset_scaled2);
     return out;
 }
 
