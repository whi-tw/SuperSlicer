--- conflicted
+++ resolved
@@ -5,11 +5,7 @@
 
 namespace Slic3r {
 
-<<<<<<< HEAD
-using Wall = std::pair<std::vector<Vec3d>, std::vector<Vec3i32>>;
-=======
 namespace trianglulate_wall_detail {
->>>>>>> 215e845c
 
 class Ring {
     size_t idx = 0, nextidx = 1, startidx = 0, begin = 0, end = 0;
@@ -83,16 +79,16 @@
         offring->init(imin);
     }
 
-    void emplace_indices(std::vector<Vec3i> &indices)
+    void emplace_indices(std::vector<Vec3i32> &indices)
     {
-        Vec3i tr{int(onring->pos().first), int(onring->pos().second),
+        Vec3i32 tr{int(onring->pos().first), int(onring->pos().second),
                  int(offring->pos().first)};
         if (onring->is_lower()) std::swap(tr(0), tr(1));
         indices.emplace_back(tr);
     }
 
 public:
-    void run(std::vector<Vec3i> &indices)
+    void run(std::vector<Vec3i32> &indices)
     {
         synchronize_rings();
 
@@ -142,7 +138,7 @@
     t.run(ind);
 }
 
-//using Wall = std::pair<std::vector<Vec3d>, std::vector<Vec3i>>;
+//using Wall = std::pair<std::vector<Vec3d>, std::vector<Vec3i32>>;
 
 //Wall triangulate_wall(
 //    const Polygon &       lower,
