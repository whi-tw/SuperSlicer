#include "PrintConfig.hpp"
#include "Flow.hpp"
#include "I18N.hpp"

#include <set>
#include <unordered_set>
#include <boost/algorithm/string/replace.hpp>
#include <boost/algorithm/string/case_conv.hpp>
#include <boost/format.hpp>
#include <boost/lexical_cast.hpp>
#include <boost/thread.hpp>
#include <boost/nowide/iostream.hpp>

#include <float.h>

namespace Slic3r {

//! macro used to mark string used at localization,
//! return same string
#define L(s) (s)
#define _(s) Slic3r::I18N::translate(s)

static void assign_printer_technology_to_unknown(t_optiondef_map &options, PrinterTechnology printer_technology)
{
    for (std::pair<const t_config_option_key, ConfigOptionDef> &kvp : options)
        if (kvp.second.printer_technology == ptUnknown)
            kvp.second.printer_technology = printer_technology;
}

PrintConfigDef::PrintConfigDef()
{
    this->init_common_params();
    //assign params that are not already allocated to FFF+SLA (default from slic3rPE)
    assign_printer_technology_to_unknown(this->options, ptFFF | ptSLA);
    this->init_fff_params();
    this->init_extruder_option_keys();
    assign_printer_technology_to_unknown(this->options, ptFFF);
    this->init_sla_params();
    assign_printer_technology_to_unknown(this->options, ptSLA);
    this->init_milling_params();
    assign_printer_technology_to_unknown(this->options, ptMill);
}

void PrintConfigDef::init_common_params()
{
    ConfigOptionDef* def;

    def = this->add("printer_technology", coEnum);
    def->label = L("Printer technology");
    def->tooltip = L("Printer technology");
    def->category = OptionCategory::general;
    def->enum_keys_map = &ConfigOptionEnum<PrinterTechnology>::get_enum_values();
    def->enum_values.push_back("FFF");
    def->enum_values.push_back("SLA");
    def->set_default_value(new ConfigOptionEnum<PrinterTechnology>(ptFFF));

    def = this->add("bed_shape", coPoints);
    def->label = L("Bed shape");
    def->category = OptionCategory::general;
    def->mode = comAdvanced;
    def->set_default_value(new ConfigOptionPoints{ Vec2d(0, 0), Vec2d(200, 0), Vec2d(200, 200), Vec2d(0, 200) });

    def = this->add("bed_custom_texture", coString);
    def->label = L("Bed custom texture");
    def->category = OptionCategory::general;
    def->mode = comAdvanced;
    def->set_default_value(new ConfigOptionString(""));

    def = this->add("bed_custom_model", coString);
    def->label = L("Bed custom model");
    def->category = OptionCategory::general;
    def->mode = comAdvanced;
    def->set_default_value(new ConfigOptionString(""));

    def = this->add("thumbnails", coPoints);
    def->label = L("Thumbnails size");
    def->tooltip = L("Picture sizes to be stored into a .gcode and .sl1 files");
    def->mode = comExpert;
    def->set_default_value(new ConfigOptionPoints{ Vec2d(0,0), Vec2d(0,0) });

    def = this->add("thumbnails_color", coString);
    def->label = L("Color");
    def->full_label = L("Thumbnail color");
    def->category = OptionCategory::filament;
    def->tooltip = L("This is the color that will be enforce on objects in the thumbnails.");
    def->gui_type = "color";
    def->mode = comExpert;
    def->set_default_value(new ConfigOptionString("#018aff"));

    def = this->add("thumbnails_custom_color", coBool);
    def->label = L("Enforce thumbnail color");
    def->tooltip = L("Enforce a specific color on thumbnails."
        " If not enforced, their color will be the one defined by the filament.");
    def->mode = comExpert;
    def->set_default_value(new ConfigOptionBool(false));

    def = this->add("thumbnails_with_bed", coBool);
    def->label = L("Bed on thumbnail");
    def->tooltip = L("Show the bed texture on the thumbnail picture.");
    def->mode = comExpert;
    def->set_default_value(new ConfigOptionBool(true));

    def = this->add("thumbnails_with_support", coBool);
    def->label = L("Support on thumbnail");
    def->tooltip = L("Show the supports (and pads) on the thumbnail picture.");
    def->mode = comExpert;
    def->set_default_value(new ConfigOptionBool(false));

    def = this->add("layer_height", coFloat);
    def->label = L("Base Layer height");
    def->category = OptionCategory::perimeter;
    def->tooltip = L("This setting controls the height (and thus the total number) of the slices/layers. "
        "Thinner layers give better accuracy but take more time to print.");
    def->sidetext = L("mm");
    def->min = 0;
    def->mode = comAdvanced;
    def->set_default_value(new ConfigOptionFloat(0.2));

    def = this->add("max_print_height", coFloat);
    def->label = L("Max print height");
    def->category = OptionCategory::general;
    def->tooltip = L("Set this to the maximum height that can be reached by your extruder while printing.");
    def->sidetext = L("mm");
    def->min = 0;
    def->max = 1200;
    def->mode = comAdvanced;
    def->set_default_value(new ConfigOptionFloat(200.0));

    def = this->add("slice_closing_radius", coFloat);
    def->label = L("Slice gap closing radius");
    def->category = OptionCategory::slicing;
    def->tooltip = L("Cracks smaller than 2x gap closing radius are being filled during the triangle mesh slicing. "
                     "The gap closing operation may reduce the final print resolution, therefore it is advisable to keep the value reasonably low.");
    def->sidetext = L("mm");
    def->min = 0;
    def->mode = comAdvanced;
    def->set_default_value(new ConfigOptionFloat(0.049));

    def = this->add("print_host", coString);
    def->label = L("Hostname, IP or URL");
    def->category = OptionCategory::general;
    def->tooltip = L("Slic3r can upload G-code files to a printer host. This field should contain "
                   "the hostname, IP address or URL of the printer host instance.");
    def->mode = comAdvanced;
    def->set_default_value(new ConfigOptionString(""));

    def = this->add("printhost_apikey", coString);
    def->label = L("API Key / Password");
    def->category = OptionCategory::general;
    def->tooltip = L("Slic3r can upload G-code files to a printer host. This field should contain "
                   "the API Key or the password required for authentication.");
    def->mode = comAdvanced;
    def->set_default_value(new ConfigOptionString(""));
    
    def = this->add("printhost_port", coString);
    def->label = L("Printer");
    def->tooltip = L("Name of the printer");
    def->gui_type = "select_open";
    def->mode = comAdvanced;
    def->set_default_value(new ConfigOptionString(""));
    
    def = this->add("printhost_cafile", coString);
    def->label = L("HTTPS CA File");
    def->category = OptionCategory::general;
    def->tooltip = L("Custom CA certificate file can be specified for HTTPS OctoPrint connections, in crt/pem format. "
                   "If left blank, the default OS CA certificate repository is used.");
    def->mode = comAdvanced;
    def->set_default_value(new ConfigOptionString(""));


    // Options used by physical printers
    
    def = this->add("printhost_user", coString);
    def->label = L("User");
//    def->tooltip = L("");
    def->mode = comAdvanced;
    def->set_default_value(new ConfigOptionString(""));
    
    def = this->add("printhost_password", coString);
    def->label = L("Password");
//    def->tooltip = L("");
    def->mode = comAdvanced;
    def->set_default_value(new ConfigOptionString(""));
    
    def = this->add("preset_name", coString);
    def->label = L("Printer preset name");
    def->tooltip = L("Related printer preset name");
    def->mode = comAdvanced;
    def->set_default_value(new ConfigOptionString(""));

    def = this->add("printhost_authorization_type", coEnum);
    def->label = L("Authorization Type");
//    def->tooltip = L("");
    def->enum_keys_map = &ConfigOptionEnum<AuthorizationType>::get_enum_values();
    def->enum_values.push_back("key");
    def->enum_values.push_back("user");
    def->enum_labels.push_back("KeyPassword");
    def->enum_labels.push_back("UserPassword");
    def->mode = comAdvanced;
    def->set_default_value(new ConfigOptionEnum<AuthorizationType>(atKeyPassword));
}

void PrintConfigDef::init_fff_params()
{
    ConfigOptionDef* def;

    // Maximum extruder temperature, bumped to 1500 to support printing of glass.
    const int max_temp = 1500;

    def = this->add("allow_empty_layers", coBool);
    def->label = L("Allow empty layers");
    def->full_label = L("Allow empty layers");
    def->category = OptionCategory::slicing;
    def->tooltip = L("Do not prevent the gcode builder to trigger an exception if a full layer is empty and so the print will have to start from thin air afterward.");
    def->mode = comExpert;
    def->set_default_value(new ConfigOptionBool(false));

    def = this->add("avoid_crossing_perimeters", coBool);
    def->label = L("Avoid crossing perimeters");
    def->category = OptionCategory::perimeter;
    def->tooltip = L("Optimize travel moves in order to minimize the crossing of perimeters. "
        "This is mostly useful with Bowden extruders which suffer from oozing. "
        "This feature slows down both the print and the G-code generation.");
    def->mode = comExpert;
    def->set_default_value(new ConfigOptionBool(false));

    def = this->add("avoid_crossing_not_first_layer", coBool);
    def->label = L("Don't avoid crossing on 1st layer");
    def->full_label = L("Don't avoid crossing on 1st layer");
    def->category = OptionCategory::perimeter;
    def->tooltip = L("Do not use the 'Avoid crossing perimeters' on the first layer.");
    def->mode = comExpert;
    def->set_default_value(new ConfigOptionBool(true));

    def = this->add("bed_temperature", coInts);
    def->label = L("Other layers");
    def->category = OptionCategory::filament;
    def->tooltip = L("Bed temperature for layers after the first one. "
                   "Set this to zero to disable bed temperature control commands in the output.");
    def->sidetext = L("°C");
    def->full_label = L("Bed temperature");
    def->sidetext = L("°C");
    def->min = 0;
    def->max = 300;
    def->set_default_value(new ConfigOptionInts { 0 });

    def = this->add("before_layer_gcode", coString);
    def->label = L("Before layer change G-code");
    def->category = OptionCategory::customgcode;
    def->tooltip = L("This custom code is inserted at every layer change, right before the Z move. "
                   "Note that you can use placeholder variables for all Slic3r settings as well "
                   "as [layer_num] and [layer_z].");
    def->multiline = true;
    def->full_width = true;
    def->height = 5;
    def->mode = comExpert;
    def->set_default_value(new ConfigOptionString(""));

    def = this->add("between_objects_gcode", coString);
    def->label = L("Between objects G-code");
    def->category = OptionCategory::customgcode;
    def->tooltip = L("This code is inserted between objects when using sequential printing. By default extruder and bed temperature are reset using non-wait command; however if M104, M109, M140 or M190 are detected in this custom code, Slic3r will not add temperature commands. Note that you can use placeholder variables for all Slic3r settings, so you can put a \"M109 S[first_layer_temperature]\" command wherever you want.");
    def->multiline = true;
    def->full_width = true;
    def->height = 12;
    def->mode = comExpert;
    def->set_default_value(new ConfigOptionString(""));

    def = this->add("bottom_solid_layers", coInt);
    //TRN To be shown in Print Settings "Bottom solid layers"
    def->label = L("Bottom");
    def->category = OptionCategory::perimeter;
    def->tooltip = L("Number of solid layers to generate on bottom surfaces.");
    def->full_label = L("Bottom solid layers");    def->min = 0;
    def->set_default_value(new ConfigOptionInt(3));

    def = this->add("bottom_solid_min_thickness", coFloat);
    //TRN To be shown in Print Settings "Top solid layers"
    def->label = L("Bottom");
    def->category = OptionCategory::perimeter;
    def->tooltip = L("The number of bottom solid layers is increased above bottom_solid_layers if necessary to satisfy "
    				 "minimum thickness of bottom shell.");
    def->full_label = L("Minimum bottom shell thickness");
    def->sidetext = L("mm");
    def->min = 0;
    def->set_default_value(new ConfigOptionFloat(0.));

    def = this->add("bridge_acceleration", coFloatOrPercent);
    def->label = L("Bridge");
    def->full_label = L("Bridge acceleration");
    def->category = OptionCategory::speed;
    def->tooltip = L("This is the acceleration your printer will use for bridges."
                "\nCan be a % of the default acceleration"
                "\nSet zero to disable acceleration control for bridges.");
    def->sidetext = L("mm/s² or %");
    def->min = 0;
    def->mode = comExpert;
    def->set_default_value(new ConfigOptionFloatOrPercent(0,false));

    def = this->add("bridge_angle", coFloat);
    def->label = L("Bridging");
    def->full_label = L("Bridging angle");
    def->category = OptionCategory::infill;
    def->tooltip = L("Bridging angle override. If left to zero, the bridging angle will be calculated "
                   "automatically. Otherwise the provided angle will be used for all bridges. "
                   "Use 180° for zero angle.");
    def->sidetext = L("°");
    def->min = 0;
    def->mode = comAdvanced;
    def->set_default_value(new ConfigOptionFloat(0.));

    def = this->add("bridge_fan_speed", coInts);
    def->label = L("Bridges fan speed");
    def->category = OptionCategory::cooling;
    def->tooltip = L("This fan speed is enforced during all bridges and overhangs. It won't slow down the fan if it's currently running at a higher speed."
        "\nSet to 1 to disable the fan."
        "\nSet to -1 to disable this override."
        "\nCan only be overriden by disable_fan_first_layers.");
    def->sidetext = L("%");
    def->min = -1;
    def->max = 100;
    def->mode = comAdvanced;
    def->set_default_value(new ConfigOptionInts { 100 });

    def = this->add("top_fan_speed", coInts);
    def->label = L("Top fan speed");
    def->category = OptionCategory::cooling;
    def->tooltip = L("This fan speed is enforced during all top fills."
        "\nSet to 1 to disable the fan."
        "\nSet to -1 to disable this override."
        "\nCan only be overriden by disable_fan_first_layers.");
    def->sidetext = L("%");
    def->min = -1;
    def->max = 100;
    def->mode = comAdvanced;
    def->set_default_value(new ConfigOptionInts{ -1 });

    def = this->add("bridge_flow_ratio", coPercent);
    def->label = L("Bridge");
    def->full_label = L("Bridge flow ratio");
    def->sidetext = L("%");
    def->category = OptionCategory::width;
    def->tooltip = L("This factor affects the amount of plastic for bridging. "
                   "You can decrease it slightly to pull the extrudates and prevent sagging, "
                   "although default settings are usually good and you should experiment "
                   "with cooling (use a fan) before tweaking this.");
    def->min = 1;
    def->max = 200;
    def->mode = comAdvanced;
    def->set_default_value(new ConfigOptionPercent(100));

    def = this->add("over_bridge_flow_ratio", coPercent);
    def->label = L("Above the bridges");
    def->full_label = L("Above bridge flow ratio");
    def->sidetext = L("%");
    def->category = OptionCategory::width;
    def->tooltip = L("Flow ratio to compensate for the gaps in a bridged top surface. Used for ironing infill"
        "pattern to prevent regions where the low-flow pass does not provide a smooth surface due to a lack of plastic."
        " You can increase it slightly to pull the top layer at the correct height. Recommended maximum: 120%.");
    def->min = 1;
    def->max = 200;
    def->mode = comAdvanced;
    def->set_default_value(new ConfigOptionPercent(100));

    def = this->add("bridge_overlap", coPercent);
    def->label = L("Bridge overlap");
    def->full_label = L("Bridge overlap");
    def->sidetext = L("%");
    def->category = OptionCategory::width;
    def->tooltip = L("Amount of overlap between lines of the bridge. If want more space between line (or less), you can modify it. Default to 100%. A value of 50% will create two times less lines.");
    def->min = 50;
    def->max = 200;
    def->mode = comExpert;
    def->set_default_value(new ConfigOptionPercent(100));

    def = this->add("bridge_speed", coFloat);
    def->label = L("Bridges");
    def->full_label = L("Bridge speed");
    def->category = OptionCategory::speed;
    def->tooltip = L("Speed for printing bridges.");
    def->sidetext = L("mm/s");
    def->aliases = { "bridge_feed_rate" };
    def->min = 0;
    def->mode = comAdvanced;
    def->set_default_value(new ConfigOptionFloat(60));

    def = this->add("bridge_speed_internal", coFloatOrPercent);
    def->label = L("Internal bridges");
    def->full_label = L("Internal bridge speed");
    def->category = OptionCategory::speed;
    def->tooltip = L("Speed for printing the bridges that support the top layer.\nCan be a % of the bridge speed.");
    def->sidetext = L("mm/s");
    def->ratio_over = "bridge_speed";
    def->min = 0;
    def->mode = comAdvanced;
    def->set_default_value(new ConfigOptionFloatOrPercent(150,true));
    
    def = this->add("brim_inside_holes", coBool);
    def->label = L("Brim inside holes");
    def->full_label = L("Brim inside holes");
    def->category = OptionCategory::skirtBrim;
    def->tooltip = L("Allow to create a brim over an island when it's inside a hole (or surrounded by an object).");
    def->mode = comAdvanced;
    def->set_default_value(new ConfigOptionBool(false));

    def = this->add("brim_width", coFloat);
    def->label = L("Brim width");
    def->category = OptionCategory::skirtBrim;
    def->tooltip = L("Horizontal width of the brim that will be printed around each object on the first layer.");
    def->sidetext = L("mm");
    def->min = 0;
    def->mode = comSimple;
    def->set_default_value(new ConfigOptionFloat(0));

    def = this->add("brim_width_interior", coFloat);
    def->label = L("Interior Brim width");
    def->category = OptionCategory::skirtBrim;
    def->tooltip = L("Horizontal width of the brim that will be printed inside each object on the first layer.");
    def->sidetext = L("mm");
    def->min = 0;
    def->mode = comAdvanced;
    def->set_default_value(new ConfigOptionFloat(0));

    def = this->add("brim_ears", coBool);
    def->label = ("");
    def->full_label = L("Brim ears");
    def->category = OptionCategory::skirtBrim;
    def->tooltip = L("Only draw brim over the sharp edges of the model.");
    def->mode = comSimple;
    def->set_default_value(new ConfigOptionBool(false));

    def = this->add("brim_ears_max_angle", coFloat);
    def->label = L("Max angle");
    def->category = OptionCategory::skirtBrim;
    def->tooltip = L("Maximum angle to let a brim ear appear. \nIf set to 0, no brim will be created. \nIf set to ~178, brim will be created on everything but strait sections.");
    def->sidetext = L("°");
    def->min = 0;
    def->max = 180;
    def->mode = comAdvanced;
    def->set_default_value(new ConfigOptionFloat(125));

    def = this->add("brim_ears_pattern", coEnum);
    def->label = L("Pattern");
    def->full_label = L("Ear pattern");
    def->category = OptionCategory::infill;
    def->tooltip = L("Pattern for the ear. The concentric id the default one."
                    " The rectilinear has a perimeter around it, you can try it if the concentric has too many problems to stick to the build plate.");
    def->enum_keys_map = &ConfigOptionEnum<InfillPattern>::get_enum_values();
    def->enum_values.push_back("concentric");
    def->enum_values.push_back("rectilinear");
    def->enum_labels.push_back(L("Concentric"));
    def->enum_labels.push_back(L("Rectilinear"));
    def->set_default_value(new ConfigOptionEnum<InfillPattern>(ipConcentric));

    def = this->add("brim_offset", coFloat);
    def->label = L("Brim offset");
    def->category = OptionCategory::skirtBrim;
    def->tooltip = L("Distance between the brim and the part. Should be kept at 0 unless you encounter great difficulties to separate them. It's subtracted to brim_width and brim_width_interior., so it has to be lower than them");
    def->sidetext = L("mm");
    def->min = 0;
    def->mode = comExpert;
    def->set_default_value(new ConfigOptionFloat(0));

    def = this->add("chamber_temperature", coInts);
    def->label = L("Chamber");
    def->full_label = L("Chamber temperature");
    def->category = OptionCategory::cooling;
    def->tooltip = L("Chamber temperature0. Note that this setting doesn't do anything, but you can access it in Start G-code, Tool change G-code and the other ones, like for other temperature settings.");
    def->sidetext = L("°C");
    def->min = 0;
    def->max = 300;
    def->mode = comExpert;
    def->set_default_value(new ConfigOptionInts{ 0 });

    def = this->add("clip_multipart_objects", coBool);
    def->label = L("Clip multi-part objects");
    def->category = OptionCategory::slicing;
    def->tooltip = L("When printing multi-material objects, this settings will make Slic3r "
                   "to clip the overlapping object parts one by the other "
                   "(2nd part will be clipped by the 1st, 3rd part will be clipped by the 1st and 2nd etc).");
    def->mode = comExpert;
    def->set_default_value(new ConfigOptionBool(true));

    def = this->add("colorprint_heights", coFloats);
    def->label = L("Colorprint height");
    def->category = OptionCategory::slicing;
    def->tooltip = L("Heights at which a filament change is to occur. ");
    def->set_default_value(new ConfigOptionFloats { });

    def = this->add("compatible_printers", coStrings);
    def->label = L("Compatible printers");
    def->mode = comAdvanced;
    def->set_default_value(new ConfigOptionStrings());
    def->cli = ConfigOptionDef::nocli;

    def = this->add("compatible_printers_condition", coString);
    def->label = L("Compatible printers condition");
    def->tooltip = L("A boolean expression using the configuration values of an active printer profile. "
                   "If this expression evaluates to true, this profile is considered compatible "
                   "with the active printer profile.");
    def->mode = comExpert;
    def->set_default_value(new ConfigOptionString());
    def->cli = ConfigOptionDef::nocli;

    def = this->add("compatible_prints", coStrings);
    def->label = L("Compatible print profiles");
    def->mode = comAdvanced;
    def->set_default_value(new ConfigOptionStrings());
    def->cli = ConfigOptionDef::nocli;

    def = this->add("compatible_prints_condition", coString);
    def->label = L("Compatible print profiles condition");
    def->tooltip = L("A boolean expression using the configuration values of an active print profile. "
                   "If this expression evaluates to true, this profile is considered compatible "
                   "with the active print profile.");
    def->mode = comExpert;
    def->set_default_value(new ConfigOptionString());
    def->cli = ConfigOptionDef::nocli;

    // The following value is to be stored into the project file (AMF, 3MF, Config ...)
    // and it contains a sum of "compatible_printers_condition" values over the print and filament profiles.
    def = this->add("compatible_printers_condition_cummulative", coStrings);
    def->set_default_value(new ConfigOptionStrings());
    def->cli = ConfigOptionDef::nocli;
    def = this->add("compatible_prints_condition_cummulative", coStrings);
    def->set_default_value(new ConfigOptionStrings());
    def->cli = ConfigOptionDef::nocli;

    def = this->add("complete_objects", coBool);
    def->label = L("Complete individual objects");
    def->category = OptionCategory::output;
    def->tooltip = L("When printing multiple objects or copies, this feature will complete "
        "each object before moving onto next one (and starting it from its bottom layer). "
        "This feature is useful to avoid the risk of ruined prints. "
        "Slic3r should warn and prevent you from extruder collisions, but beware.");
    def->mode = comAdvanced;
    def->set_default_value(new ConfigOptionBool(false));

    def = this->add("complete_objects_one_skirt", coBool);
    def->label = L("Allow only one skirt loop");
    def->category = OptionCategory::output;
    def->tooltip = L("When using 'Complete individual objects', the default behavior is to draw the skirt around each object."
        " if you prefer to have only one skirt for the whole plater, use this option.");
    def->mode = comAdvanced;
    def->set_default_value(new ConfigOptionBool(false));

    def = this->add("complete_objects_sort", coEnum);
    def->label = L("Object sort");
    def->category = OptionCategory::output;
    def->tooltip = L("When printing multiple objects or copies on after another, this will help you to choose how it's ordered."
        "\nObject will sort them by the order of the right panel."
        "\nLowest Y will sort them by their lowest Y point. Useful for printers with a X-bar."
        "\nLowest Z will sort them by their height, useful for delta printers.");
    def->mode = comAdvanced;
    def->enum_keys_map = &ConfigOptionEnum<CompleteObjectSort>::get_enum_values();
    def->enum_values.push_back("object");
    def->enum_values.push_back("lowy");
    def->enum_values.push_back("lowz");
    def->enum_labels.push_back(L("Right panel"));
    def->enum_labels.push_back(L("lowest Y"));
    def->enum_labels.push_back(L("lowest Z"));
    def->set_default_value(new ConfigOptionEnum<CompleteObjectSort>(cosObject));

    //not used anymore, to remove !! @DEPRECATED
    def = this->add("cooling", coBools);
    def->label = L("Enable auto cooling");
    def->category = OptionCategory::cooling;
    def->tooltip = L("This flag enables the automatic cooling logic that adjusts print speed "
                   "and fan speed according to layer printing time.");
    def->mode = comAdvanced;
    def->set_default_value(new ConfigOptionBools { true });

    def = this->add("cooling_tube_retraction", coFloat);
    def->label = L("Cooling tube position");
    def->category = OptionCategory::mmsetup;
    def->tooltip = L("Distance of the center-point of the cooling tube from the extruder tip.");
    def->sidetext = L("mm");
    def->min = 0;
    def->mode = comAdvanced;
    def->set_default_value(new ConfigOptionFloat(91.5f));

    def = this->add("cooling_tube_length", coFloat);
    def->label = L("Cooling tube length");
    def->category = OptionCategory::mmsetup;
    def->tooltip = L("Length of the cooling tube to limit space for cooling moves inside it.");
    def->sidetext = L("mm");
    def->min = 0;
    def->mode = comAdvanced;
    def->set_default_value(new ConfigOptionFloat(5.f));

    def = this->add("default_acceleration", coFloatOrPercent);
    def->label = L("Default");
    def->category = OptionCategory::speed;
    def->full_label = L("Default acceleration");
    def->tooltip = L("This is the acceleration your printer will be reset to after "
                   "the role-specific acceleration values are used (perimeter/infill). "
                   "\nYou can set it as a % of the max of the X/Y machine acceleration limit."
                   "\nSet zero to prevent resetting acceleration at all.");
    def->sidetext = L("mm/s² or %");
    def->min = 0;
    def->mode = comExpert;
    def->set_default_value(new ConfigOptionFloatOrPercent(0,false));

    def = this->add("default_filament_profile", coStrings);
    def->label = L("Default filament profile");
    def->tooltip = L("Default filament profile associated with the current printer profile. "
                   "On selection of the current printer profile, this filament profile will be activated.");
    def->set_default_value(new ConfigOptionStrings());
    def->cli = ConfigOptionDef::nocli;

    def = this->add("default_print_profile", coString);
    def->label = L("Default print profile");
    def->tooltip = L("Default print profile associated with the current printer profile. "
                   "On selection of the current printer profile, this print profile will be activated.");
    def->set_default_value(new ConfigOptionString());
    def->cli = ConfigOptionDef::nocli;

    def = this->add("disable_fan_first_layers", coInts);
    def->label = L("Disable fan for the first");
    def->category = OptionCategory::cooling;
    def->tooltip = L("You can set this to a positive value to disable fan at all "
                   "during the first layers, so that it does not make adhesion worse.");
    def->sidetext = L("layers");
    def->min = 0;
    def->max = 1000;
    def->mode = comExpert;
    def->set_default_value(new ConfigOptionInts { 3 });

    def = this->add("dont_support_bridges", coBool);
    def->label = L("Don't support bridges");
    def->category = OptionCategory::support;
    def->tooltip = L("Experimental option for preventing support material from being generated "
                   "under bridged areas.");
    def->mode = comAdvanced;
    def->set_default_value(new ConfigOptionBool(true));

    def = this->add("duplicate_distance", coFloat);
    def->label = L("Distance between objects");
    def->category = OptionCategory::output;
    def->tooltip = L("Distance used for the auto-arrange feature of the plater.");
    def->sidetext = L("mm");
    def->aliases = { "multiply_distance" };
    def->min = 0;
    def->set_default_value(new ConfigOptionFloat(6));

    def = this->add("end_gcode", coString);
    def->label = L("End G-code");
    def->category = OptionCategory::customgcode;
    def->tooltip = L("This end procedure is inserted at the end of the output file. "
                   "Note that you can use placeholder variables for all Slic3r settings.");
    def->multiline = true;
    def->full_width = true;
    def->height = 12;
    def->mode = comExpert;
    def->set_default_value(new ConfigOptionString("M104 S0 ; turn off temperature\nG28 X0  ; home X axis\nM84     ; disable motors\n"));

    def = this->add("end_filament_gcode", coStrings);
    def->label = L("End G-code");
    def->full_label = L("Filament end G-code");
    def->category = OptionCategory::customgcode;
    def->tooltip = L("This end procedure is inserted at the end of the output file, before the printer end gcode (and "
                   "before any toolchange from this filament in case of multimaterial printers). "
                   "Note that you can use placeholder variables for all Slic3r settings. "
                   "If you have multiple extruders, the gcode is processed in extruder order.");
    def->multiline = true;
    def->full_width = true;
    def->height = 120;
    def->mode = comExpert;
    def->set_default_value(new ConfigOptionStrings { "; Filament-specific end gcode \n;END gcode for filament\n" });

    def = this->add("ensure_vertical_shell_thickness", coBool);
    def->label = L("Ensure vertical shell thickness");
    def->category = OptionCategory::perimeter;
    def->tooltip = L("Add solid infill near sloping surfaces to guarantee the vertical shell thickness "
                   "(top+bottom solid layers).");
    def->mode = comAdvanced;
    def->set_default_value(new ConfigOptionBool(false));

    def = this->add("top_fill_pattern", coEnum);
    def->label = L("Top");
    def->full_label = L("Top Pattern");
    def->category = OptionCategory::infill;
    def->tooltip = L("Fill pattern for top infill. This only affects the top visible layer, and not its adjacent solid shells.");
    def->cli = "top-fill-pattern|external-fill-pattern=s";
    def->enum_keys_map = &ConfigOptionEnum<InfillPattern>::get_enum_values();
    def->enum_values.push_back("rectilinear");
    def->enum_values.push_back("rectilineargapfill");
    def->enum_values.push_back("monotonic");
    def->enum_values.push_back("concentric");
    def->enum_values.push_back("concentricgapfill");
    def->enum_values.push_back("hilbertcurve");
    def->enum_values.push_back("archimedeanchords");
    def->enum_values.push_back("octagramspiral");
    def->enum_values.push_back("sawtooth");
    def->enum_values.push_back("smooth");
    def->enum_values.push_back("smoothtriple");
    def->enum_values.push_back("smoothhilbert");
    def->enum_labels.push_back(L("Rectilinear"));
    def->enum_labels.push_back(L("Monotonic (filled)"));
    def->enum_labels.push_back(L("Monotonic"));
    def->enum_labels.push_back(L("Concentric"));
    def->enum_labels.push_back(L("Concentric (filled)"));
    def->enum_labels.push_back(L("Hilbert Curve"));
    def->enum_labels.push_back(L("Archimedean Chords"));
    def->enum_labels.push_back(L("Octagram Spiral"));
    def->enum_labels.push_back(L("Sawtooth"));
    def->enum_labels.push_back(L("Ironing"));
    def->set_default_value(new ConfigOptionEnum<InfillPattern>(ipMonotonic));

    def = this->add("bottom_fill_pattern", coEnum);
    def->label = L("Bottom");
    def->full_label = L("Bottom fill pattern");
    def->category = OptionCategory::infill;
    def->tooltip = L("Fill pattern for bottom infill. This only affects the bottom visible layer, and not its adjacent solid shells.");
    def->cli = "bottom-fill-pattern|external-fill-pattern=s";
    def->enum_keys_map = &ConfigOptionEnum<InfillPattern>::get_enum_values();

    def->enum_values.push_back("rectilinear");
    def->enum_values.push_back("rectilineargapfill");
    def->enum_values.push_back("monotonic");
    def->enum_values.push_back("concentric");
    def->enum_values.push_back("concentricgapfill");
    def->enum_values.push_back("hilbertcurve");
    def->enum_values.push_back("archimedeanchords");
    def->enum_values.push_back("octagramspiral");
    def->enum_values.push_back("smooth");
    def->enum_labels.push_back(L("Rectilinear"));
    def->enum_labels.push_back(L("Monotonic (filled)"));
    def->enum_labels.push_back(L("Monotonic"));
    def->enum_labels.push_back(L("Concentric"));
    def->enum_labels.push_back(L("Concentric (filled)"));
    def->enum_labels.push_back(L("Hilbert Curve"));
    def->enum_labels.push_back(L("Archimedean Chords"));
    def->enum_labels.push_back(L("Octagram Spiral"));
    def->enum_labels.push_back(L("Ironing"));
    def->mode = comAdvanced;
    def->set_default_value(new ConfigOptionEnum<InfillPattern>(ipMonotonic));

    def = this->add("solid_fill_pattern", coEnum);
    def->label = L("Solid pattern");
    def->category = OptionCategory::infill;
    def->tooltip = L("Fill pattern for solid (internal) infill. This only affects the solid not-visible layers. You should use rectilinear is most cases. You can try ironing for transluscnet material."
        " Rectilinear (filled) replace zig-zag patterns by a single big line & is more efficient for filling little spaces.");
    def->enum_keys_map = &ConfigOptionEnum<InfillPattern>::get_enum_values();
    def->enum_values.push_back("smooth");
    def->enum_values.push_back("rectilinear");
    def->enum_values.push_back("rectilineargapfill");
    def->enum_values.push_back("monotonic");
    def->enum_values.push_back("concentric");
    def->enum_values.push_back("concentricgapfill");
    def->enum_values.push_back("hilbertcurve");
    def->enum_values.push_back("archimedeanchords");
    def->enum_values.push_back("octagramspiral");
    def->enum_labels.push_back(L("Ironing"));
    def->enum_labels.push_back(L("Rectilinear"));
    def->enum_labels.push_back(L("Rectilinear (filled)"));
    def->enum_labels.push_back(L("Monotonic"));
    def->enum_labels.push_back(L("Concentric"));
    def->enum_labels.push_back(L("Concentric (filled)"));
    def->enum_labels.push_back(L("Hilbert Curve"));
    def->enum_labels.push_back(L("Archimedean Chords"));
    def->enum_labels.push_back(L("Octagram Spiral"));
    def->mode = comExpert;
    def->set_default_value(new ConfigOptionEnum<InfillPattern>(ipRectilinearWGapFill));

    def = this->add("enforce_full_fill_volume", coBool);
    def->label = L("Enforce 100% fill volume");
    def->category = OptionCategory::infill;
    def->tooltip = L("Experimental option which modifies (in solid infill) fill flow to have the exact amount of plastic inside the volume to fill "
        "(it generally changes the flow from -7% to +4%, depending on the size of the surface to fill and the overlap parameters, "
        "but it can go as high as +50% for infill in very small areas where rectilinear doesn't have good coverage). It has the advantage "
        "to remove the over-extrusion seen in thin infill areas, from the overlap ratio");
    def->mode = comExpert;
    def->set_default_value(new ConfigOptionBool(true));

    def = this->add("external_infill_margin", coFloatOrPercent);
    def->label = L("Default");
    def->full_label = L("Default infill margin");
    def->category = OptionCategory::infill;
    def->tooltip = L("This parameter grows the top/bottom/solid layers by the specified MM to anchor them into the part. Put 0 to deactivate it. Can be a % of the width of the perimeters.");
    def->sidetext = L("mm/%");
    def->ratio_over = "perimeter_extrusion_width";
    def->min = 0;
    def->mode = comExpert;
    def->set_default_value(new ConfigOptionFloatOrPercent(150, true));

    def = this->add("bridged_infill_margin", coFloatOrPercent);
    def->label = L("Bridged");
    def->full_label = L("Bridge margin");
    def->category = OptionCategory::infill;
    def->tooltip = L("This parameter grows the bridged solid infill layers by the specified MM to anchor them into the part. Put 0 to deactivate it. Can be a % of the width of the external perimeter.");
    def->sidetext = L("mm/%");
    def->ratio_over = "external_perimeter_extrusion_width";
    def->min = 0;
    def->mode = comExpert;
    def->set_default_value(new ConfigOptionFloatOrPercent(200, true));

    def = this->add("external_perimeter_extrusion_width", coFloatOrPercent);
    def->label = L("External perimeters");
    def->full_label = L("External perimeters width");
    def->category = OptionCategory::width;
    def->tooltip = L("Set this to a non-zero value to set a manual extrusion width for external perimeters. "
        "If left zero, default extrusion width will be used if set, otherwise 1.05 x nozzle diameter will be used. "
        "If expressed as percentage (for example 112.5%), it will be computed over nozzle diameter.");
    def->sidetext = L("mm or %");
    def->ratio_over = "nozzle_diameter";
    def->min = 0;
    def->mode = comAdvanced;
    def->set_default_value(new ConfigOptionFloatOrPercent(0, false));

    def = this->add("external_perimeter_cut_corners", coPercent);
    def->label = L("Cutting corners");
    def->full_label = L("Ext. peri. cut corners");
    def->category = OptionCategory::width;
    def->tooltip = L("Activate this option to modify the flow to acknoledge that the nozzle is round and the corners will have a round shape, and so change the flow to realized that and avoid over-extrusion."
        " 100% is activated, 0% is deactivated and 50% is half-activated."
        "\nNote: At 100% this change the flow by ~5% over a very small distance (~nozzle diameter), so it shouldn't be noticeable unless you have a very big nozzle and a very precise printer."
        "\nIt's very experimental, please report about the usefulness. It may be removed if there is no use of it.");
    def->sidetext = L("%");
    def->mode = comExpert;
    def->set_default_value(new ConfigOptionPercent(0));

    def = this->add("external_perimeter_fan_speed", coInts);
    def->label = L("External perimeter fan speed");
    def->tooltip = L("When set to a non-zero value this fan speed is used only for external perimeters (visible ones). "
                    "\nSet to 1 to disable the fan."
                    "\nSet to -1 to use the normal fan speed on external perimeters."
                    "External perimeters can benefit from higher fan speed to improve surface finish, "
                    "while internal perimeters, infill, etc. benefit from lower fan speed to improve layer adhesion.");
    def->sidetext = L("%");
    def->min = -1;
    def->max = 100;
    def->mode = comAdvanced;
    def->set_default_value(new ConfigOptionInts { -1 });

    def = this->add("external_perimeter_overlap", coPercent);
    def->label = L("external perimeter overlap");
    def->full_label = L("Ext. peri. overlap");
    def->category = OptionCategory::width;
    def->tooltip = L("This setting allow you to reduce the overlap between the perimeters and the external one, to reduce the impact of the perimeters artifacts."
        " 100% means that no gaps is left, and 0% means that the external perimeter isn't contributing to the overlap with the 'inner' one."
        "\nIt's very experimental, please report about the usefulness. It may be removed if there is no use of it.");
    def->sidetext = L("%");
    def->min = 0;
    def->max = 100;
    def->mode = comExpert;
    def->set_default_value(new ConfigOptionPercent(100));

    def = this->add("perimeter_overlap", coPercent);
    def->label = L("perimeter overlap");
    def->full_label = L("Perimeter overlap");
    def->category = OptionCategory::width;
    def->tooltip = L("This setting allow you to reduce the overlap between the perimeters, to reduce the impact of the perimeters artifacts."
        " 100% means that no gaps is left, and 0% means that perimeters are not touching each other anymore."
        "\nIt's very experimental, please report about the usefulness. It may be removed if there is no use for it.");
    def->sidetext = L("%");
    def->min = 0;
    def->max = 100;
    def->mode = comExpert;
    def->set_default_value(new ConfigOptionPercent(100));

    def = this->add("perimeter_bonding", coPercent);
    def->label = L("Better bonding");
    def->full_label = L("Perimeter bonding");
    def->category = OptionCategory::perimeter;
    def->tooltip = L("This setting may degrad a bit the quality of your external perimeter, in exchange for a better bonding between perimeters."
        "Use it if you have great difficulties with perimeter bonding, for example with high temperature filaments."
        "\nThis percentage is the % of overlap between perimeters, a bit like perimeter_overlap and external_perimeter_overlap, but in reverse."
        " You have to set perimeter_overlap and external_perimeter_overlap to 100%, or this setting has no effect."
        " 0: no effect, 50%: half of the nozzle will be over an already extruded perimeter while extruding a new one"
        ", unless it's an external ones)."
        "\nIt's very experimental, please report about the usefulness. It may be removed if there is no use for it.");
    def->sidetext = L("%");
    def->min = 0;
    def->max = 50;
    def->mode = comExpert;
    def->set_default_value(new ConfigOptionPercent(0));

    def = this->add("external_perimeter_speed", coFloatOrPercent);
    def->label = L("External");
    def->full_label = L("External perimeters speed");
    def->category = OptionCategory::speed;
    def->tooltip = L("This separate setting will affect the speed of external perimeters (the visible ones). "
                   "If expressed as percentage (for example: 80%) it will be calculated "
                   "on the perimeters speed setting above. Set to zero for auto.");
    def->sidetext = L("mm/s or %");
    def->ratio_over = "perimeter_speed";
    def->min = 0;
    def->mode = comAdvanced;
    def->set_default_value(new ConfigOptionFloatOrPercent(50, true));

    def = this->add("external_perimeters_first", coBool);
    def->label = L("first");
    def->full_label = L("External perimeters first");
    def->category = OptionCategory::perimeter;
    def->tooltip = L("Print contour perimeters from the outermost one to the innermost one "
        "instead of the default inverse order.");
    def->mode = comExpert;
    def->set_default_value(new ConfigOptionBool(false));

    def = this->add("external_perimeters_vase", coBool);
    def->label = L("In vase mode (no seam)");
    def->full_label = L("ExternalPerimeter in vase mode");
    def->category = OptionCategory::perimeter;
    def->tooltip = L("Print contour perimeters in two circle, in a contiunous way, like for a vase mode. It needs the external_perimeters_first parameter do work."
        " \nDoesn't work for the first layer, as it may damage the bed overwise."
        " \nNote that It will use min_layer_height from your hardware setting as the base height (it doesn't start at 0)"
        ", so be sure to put here the lowest value your printer can handle."
        " if it's not lower than two times the current layer height, it falls back to the normal algorithm, as there are not enough room to do two loops.");
    def->mode = comExpert;
    def->set_default_value(new ConfigOptionBool(false));

    def = this->add("external_perimeters_nothole", coBool);
    def->label = L("Only for outer side");
    def->full_label = L("Ext peri first for outer side");
    def->category = OptionCategory::perimeter;
    def->tooltip = L("Only do the vase trick on the external side. Useful when the thikness is too low.");
    def->mode = comExpert;
    def->set_default_value(new ConfigOptionBool(true));

    def = this->add("external_perimeters_hole", coBool);
    def->label = L("Only for inner side");
    def->full_label = L("ext peri first for inner side");
    def->category = OptionCategory::perimeter;
    def->tooltip = L("Only do the vase trick on the external side. Useful when you only want to remode seam from screw hole.");
    def->mode = comExpert;
    def->set_default_value(new ConfigOptionBool(true));

    ConfigOptionBool                external_perimeters_nothole;
    ConfigOptionBool                external_perimeters_hole;

    def = this->add("perimeter_loop", coBool);
    def->label = L("");
    def->full_label = L("Perimeters loop");
    def->category = OptionCategory::perimeter;
    def->tooltip = L("Join the perimeters to create only one continuous extrusion without any z-hop."
        " Long inside travel (from external to holes) are not extruded to give some space to the infill.");
    def->mode = comAdvanced;
    def->set_default_value(new ConfigOptionBool(false));
    
    def = this->add("perimeter_loop_seam", coEnum);
    def->label = L("Seam position");
    def->full_label = L("Perimeter loop seam");
    def->category = OptionCategory::perimeter;
    def->tooltip = L("Position of perimeters starting points.");
    def->enum_keys_map = &ConfigOptionEnum<SeamPosition>::get_enum_values();
    def->enum_values.push_back("nearest");
    def->enum_values.push_back("rear");
    def->enum_labels.push_back(L("Nearest"));
    def->enum_labels.push_back(L("Rear"));
    def->mode = comAdvanced;
    def->set_default_value(new ConfigOptionEnum<SeamPosition>(spRear));

    def = this->add("extra_perimeters", coBool);
    def->label = L("filling horizontal gaps on slopes");
    def->full_label = L("Extra perimeters (do nothing)");
    def->category = OptionCategory::perimeter;
    def->tooltip = L("Add more perimeters when needed for avoiding gaps in sloping walls. "
        "Slic3r keeps adding perimeters, until more than 70% of the loop immediately above "
        "is supported."
        "\nIf you succeed to trigger the algorihtm behind this setting, please send me a message."
        " Personally, i think it's useless.");
    def->mode = comExpert;
    def->set_default_value(new ConfigOptionBool(false));

    def = this->add("extra_perimeters_overhangs", coBool);
    def->label = L("On overhangs");
    def->full_label = L("Extra perimeters over overhangs");
    def->category = OptionCategory::perimeter;
    def->tooltip = L("Add more perimeters when needed for avoiding gaps in sloping walls. "
        "Slic3r keeps adding perimeter until all overhangs are filled."
        "\n!! this is a very slow algorithm !!"
        "\nIf you use this setting, consider strongly using also overhangs_reverse.");
    def->mode = comAdvanced;
    def->set_default_value(new ConfigOptionBool(false));

    def = this->add("extra_perimeters_odd_layers", coBool);
    def->label = L("On odd layers");
    def->full_label = L("Extra perimeter on odd layers");
    def->category = OptionCategory::perimeter;
    def->tooltip = L("Add one perimeter every odd layer. With this, infill is taken into sandwitch"
        " and you may be able to reduce drastically the infill/perimeter overlap setting. ");
    def->mode = comAdvanced;
    def->set_default_value(new ConfigOptionBool(false));

    def = this->add("only_one_perimeter_top", coBool);
    def->label = L("Only one perimeter on Top surfaces");
    def->category = OptionCategory::perimeter;
    def->tooltip = L("Use only one perimeter on flat top surface, to let more space to the top infill pattern.");
    def->set_default_value(new ConfigOptionBool(true));


    def = this->add("extruder", coInt);
    def->gui_type = "i_enum_open";
    def->label = L("Extruder");
    def->category = OptionCategory::extruders;
    def->tooltip = L("The extruder to use (unless more specific extruder settings are specified). "
        "This value overrides perimeter and infill extruders, but not the support extruders.");
    def->min = 0;  // 0 = inherit defaults
    def->enum_labels.push_back("default");  // override label for item 0
    def->enum_labels.push_back("1");
    def->enum_labels.push_back("2");
    def->enum_labels.push_back("3");
    def->enum_labels.push_back("4");
    def->enum_labels.push_back("5");
    def->enum_labels.push_back("6");
    def->enum_labels.push_back("7");
    def->enum_labels.push_back("8");
    def->enum_labels.push_back("9");

    def = this->add("extruder_clearance_height", coFloat);
    def->label = L("Height");
    def->full_label = L("Extruder clearance height");
    def->category = OptionCategory::output;
    def->tooltip = L("Set this to the vertical distance between your nozzle tip and (usually) the X carriage rods. "
                   "In other words, this is the height of the clearance cylinder around your extruder, "
                   "and it represents the maximum depth the extruder can peek before colliding with "
                   "other printed objects.");
    def->sidetext = L("mm");
    def->min = 0;
    def->mode = comExpert;
    def->set_default_value(new ConfigOptionFloat(20));

    def = this->add("extruder_clearance_radius", coFloat);
    def->label = L("Radius");
    def->category = OptionCategory::output;
    def->full_label = L("Extruder clearance radius");
    def->tooltip = L("Set this to the clearance radius around your extruder. "
                   "If the extruder is not centered, choose the largest value for safety. "
                   "This setting is used to check for collisions and to display the graphical preview "
                   "in the plater.");
    def->sidetext = L("mm");
    def->min = 0;
    def->mode = comExpert;
    def->set_default_value(new ConfigOptionFloat(20));

    def = this->add("extruder_colour", coStrings);
    def->label = L("Extruder Color");
    def->category = OptionCategory::extruders;
    def->tooltip = L("This is only used in the Slic3r interface as a visual help.");
    def->gui_type = "color";
    // Empty string means no color assigned yet.
    def->mode = comAdvanced;
    def->set_default_value(new ConfigOptionStrings{ "" });

    def = this->add("extruder_offset", coPoints);
    def->label = L("Extruder offset");
    def->category = OptionCategory::extruders;
    def->tooltip = L("If your firmware doesn't handle the extruder displacement you need the G-code "
        "to take it into account. This option lets you specify the displacement of each extruder "
        "with respect to the first one. It expects positive coordinates (they will be subtracted "
        "from the XY coordinate).");
    def->sidetext = L("mm");
    def->mode = comAdvanced;
    def->set_default_value(new ConfigOptionPoints{ Vec2d(0,0) });

    def = this->add("extruder_temperature_offset", coFloats);
    def->label = L("Extruder temp offset");
    def->category = OptionCategory::extruders;
    def->tooltip = L("This offset will be added to all extruder temperature set by the filament settings."
        "\nNote that you should set 'M104 S{first_layer_temperature[initial_extruder] + extruder_temperature_offset[initial_extruder]}'"
        "\ninstead of 'M104 S[first_layer_temperature]' in the start_gcode");
    def->sidetext = L("°C");
    def->mode = comExpert;
    def->set_default_value(new ConfigOptionFloats{ 0 });

    def = this->add("extruder_fan_offset", coPercents);
    def->label = L("Extruder fan offset");
    def->category = OptionCategory::extruders;
    def->tooltip = L("This offset wil be add to all fan value set by the filament properties. It won't make them go higher than 100% and lower than 0%.");
    def->sidetext = L("%");
    def->mode = comExpert;
    def->set_default_value(new ConfigOptionPercents{ 0 });


    def = this->add("extrusion_axis", coString);
    def->label = L("Extrusion axis");
    def->category = OptionCategory::extruders;
    def->tooltip = L("Use this option to set the axis letter associated to your printer's extruder "
                   "(usually E but some printers use A).");
    def->set_default_value(new ConfigOptionString("E"));

    def = this->add("extrusion_multiplier", coFloats);
    def->label = L("Extrusion multiplier");
    def->category = OptionCategory::filament;
    def->tooltip = L("This factor changes the amount of flow proportionally. You may need to tweak "
        "this setting to get nice surface finish and correct single wall widths. "
        "Usual values are between 0.9 and 1.1. If you think you need to change this more, "
        "check filament diameter and your firmware E steps.");
    def->mode = comSimple;
    def->set_default_value(new ConfigOptionFloats { 1. });

    def = this->add("print_extrusion_multiplier", coPercent);
    def->label = L("Extrusion multiplier");
    def->category = OptionCategory::filament;
    def->tooltip = L("This factor changes the amount of flow proportionally. You may need to tweak "
        "this setting to get nice surface finish and correct single wall widths. "
        "Usual values are between 90% and 110%. If you think you need to change this more, "
        "check filament diameter and your firmware E steps."
        " This print setting is multiplied against the extrusion_multiplier from the filament tab."
        " Its only purpose is to offer the same functionality but with a per-object basis.");
    def->sidetext = L("%");
    def->mode = comSimple;
    def->min = 2;
    def->set_default_value(new ConfigOptionPercent(100));

    def = this->add("extrusion_width", coFloatOrPercent);
    def->label = L("Default extrusion width");
    def->category = OptionCategory::width;
    def->tooltip = L("Set this to a non-zero value to allow a manual extrusion width. "
                   "If left to zero, Slic3r derives extrusion widths from the nozzle diameter "
                   "(see the tooltips for perimeter extrusion width, infill extrusion width etc). "
                   "If expressed as percentage (for example: 105%), it will be computed over nozzle diameter.");
    def->sidetext = L("mm or %");
    def->ratio_over = "nozzle_diameter";
    def->min = 0;
    def->mode = comAdvanced;
    def->set_default_value(new ConfigOptionFloatOrPercent(0, false));

    def = this->add("fan_always_on", coBools);
    def->label = L("Keep fan always on");
    def->category = OptionCategory::cooling;
    def->tooltip = L("If this is enabled, fan will continuously run at base speed if no setting override the speed."
                " Useful for PLA, harmful for ABS.");
    def->mode = comSimple;
    def->set_default_value(new ConfigOptionBools{ false });

    def = this->add("fan_below_layer_time", coInts);
    def->label = L("Enable fan if layer print time is below");
    def->category = OptionCategory::cooling;
    def->tooltip = L("If layer print time is estimated below this number of seconds, fan will be enabled "
                "and its speed will be calculated by interpolating the default and maximum speeds."
                "\nSet to 0 to disable.");
    def->sidetext = L("approximate seconds");
    def->min = 0;
    def->max = 1000;
    def->mode = comExpert;
    def->set_default_value(new ConfigOptionInts { 60 });

    def = this->add("filament_colour", coStrings);
    def->label = L("Color");
    def->full_label = L("Filament color");
    def->category = OptionCategory::filament;
    def->tooltip = L("This is only used in the Slic3r interface as a visual help.");
    def->gui_type = "color";
    def->mode = comAdvanced;
    def->set_default_value(new ConfigOptionStrings{ "#29B2B2" });

    def = this->add("filament_notes", coStrings);
    def->label = L("Filament notes");
    def->category = OptionCategory::notes;
    def->tooltip = L("You can put your notes regarding the filament here.");
    def->multiline = true;
    def->full_width = true;
    def->height = 13;
    def->mode = comAdvanced;
    def->set_default_value(new ConfigOptionStrings { "" });

    def = this->add("filament_max_speed", coFloats);
    def->label = L("Max speed");
    def->category = OptionCategory::filament;
    def->tooltip = L("Maximum speed allowed for this filament. Limits the maximum "
        "speed of a print to the minimum of the print speed and the filament speed. "
        "Set to zero for no limit.");
    def->sidetext = L("mm/s");
    def->min = 0;
    def->mode = comAdvanced;
    def->set_default_value(new ConfigOptionFloats{ 0. });

    def = this->add("filament_max_volumetric_speed", coFloats);
    def->label = L("Max volumetric speed");
    def->category = OptionCategory::filament;
    def->tooltip = L("Maximum volumetric speed allowed for this filament. Limits the maximum volumetric "
        "speed of a print to the minimum of print and filament volumetric speed. "
        "Set to zero for no limit.");
    def->sidetext = L("mm³/s");
    def->min = 0;
    def->mode = comAdvanced;
    def->set_default_value(new ConfigOptionFloats{ 0. });

    def = this->add("filament_max_wipe_tower_speed", coFloats);
    def->label = L("Max speed on the wipe tower");
    def->tooltip = L("This setting is used to set the maximum speed when extruding inside the wipe tower (use M220)."
        " In %, set 0 to disable and use the Filament type instead."
        "\nIf disabled, these filament types will have a defaut value of:"
        "\n - PVA: 80% to 60%"
        "\n - SCAFF: 35%"
        "\n - FLEX: 35%"
        "\n - OTHERS: 100%"
        "\nNote that the wipe tower reset the speed at 100% for the unretract in any case."
        "\nIf using marlin, M220 B/R is used to save the speed override before the wipe tower print.");
    def->sidetext = L("%");
    def->min = 0;
    def->max = 200;
    def->mode = comExpert;
    def->set_default_value(new ConfigOptionFloats { 0 });

    def = this->add("filament_loading_speed", coFloats);
    def->label = L("Loading speed");
    def->tooltip = L("Speed used for loading the filament on the wipe tower. ");
    def->sidetext = L("mm/s");
    def->min = 0;
    def->mode = comExpert;
    def->set_default_value(new ConfigOptionFloats { 28. });

    //skinnydip section starts
    def = this->add("filament_enable_toolchange_temp", coBools);
    def->label = L("Toolchange temperature enabled");
    def->tooltip = L("Determines whether toolchange temperatures will be applied");
    def->mode = comAdvanced;
    def->set_default_value(new ConfigOptionBools { false });

    def = this->add("filament_use_fast_skinnydip", coBools);
    def->label = L("Fast mode");
    def->tooltip = L("Experimental: drops nozzle temperature during cooling moves instead of prior to extraction to reduce wait time.");
    def->mode = comExpert;
    def->set_default_value(new ConfigOptionBools { false });

    def = this->add("filament_enable_toolchange_part_fan", coBools);
    def->label = L("Use part fan to cool hotend");
    def->tooltip = L("Experimental setting.  May enable the hotend to cool down faster during toolchanges");
    def->mode = comExpert;
    def->set_default_value(new ConfigOptionBools { false });

    def = this->add("filament_toolchange_part_fan_speed", coInts);
    def->label = L("Toolchange part fan speed");
    def->tooltip = L("Experimental setting.  Fan speeds that are too high can clash with the hotend's PID routine.");
    def->sidetext = L("%");
    def->min = 0;
    def->max = 100;
    def->mode = comExpert;
    def->set_default_value(new ConfigOptionInts { 50 });

    def = this->add("filament_use_skinnydip", coBools);
    def->label = L("Enable Skinnydip string reduction");
    def->tooltip = L("Skinnydip performs a secondary dip into the meltzone to burn off fine strings of filament");
    def->mode = comAdvanced;
    def->set_default_value(new ConfigOptionBools { false });

    def = this->add("filament_melt_zone_pause", coInts);
    def->label = L("Pause in melt zone");
    def->tooltip = L("Stay in melt zone for this amount of time before extracting the filament.  Not usually necessary.");
    def->sidetext = L("milliseconds");
    def->min = 0;
    def->mode = comExpert;
    def->set_default_value(new ConfigOptionInts { 0 });

    def = this->add("filament_cooling_zone_pause", coInts);
    def->label = L("Pause before extraction ");
    def->tooltip = L("Can be useful to avoid bondtech gears deforming hot tips, but not ordinarily needed");
    def->sidetext = L("milliseconds");
    def->min = 0;
    def->mode = comExpert;
    def->set_default_value(new ConfigOptionInts { 0 });

    def = this->add("filament_dip_insertion_speed", coFloats);
    def->label = L("Speed to move into melt zone");
    def->tooltip = L("usually not necessary to change this");
    def->sidetext = L("mm/sec");
    def->min = 0;
    def->mode = comExpert;
    def->set_default_value(new ConfigOptionFloats { 33. });

    def = this->add("filament_dip_extraction_speed", coFloats);
    def->label = L("Speed to extract from melt zone");
    def->tooltip = L("usually not necessary to change this");
    def->sidetext = L("mm/sec");
    def->min = 0;
    def->mode = comExpert;
    def->set_default_value(new ConfigOptionFloats { 70. });

    def = this->add("filament_toolchange_temp", coInts);
    def->label = L("Toolchange temperature");
    def->tooltip = L("To further reduce stringing, it can be helpful to set a lower temperature just prior to extracting filament from the hotend.");
    def->sidetext = L("°C");
    def->min = 175;
    def->max = 285;
    def->mode = comAdvanced;
    def->set_default_value(new ConfigOptionInts { 200 });

    def = this->add("filament_skinnydip_distance", coFloats);
    def->label = L("Insertion distance");
    def->tooltip = L("For stock extruders, usually 40-42mm.  For bondtech extruder upgrade, usually 30-32mm.  Start with a low value and gradually increase it until strings are gone.  If there are blobs on your wipe tower, your value is too high.");
    def->sidetext = L("mm");
    def->min = 0;
    def->mode = comAdvanced;
    def->set_default_value(new ConfigOptionFloats { 31. });
    //skinnydip section ends

    def = this->add("filament_loading_speed_start", coFloats);
    def->label = L("Loading speed at the start");
    def->tooltip = L("Speed used at the very beginning of loading phase. ");
    def->sidetext = L("mm/s");
    def->min = 0;
    def->mode = comExpert;
    def->set_default_value(new ConfigOptionFloats { 3. });

    def = this->add("filament_unloading_speed", coFloats);
    def->label = L("Unloading speed");
    def->tooltip = L("Speed used for unloading the filament on the wipe tower (does not affect "
                      " initial part of unloading just after ramming). ");
    def->sidetext = L("mm/s");
    def->min = 0;
    def->mode = comExpert;
    def->set_default_value(new ConfigOptionFloats { 90. });

    def = this->add("filament_unloading_speed_start", coFloats);
    def->label = L("Unloading speed at the start");
    def->tooltip = L("Speed used for unloading the tip of the filament immediately after ramming. ");
    def->sidetext = L("mm/s");
    def->min = 0;
    def->mode = comExpert;
    def->set_default_value(new ConfigOptionFloats { 100. });

    def = this->add("filament_toolchange_delay", coFloats);
    def->label = L("Delay after unloading");
    def->tooltip = L("Time to wait after the filament is unloaded. "
                   "May help to get reliable toolchanges with flexible materials "
                   "that may need more time to shrink to original dimensions. ");
    def->sidetext = L("s");
    def->min = 0;
    def->mode = comExpert;
    def->set_default_value(new ConfigOptionFloats { 0. });

    def = this->add("filament_cooling_moves", coInts);
    def->label = L("Number of cooling moves");
    def->tooltip = L("Filament is cooled by being moved back and forth in the "
                   "cooling tubes. Specify desired number of these moves.");
    def->max = 0;
    def->max = 20;
    def->mode = comExpert;
    def->set_default_value(new ConfigOptionInts { 4 });

    def = this->add("filament_cooling_initial_speed", coFloats);
    def->label = L("Speed of the first cooling move");
    def->tooltip = L("Cooling moves are gradually accelerating beginning at this speed. ");
    def->sidetext = L("mm/s");
    def->min = 0;
    def->mode = comExpert;
    def->set_default_value(new ConfigOptionFloats { 2.2f });

    def = this->add("filament_minimal_purge_on_wipe_tower", coFloats);
    def->label = L("Minimal purge on wipe tower");
    def->tooltip = L("After a tool change, the exact position of the newly loaded filament inside "
                     "the nozzle may not be known, and the filament pressure is likely not yet stable. "
                     "Before purging the print head into an infill or a sacrificial object, Slic3r will always prime "
                     "this amount of material into the wipe tower to produce successive infill or sacrificial object extrusions reliably.");
    def->sidetext = L("mm³");
    def->min = 0;
    def->mode = comExpert;
    def->set_default_value(new ConfigOptionFloats { 15.f });

    def = this->add("filament_cooling_final_speed", coFloats);
    def->label = L("Speed of the last cooling move");
    def->tooltip = L("Cooling moves are gradually accelerating towards this speed. ");
    def->sidetext = L("mm/s");
    def->min = 0;
    def->mode = comExpert;
    def->set_default_value(new ConfigOptionFloats { 3.4f });

    def = this->add("filament_load_time", coFloats);
    def->label = L("Filament load time");
    def->tooltip = L("Time for the printer firmware (or the Multi Material Unit 2.0) to load a new filament during a tool change (when executing the T code). This time is added to the total print time by the G-code time estimator.");
    def->sidetext = L("s");
    def->min = 0;
    def->mode = comExpert;
    def->set_default_value(new ConfigOptionFloats { 0.0f });

    def = this->add("filament_ramming_parameters", coStrings);
    def->label = L("Ramming parameters");
    def->tooltip = L("This string is edited by RammingDialog and contains ramming specific parameters.");
    def->mode = comExpert;
    def->set_default_value(new ConfigOptionStrings { "120 100 6.6 6.8 7.2 7.6 7.9 8.2 8.7 9.4 9.9 10.0|"
       " 0.05 6.6 0.45 6.8 0.95 7.8 1.45 8.3 1.95 9.7 2.45 10 2.95 7.6 3.45 7.6 3.95 7.6 4.45 7.6 4.95 7.6" });

    def = this->add("filament_unload_time", coFloats);
    def->label = L("Filament unload time");
    def->tooltip = L("Time for the printer firmware (or the Multi Material Unit 2.0) to unload a filament during a tool change (when executing the T code). This time is added to the total print time by the G-code time estimator.");
    def->sidetext = L("s");
    def->min = 0;
    def->mode = comExpert;
    def->set_default_value(new ConfigOptionFloats { 0.0f });

    def = this->add("filament_diameter", coFloats);
    def->label = L("Diameter");
    def->tooltip = L("Enter your filament diameter here. Good precision is required, so use a caliper "
                   "and do multiple measurements along the filament, then compute the average.");
    def->sidetext = L("mm");
    def->min = 0;
    def->mode = comAdvanced;
    def->set_default_value(new ConfigOptionFloats{ 1.75 });

    def = this->add("filament_shrink", coPercents);
    def->label = L("Shrinkage");
    def->tooltip = L("Enter the shrinkage percentage that the filament will get after cooling (94% if you measure 94mm instead of 100mm)."
                    " The part will be scaled in xy to conpensate."
                    " Only the filament used for the perimeter is taken into account."
                    "\nBe sure to let enough space between objects, as this compensation is done after the checks.");
    def->sidetext = L("%");
    def->min = 10;
    def->mode = comExpert;
    def->set_default_value(new ConfigOptionPercents{ 100 });

    def = this->add("filament_density", coFloats);
    def->label = L("Density");
    def->category = OptionCategory::filament;
    def->tooltip = L("Enter your filament density here. This is only for statistical information. "
                   "A decent way is to weigh a known length of filament and compute the ratio "
                   "of the length to volume. Better is to calculate the volume directly through displacement.");
    def->sidetext = L("g/cm³");
    def->min = 0;
    def->mode = comAdvanced;
    def->set_default_value(new ConfigOptionFloats{ 0. });

    def = this->add("filament_type", coStrings);
    def->label = L("Filament type");
    def->category = OptionCategory::filament;
    def->tooltip = L("The filament material type for use in custom G-codes.");
    def->gui_type = "f_enum_open";
    def->gui_flags = "show_value";
    def->enum_values.push_back("PLA");
    def->enum_values.push_back("PET");
    def->enum_values.push_back("ABS");
    def->enum_values.push_back("ASA");
    def->enum_values.push_back("FLEX");
    def->enum_values.push_back("HIPS");
    def->enum_values.push_back("EDGE");
    def->enum_values.push_back("NGEN");
    def->enum_values.push_back("NYLON");
    def->enum_values.push_back("PVA");
    def->enum_values.push_back("PC");
    def->enum_values.push_back("PP");
    def->enum_values.push_back("PEI");
    def->enum_values.push_back("PEEK");
    def->enum_values.push_back("PEKK");
    def->enum_values.push_back("POM");
    def->enum_values.push_back("PSU");
    def->enum_values.push_back("PVDF");
    def->enum_values.push_back("SCAFF");
    def->enum_values.push_back("other0");
    def->enum_values.push_back("other1");
    def->enum_values.push_back("other2");
    def->enum_values.push_back("other3");
    def->enum_values.push_back("other4");
    def->enum_values.push_back("other5");
    def->enum_values.push_back("other6");
    def->enum_values.push_back("other7");
    def->enum_values.push_back("other8");
    def->enum_values.push_back("other9");
    def->mode = comAdvanced;
    def->set_default_value(new ConfigOptionStrings { "PLA" });

    def = this->add("filament_soluble", coBools);
    def->label = L("Soluble material");
    def->category = OptionCategory::filament;
    def->tooltip = L("Soluble material is most likely used for a soluble support.");
    def->mode = comAdvanced;
    def->set_default_value(new ConfigOptionBools { false });

    def = this->add("filament_cost", coFloats);
    def->label = L("Cost");
    def->full_label = L("Filament cost");
    def->category = OptionCategory::filament;
    def->tooltip = L("Enter your filament cost per kg here. This is only for statistical information.");
    def->sidetext = L("money/kg");
    def->min = 0;
    def->set_default_value(new ConfigOptionFloats { 0. });

    def = this->add("filament_spool_weight", coFloats);
    def->label = L("Spool weight");
    def->category = OptionCategory::filament;
    def->tooltip = L("Enter weight of the empty filament spool. "
                     "One may weigh a partially consumed filament spool before printing and one may compare the measured weight "
                     "with the calculated weight of the filament with the spool to find out whether the amount "
                     "of filament on the spool is sufficient to finish the print.");
    def->sidetext = L("g");
    def->min = 0;
    def->set_default_value(new ConfigOptionFloats { 0. });

    def = this->add("filament_settings_id", coStrings);
    def->set_default_value(new ConfigOptionStrings { "" });
    def->cli = ConfigOptionDef::nocli;

    def = this->add("filament_vendor", coString);
    def->set_default_value(new ConfigOptionString(L("(Unknown)")));
    def->cli = ConfigOptionDef::nocli;

    def = this->add("fill_angle", coFloat);
    def->label = L("Fill");
    def->full_label = L("Fill angle");
    def->category = OptionCategory::infill;
    def->tooltip = L("Default base angle for infill orientation. Cross-hatching will be applied to this. "
                   "Bridges will be infilled using the best direction Slic3r can detect, so this setting "
                   "does not affect them.");
    def->sidetext = L("°");
    def->min = 0;
    def->max = 360;
    def->mode = comAdvanced;
    def->set_default_value(new ConfigOptionFloat(45));

    def = this->add("fill_angle_increment", coFloat);
    def->label = L("Fill");
    def->full_label = L("Fill angle increment");
    def->category = OptionCategory::infill;
    def->tooltip = L("Add this angle each layer to the base angle for infill. "
                    "May be useful for art, or to be sure to hit every object's feature even with very low infill. "
                    "Still experiemental, tell me what makes it useful, or the problems that arise using it.");
    def->sidetext = L("°");
    def->min = 0;
    def->max = 360;
    def->mode = comExpert;
    def->set_default_value(new ConfigOptionFloat(0));

    def = this->add("fill_density", coPercent);
    def->gui_type = "f_enum_open";
    def->gui_flags = "show_value";
    def->label = L("Fill density");
    def->category = OptionCategory::infill;
    def->tooltip = L("Density of internal infill, expressed in the range 0% - 100%.");
    def->sidetext = L("%");
    def->min = 0;
    def->max = 100;
    def->enum_values.push_back("0");
    def->enum_values.push_back("4");
    def->enum_values.push_back("5.5");
    def->enum_values.push_back("7.5");
    def->enum_values.push_back("10");
    def->enum_values.push_back("13");
    def->enum_values.push_back("18");
    def->enum_values.push_back("23");
    def->enum_values.push_back("31");
    def->enum_values.push_back("42");
    def->enum_values.push_back("55");
    def->enum_values.push_back("75");
    def->enum_values.push_back("100");
    def->enum_labels.push_back("0");
    def->enum_labels.push_back("4");
    def->enum_labels.push_back("5.5");
    def->enum_labels.push_back("7.5");
    def->enum_labels.push_back("10");
    def->enum_labels.push_back("13");
    def->enum_labels.push_back("18");
    def->enum_labels.push_back("23");
    def->enum_labels.push_back("31");
    def->enum_labels.push_back("42");
    def->enum_labels.push_back("55");
    def->enum_labels.push_back("75");
    def->enum_labels.push_back("100");
    def->set_default_value(new ConfigOptionPercent(18));

    def = this->add("fill_pattern", coEnum);
    def->label = L("Pattern");
    def->full_label = L("Fill pattern");
    def->category = OptionCategory::infill;
    def->tooltip = L("Fill pattern for general low-density infill.");
    def->enum_keys_map = &ConfigOptionEnum<InfillPattern>::get_enum_values();
    def->enum_values.push_back("rectilinear");
    def->enum_values.push_back("monotonic");
    def->enum_values.push_back("grid");
    def->enum_values.push_back("triangles");
    def->enum_values.push_back("stars");
    def->enum_values.push_back("cubic");
    def->enum_values.push_back("line");
    def->enum_values.push_back("concentric");
    def->enum_values.push_back("honeycomb");
    def->enum_values.push_back("3dhoneycomb");
    def->enum_values.push_back("gyroid");
    def->enum_values.push_back("hilbertcurve");
    def->enum_values.push_back("archimedeanchords");
    def->enum_values.push_back("octagramspiral");
    def->enum_values.push_back("scatteredrectilinear"); 
    def->enum_values.push_back("adaptivecubic");
    def->enum_values.push_back("supportcubic");
    def->enum_labels.push_back(L("Rectilinear"));
    def->enum_labels.push_back(L("Monotonic"));
    def->enum_labels.push_back(L("Grid"));
    def->enum_labels.push_back(L("Triangles"));
    def->enum_labels.push_back(L("Stars"));
    def->enum_labels.push_back(L("Cubic"));
    def->enum_labels.push_back(L("Line"));
    def->enum_labels.push_back(L("Concentric"));
    def->enum_labels.push_back(L("Honeycomb"));
    def->enum_labels.push_back(L("3D Honeycomb"));
    def->enum_labels.push_back(L("Gyroid"));
    def->enum_labels.push_back(L("Hilbert Curve"));
    def->enum_labels.push_back(L("Archimedean Chords"));
    def->enum_labels.push_back(L("Octagram Spiral"));
    def->enum_labels.push_back(L("Scattered Rectilinear"));
    def->enum_labels.push_back(L("Adaptive Cubic"));
    def->enum_labels.push_back(L("Support Cubic"));
    def->set_default_value( new ConfigOptionEnum<InfillPattern>(ipStars));

    def = this->add("fill_top_flow_ratio", coPercent);
    def->label = L("Top fill");
    def->full_label = L("Top fill flow ratio");
    def->sidetext = L("%");
    def->category = OptionCategory::width;
    def->tooltip = L("You can increase this to over-extrude on the top layer if there are not enough plastic to make a good fill.");
    def->min = 0;
    def->mode = comExpert;
    def->set_default_value(new ConfigOptionPercent(100));

    def = this->add("first_layer_flow_ratio", coPercent);
    def->label = L("First layer");
    def->full_label = L("First layer flow ratio");
    def->sidetext = L("%");
    def->category = OptionCategory::width;
    def->tooltip = L("You can increase this to over-extrude on the first layer if there are not enough plastic because your bed isn't levelled."
                    "\nNote: DON'T USE THIS if your only problem is bed levelling, LEVEL YOUR BED!"
                    " Use this setting only as last resort after all calibrations failed.");
    def->min = 0;
    def->mode = comExpert;
    def->set_default_value(new ConfigOptionPercent(100));

    def = this->add("first_layer_size_compensation", coFloat);
    def->label = L("First layer");
    def->full_label = L("XY First layer compensation");
    def->category = OptionCategory::slicing;
    def->tooltip = L("The first layer will be grown / shrunk in the XY plane by the configured value "
        "to compensate for the 1st layer squish aka an Elephant Foot effect. (should be negative = inwards)");
    def->sidetext = L("mm");
    def->mode = comAdvanced;
    def->set_default_value(new ConfigOptionFloat(0));

    def = this->add("fill_smooth_width", coFloatOrPercent);
    def->label = L("Width");
    def->full_label = L("Ironing width");
    def->category = OptionCategory::infill;
    def->tooltip = L("This is the width of the ironing pass, in a % of the top infill extrusion width, should not be more than 50%"
        " (two times more lines, 50% overlap). It's not necessary to go below 25% (four times more lines, 75% overlap). \nIf you have problems with your ironing process,"
        " don't forget to look at the flow->above bridge flow, as this setting should be set to min 110% to let you have enough plastic in the top layer."
        " A value too low will make your extruder eat the filament.");
    def->ratio_over = "top_infill_extrusion_width";
    def->min = 0;
    def->mode = comExpert;
    def->sidetext = L("mm/%");
    def->set_default_value(new ConfigOptionFloatOrPercent(50, true));

    def = this->add("fill_smooth_distribution", coPercent);
    def->label = L("Distribution");
    def->full_label = L("Ironing flow distribution");
    def->category = OptionCategory::infill;
    def->tooltip = L("This is the percentage of the flow that is used for the second ironing pass. Typical 10-20%. "
        "Should not be higher than 20%, unless you have your top extrusion width greatly superior to your nozzle width. "
        "A value too low and your extruder will eat the filament. A value too high and the first pass won't print well.");
    //def->min = 0;
    //def->max = 0.9;
    def->mode = comExpert;
    def->sidetext = L("%");
    def->set_default_value(new ConfigOptionPercent(10));

    def = this->add("first_layer_acceleration", coFloatOrPercent);
    def->label = L("First layer");
    def->full_label = L("First layer acceleration");
    def->category = OptionCategory::speed;
    def->tooltip = L("This is the acceleration your printer will use for first layer."
                "\nCan be a % of the default acceleration"
                "\nSet zero to disable acceleration control for first layer.");
    def->sidetext = L("mm/s² or %");
    def->min = 0;
    def->mode = comExpert;
    def->set_default_value(new ConfigOptionFloatOrPercent(0, false));

    def = this->add("first_layer_bed_temperature", coInts);
    def->label = L("First layer");
    def->full_label = L("First layer bed temperature");
    def->category = OptionCategory::filament;
    def->tooltip = L("Heated build plate temperature for the first layer. Set this to zero to disable "
                   "bed temperature control commands in the output.");
    def->sidetext = L("°C");
    def->max = 0;
    def->max = 300;
    def->set_default_value(new ConfigOptionInts { 0 });

    def = this->add("first_layer_extrusion_width", coFloatOrPercent);
    def->label = L("First layer");
    def->full_label = L("First layer width");
    def->category = OptionCategory::width;
    def->tooltip = L("Set this to a non-zero value to set a manual extrusion width for first layer. "
                   "You can use this to force fatter extrudates for better adhesion. If expressed "
                   "as percentage (for example 140%) it will be computed over the nozzle diameter "
                   "of the nozzle used for the type of extrusion. "
                   "If set to zero, it will use the default extrusion width.");
    def->sidetext = L("mm or %");
    def->ratio_over = "nozzle_diameter";
    def->min = 0;
    def->mode = comAdvanced;
    def->set_default_value(new ConfigOptionFloatOrPercent(140, true));

    def = this->add("first_layer_height", coFloatOrPercent);
    def->label = L("First layer height");
    def->category = OptionCategory::perimeter;
    def->tooltip = L("When printing with very low layer heights, you might still want to print a thicker "
                   "bottom layer to improve adhesion and tolerance for non perfect build plates. "
                   "This can be expressed as an absolute value or as a percentage (for example: 75%) "
                   "over the default nozzle width.");
    def->sidetext = L("mm or %");
    def->ratio_over = "nozzle_diameter";
    def->min = 0;
    def->mode = comAdvanced;
    def->set_default_value(new ConfigOptionFloatOrPercent(75, true));

    def = this->add("first_layer_speed", coFloatOrPercent);
    def->label = L("Default");
    def->full_label = L("Default first layer speed");
    def->category = OptionCategory::speed;
    def->tooltip = L("If expressed as absolute value in mm/s, this speed will be applied to all the print moves "
                   "but infill of the first layer, it can be overwrite by the 'default' (default depends of the type of the path) "
                   "speed if it's lower than that. If expressed as a percentage "
                   "it will scale the current speed."
                   "\nSet it at 100% to remove any first layer speed modification (with first_layer_infill_speed).");
    def->sidetext = L("mm/s or %");
    def->ratio_over = "depends";
    def->min = 0;
    def->mode = comAdvanced;
    def->set_default_value(new ConfigOptionFloatOrPercent(30, false));
    
    def = this->add("first_layer_infill_speed", coFloatOrPercent);
    def->label = L("Infill");
    def->full_label = L("Infill first layer speed");
    def->category = OptionCategory::speed;
    def->tooltip = L("If expressed as absolute value in mm/s, this speed will be applied to infill moves "
                   "of the first layer, it can be overwrite by the 'default' (solid infill or infill if not bottom) "
                   "speed if it's lower than that. If expressed as a percentage "
                   "(for example: 40%) it will scale the current infill speed.");
    def->sidetext = L("mm/s or %");
    def->ratio_over = "depends";
    def->min = 0;
    def->mode = comExpert;
    def->set_default_value(new ConfigOptionFloatOrPercent(30, false));
    
    def = this->add("first_layer_temperature", coInts);
    def->label = L("First layer");
    def->full_label = L("First layer nozzle temperature");
    def->category = OptionCategory::filament;
    def->tooltip = L("Extruder nozzle temperature for first layer. If you want to control temperature manually "
                   "during print, set this to zero to disable temperature control commands in the output file.");
    def->sidetext = L("°C");
    def->min = 0;
    def->max = max_temp;
    def->set_default_value(new ConfigOptionInts { 200 });

    def = this->add("gap_fill", coBool);
    def->label = L("");
    def->full_label = L("Enable Gap Fill");
    def->category = OptionCategory::perimeter;
    def->tooltip = L("Enable gap fill algorithm. It will extrude small lines between perimeters "
        "when there is not enough space for another perimeter or an infill.");
    def->mode = comExpert;
    def->set_default_value(new ConfigOptionBool(true));

    def = this->add("gap_fill_min_area", coFloatOrPercent);
    def->label = L("Min surface");
    def->full_label = ("Min gap-fill surface");
    def->category = OptionCategory::perimeter;
    def->tooltip = L("This setting represents the minimum mm² for a gapfill extrusion to be created.\nCan be a % of (perimeter width)²");
    def->ratio_over = "perimeter_width_square";
    def->min = 0;
    def->mode = comExpert;
    def->set_default_value(new ConfigOptionFloatOrPercent{ 100,true });

    def = this->add("gap_fill_overlap", coPercent);
    def->label = L("Gap fill overlap");
    def->full_label = L("Gap fill overlap");
    def->category = OptionCategory::width;
    def->tooltip = L("This setting allow you to reduce the overlap between the perimeters and the gap fill."
        " 100% means that no gaps is left, and 0% means that the gap fill won't touch the perimeters."
        "\nIt's very experimental, please report about the usefulness. It may be removed if there is no use for it.");
    def->sidetext = L("%");
    def->min = 0;
    def->max = 100;
    def->mode = comExpert;
    def->set_default_value(new ConfigOptionPercent(100));

    def = this->add("gap_fill_speed", coFloat);
    def->label = L("Gap fill");
    def->full_label = L("Gap fill speed");
    def->category = OptionCategory::speed;
    def->tooltip = L("Speed for filling small gaps using short zigzag moves. Keep this reasonably low "
        "to avoid too much shaking and resonance issues. Set zero to disable gaps filling.");
    def->sidetext = L("mm/s");
    def->min = 0;
    def->mode = comAdvanced;
    def->set_default_value(new ConfigOptionFloat(20));

    def = this->add("gcode_comments", coBool);
    def->label = L("Verbose G-code");
    def->category = OptionCategory::output;
    def->tooltip = L("Enable this to get a commented G-code file, with each line explained by a descriptive text. "
        "If you print from SD card, the additional weight of the file could make your firmware "
        "slow down.");
    def->mode = comExpert;
    def->set_default_value(new ConfigOptionBool(0));

    def = this->add("gcode_flavor", coEnum);
    def->label = L("G-code flavor");
    def->category = OptionCategory::general;
    def->tooltip = L("Some G/M-code commands, including temperature control and others, are not universal. "
                   "Set this option to your printer's firmware to get a compatible output. "
                   "The \"No extrusion\" flavor prevents Slic3r from exporting any extrusion value at all.");
    def->enum_keys_map = &ConfigOptionEnum<GCodeFlavor>::get_enum_values();
    def->enum_values.push_back("reprap");
    def->enum_values.push_back("repetier");
    def->enum_values.push_back("teacup");
    def->enum_values.push_back("makerware");
    def->enum_values.push_back("marlin");
    def->enum_values.push_back("klipper");
    def->enum_values.push_back("sailfish");
    def->enum_values.push_back("mach3");
    def->enum_values.push_back("machinekit");
    def->enum_values.push_back("smoothie");
    def->enum_values.push_back("sprinter");
    def->enum_values.push_back("lerdge");
    def->enum_values.push_back("no-extrusion");
    def->enum_labels.push_back("RepRapFirmware");
    def->enum_labels.push_back("Repetier");
    def->enum_labels.push_back("Teacup");
    def->enum_labels.push_back("MakerWare (MakerBot)");
    def->enum_labels.push_back("Marlin");
    def->enum_labels.push_back("Klipper");
    def->enum_labels.push_back("Sailfish (MakerBot)");
    def->enum_labels.push_back("Mach3/LinuxCNC");
    def->enum_labels.push_back("Machinekit");
    def->enum_labels.push_back("Smoothie");
    def->enum_labels.push_back("Sprinter");
    def->enum_labels.push_back("Lerdge");
    def->enum_labels.push_back(L("No extrusion"));
    def->mode = comAdvanced;
    def->set_default_value(new ConfigOptionEnum<GCodeFlavor>(gcfSprinter));

    def = this->add("gcode_label_objects", coBool);
    def->label = L("Label objects");
    def->category = OptionCategory::output;
    def->tooltip = L("Enable this to add comments into the G-Code labeling print moves with what object they belong to,"
                   " which is useful for the Octoprint CancelObject plugin. This settings is NOT compatible with "
                   "Single Extruder Multi Material setup and Wipe into Object / Wipe into Infill.");
    def->aliases = { "label_printed_objects" };
    def->mode = comAdvanced;
    def->set_default_value(new ConfigOptionBool(1));

    def = this->add("high_current_on_filament_swap", coBool);
    def->label = L("High extruder current on filament swap");
    def->category = OptionCategory::general;
    def->tooltip = L("It may be beneficial to increase the extruder motor current during the filament exchange"
                   " sequence to allow for rapid ramming feed rates and to overcome resistance when loading"
                   " a filament with an ugly shaped tip.");
    def->mode = comExpert;
    def->set_default_value(new ConfigOptionBool(0));

    def = this->add("infill_acceleration", coFloatOrPercent);
    def->label = L("Infill");
    def->full_label = L("Infill acceleration");
    def->category = OptionCategory::speed;
    def->tooltip = L("This is the acceleration your printer will use for infill."
                "\nCan be a % of the default acceleration"
                "\nSet zero to disable acceleration control for infill.");
    def->sidetext = L("mm/s² or %");
    def->min = 0;
    def->mode = comExpert;
    def->set_default_value(new ConfigOptionFloatOrPercent(0,false));

    def = this->add("infill_every_layers", coInt);
    def->label = L("Combine infill every");
    def->category = OptionCategory::infill;
    def->tooltip = L("This feature allows to combine infill and speed up your print by extruding thicker "
                   "infill layers while preserving thin perimeters, thus accuracy.");
    def->sidetext = L("layers");
    def->full_label = L("Combine infill every n layers");
    def->min = 1;
    def->mode = comAdvanced;
    def->set_default_value(new ConfigOptionInt(1));

    auto def_infill_anchor_min = def = this->add("infill_anchor", coFloatOrPercent);
    def->label = L("Length of the infill anchor");
    def->category = OptionCategory::infill;
    def->tooltip = L("Connect an infill line to an internal perimeter with a short segment of an additional perimeter. "
<<<<<<< HEAD
        "If expressed as percentage (example: 15%) it is calculated over infill extrusion width."
        "\nIf set to 0, it will use a simpler algo that don't try to create a fake perimeter.");
=======
                     "If expressed as percentage (example: 15%) it is calculated over infill extrusion width. "
                     "PrusaSlicer tries to connect two close infill lines to a short perimeter segment. If no such perimeter segment "
                     "shorter than infill_anchor_max is found, the infill line is connected to a perimeter segment at just one side "
                     "and the length of the perimeter segment taken is limited to this parameter, but no longer than anchor_length_max. "
                     "Set this parameter to zero to disable anchoring perimeters connected to a single infill line.");
>>>>>>> 30d7ef2c
    def->sidetext = L("mm or %");
    def->ratio_over = "infill_extrusion_width";
    def->gui_type = "f_enum_open";
    def->enum_values.push_back("0");
    def->enum_values.push_back("1");
    def->enum_values.push_back("2");
    def->enum_values.push_back("5");
    def->enum_values.push_back("10");
    def->enum_values.push_back("1000");
<<<<<<< HEAD
    def->enum_labels.push_back(L("0 (Simple connect)"));
=======
    def->enum_labels.push_back(L("0 (no open anchors)"));
>>>>>>> 30d7ef2c
    def->enum_labels.push_back("1 mm");
    def->enum_labels.push_back("2 mm");
    def->enum_labels.push_back("5 mm");
    def->enum_labels.push_back("10 mm");
    def->enum_labels.push_back(L("1000 (unlimited)"));
    def->mode = comAdvanced;
<<<<<<< HEAD
    //    def->set_default_value(new ConfigOptionFloatOrPercent(300, true));
    def->set_default_value(new ConfigOptionFloatOrPercent(0, false));

    def = this->add("infill_dense", coBool);
    def->label = ("");
    def->full_label = ("Dense infill layer");
    def->category = OptionCategory::infill;
    def->tooltip = L("Enables the creation of a support layer under the first solid layer. This allows you to use a lower infill ratio without compromising the top quality."
        " The dense infill is laid out with a 50% infill density.");
    def->mode = comSimple;
    def->set_default_value(new ConfigOptionBool(false));

    def = this->add("infill_connection", coEnum);
    def->label = L("Connection of sparse infill lines");
    def->category = OptionCategory::infill;
    def->tooltip = L("Give to the infill algorithm if the infill needs to be connected, and on which periemters"
        " Can be useful for art or with high infill/perimeter overlap."
        " The result may varies between infill typers.");
    def->enum_keys_map = &ConfigOptionEnum<InfillConnection>::get_enum_values();
    def->enum_values.push_back("connected");
    def->enum_values.push_back("holes");
    def->enum_values.push_back("outershell");
    def->enum_values.push_back("notconnected");
    def->enum_labels.push_back(L("Connected"));
    def->enum_labels.push_back(L("Connected to hole perimeters"));
    def->enum_labels.push_back(L("Connected to outer perimeters"));
    def->enum_labels.push_back(L("Not connected"));
    def->mode = comExpert;
    def->set_default_value(new ConfigOptionEnum<InfillConnection>(icConnected));

    def = this->add("infill_connection_top", coEnum);
    def->label = L("Connection of top infill lines");
    def->category = OptionCategory::infill;
    def->tooltip = L("Give to the infill algorithm if the infill needs to be connected, and on which periemters"
        " Can be useful for art or with high infill/perimeter overlap."
        " The result may varies between infill typers.");
    def->enum_keys_map = &ConfigOptionEnum<InfillConnection>::get_enum_values();
    def->enum_values.push_back("connected");
    def->enum_values.push_back("holes");
    def->enum_values.push_back("outershell");
    def->enum_values.push_back("notconnected");
    def->enum_labels.push_back(L("Connected"));
    def->enum_labels.push_back(L("Connected to hole perimeters"));
    def->enum_labels.push_back(L("Connected to outer perimeters"));
    def->enum_labels.push_back(L("Not connected"));
    def->mode = comExpert;
    def->set_default_value(new ConfigOptionEnum<InfillConnection>(icConnected));

    def = this->add("infill_connection_bottom", coEnum);
    def->label = L("Connection of bottom infill lines");
    def->category = OptionCategory::infill;
    def->tooltip = L("Give to the infill algorithm if the infill needs to be connected, and on which periemters"
        " Can be useful for art or with high infill/perimeter overlap."
        " The result may varies between infill typers.");
    def->enum_keys_map = &ConfigOptionEnum<InfillConnection>::get_enum_values();
    def->enum_values.push_back("connected");
    def->enum_values.push_back("holes");
    def->enum_values.push_back("outershell");
    def->enum_values.push_back("notconnected");
    def->enum_labels.push_back(L("Connected"));
    def->enum_labels.push_back(L("Connected to hole perimeters"));
    def->enum_labels.push_back(L("Connected to outer perimeters"));
    def->enum_labels.push_back(L("Not connected"));
    def->mode = comExpert;
    def->set_default_value(new ConfigOptionEnum<InfillConnection>(icConnected));

    def = this->add("infill_connection_solid", coEnum);
    def->label = L("Connection of solid infill lines");
    def->category = OptionCategory::infill;
    def->tooltip = L("Give to the infill algorithm if the infill needs to be connected, and on which periemters"
        " Can be useful for art or with high infill/perimeter overlap."
        " The result may varies between infill typers.");
    def->enum_keys_map = &ConfigOptionEnum<InfillConnection>::get_enum_values();
    def->enum_values.push_back("connected");
    def->enum_values.push_back("holes");
    def->enum_values.push_back("outershell");
    def->enum_values.push_back("notconnected");
    def->enum_labels.push_back(L("Connected"));
    def->enum_labels.push_back(L("Connected to hole perimeters"));
    def->enum_labels.push_back(L("Connected to outer perimeters"));
    def->enum_labels.push_back(L("Not connected"));
    def->mode = comExpert;
    def->set_default_value(new ConfigOptionEnum<InfillConnection>(icConnected));
    
    def = this->add("infill_dense_algo", coEnum);
    def->label = L("Algorithm");
    def->full_label = ("Dense infill algorithm");
    def->category = OptionCategory::infill;
    def->tooltip = L("Choose the way the dense layer is lay out."
        " The automatic option let it try to draw the smallest surface with only strait lines inside the sparse infill."
        " The anchored just enlarge a bit (by 'Default infill margin') the surfaces that need a better support.");
    def->enum_keys_map = &ConfigOptionEnum<DenseInfillAlgo>::get_enum_values();
    def->enum_values.push_back("automatic");
    def->enum_values.push_back("autosmall");
    def->enum_values.push_back("enlarged");
    def->enum_labels.push_back(L("Automatic"));
    def->enum_labels.push_back(L("Automatic, only for small areas"));
    def->enum_labels.push_back(L("Anchored"));
    def->mode = comAdvanced;
    def->set_default_value(new ConfigOptionEnum<DenseInfillAlgo>(dfaAutoNotFull));
=======
    def->set_default_value(new ConfigOptionFloatOrPercent(600, true));

    def = this->add("infill_anchor_max", coFloatOrPercent);
    def->label = L("Maximum length of the infill anchor");
    def->category    = def_infill_anchor_min->category;
    def->tooltip = L("Connect an infill line to an internal perimeter with a short segment of an additional perimeter. "
                     "If expressed as percentage (example: 15%) it is calculated over infill extrusion width. "
                     "PrusaSlicer tries to connect two close infill lines to a short perimeter segment. If no such perimeter segment "
                     "shorter than this parameter is found, the infill line is connected to a perimeter segment at just one side "
                     "and the length of the perimeter segment taken is limited to infill_anchor, but no longer than this parameter. "
                     "Set this parameter to zero to disable anchoring.");
    def->sidetext    = def_infill_anchor_min->sidetext;
    def->ratio_over  = def_infill_anchor_min->ratio_over;
    def->gui_type    = def_infill_anchor_min->gui_type;
    def->enum_values = def_infill_anchor_min->enum_values;
    def->enum_labels.push_back(L("0 (not anchored)"));
    def->enum_labels.push_back("1 mm");
    def->enum_labels.push_back("2 mm");
    def->enum_labels.push_back("5 mm");
    def->enum_labels.push_back("10 mm");
    def->enum_labels.push_back(L("1000 (unlimited)"));
    def->mode        = def_infill_anchor_min->mode;
    def->set_default_value(new ConfigOptionFloatOrPercent(50, false));
>>>>>>> 30d7ef2c

    def = this->add("infill_extruder", coInt);
    def->label = L("Infill extruder");
    def->category = OptionCategory::extruders;
    def->tooltip = L("The extruder to use when printing infill.");
    def->min = 1;
    def->mode = comAdvanced;
    def->set_default_value(new ConfigOptionInt(1));

    def = this->add("infill_extrusion_width", coFloatOrPercent);
    def->label = L("Infill");
    def->category = OptionCategory::width;
    def->tooltip = L("Set this to a non-zero value to set a manual extrusion width for infill. "
                   "If left zero, default extrusion width will be used if set, otherwise 1.125 x nozzle diameter will be used. "
                   "You may want to use fatter extrudates to speed up the infill and make your parts stronger. "
                   "If expressed as percentage (for example 110%) it will be computed over nozzle diameter.");
    def->sidetext = L("mm or %");
    def->ratio_over = "nozzle_diameter";
    def->min = 0;
    def->mode = comAdvanced;
    def->set_default_value(new ConfigOptionFloatOrPercent(0, false));

    def = this->add("infill_first", coBool);
    def->label = L("Infill before perimeters");
    def->category = OptionCategory::infill;
    def->tooltip = L("This option will switch the print order of perimeters and infill, making the latter first.");
    def->mode = comExpert;
    def->set_default_value(new ConfigOptionBool(false));

    def = this->add("infill_only_where_needed", coBool);
    def->label = L("Only infill where needed");
    def->category = OptionCategory::infill;
    def->tooltip = L("This option will limit infill to the areas actually needed for supporting ceilings "
                   "(it will act as internal support material). If enabled, slows down the G-code generation "
                   "due to the multiple checks involved.");
    def->mode = comAdvanced;
    def->set_default_value(new ConfigOptionBool(false));

    def = this->add("infill_overlap", coFloatOrPercent);
    def->label = L("Infill/perimeters overlap");
    def->category = OptionCategory::width;
    def->tooltip = L("This setting applies an additional overlap between infill and perimeters for better bonding. "
                   "Theoretically this shouldn't be needed, but backlash might cause gaps. If expressed "
                   "as percentage (example: 15%) it is calculated over perimeter extrusion width.");
    def->sidetext = L("mm or %");
    def->ratio_over = "perimeter_extrusion_width";
    def->mode = comExpert;
    def->set_default_value(new ConfigOptionFloatOrPercent(25, true));

    def = this->add("infill_speed", coFloat);
    def->label = L("Sparse");
    def->full_label = ("Sparse infill speed");
    def->category = OptionCategory::speed;
    def->tooltip = L("Speed for printing the internal fill. Set to zero for auto.");
    def->sidetext = L("mm/s");
    def->aliases = { "print_feed_rate", "infill_feed_rate" };
    def->min = 0;
    def->mode = comAdvanced;
    def->set_default_value(new ConfigOptionFloat(80));

    def = this->add("inherits", coString);
    def->label = L("Inherits profile");
    def->tooltip = L("Name of the profile, from which this profile inherits.");
    def->full_width = true;
    def->height = 5;
    def->set_default_value(new ConfigOptionString());
    def->cli = ConfigOptionDef::nocli;

    // The following value is to be stored into the project file (AMF, 3MF, Config ...)
    // and it contains a sum of "inherits" values over the print and filament profiles.
    def = this->add("inherits_cummulative", coStrings);
    def->set_default_value(new ConfigOptionStrings());
    def->cli = ConfigOptionDef::nocli;

    def = this->add("interface_shells", coBool);
    def->label = L("Interface shells");
    def->tooltip = L("Force the generation of solid shells between adjacent materials/volumes. "
                   "Useful for multi-extruder prints with translucent materials or manual soluble "
                   "support material.");
    def->category = OptionCategory::perimeter;
    def->mode = comExpert;
    def->set_default_value(new ConfigOptionBool(false));

    def = this->add("ironing", coBool);
    def->label = L("Enable ironing");
    def->tooltip = L("Enable ironing of the top layers with the hot print head for smooth surface");
    def->category = OptionCategory::ironing;
    def->mode = comAdvanced;
    def->set_default_value(new ConfigOptionBool(false));

    def = this->add("ironing_type", coEnum);
    def->label = L("Ironing Type");
    def->category = OptionCategory::ironing;
    def->tooltip = L("Ironing Type");
    def->enum_keys_map = &ConfigOptionEnum<IroningType>::get_enum_values();
    def->enum_values.push_back("top");
    def->enum_values.push_back("topmost");
    def->enum_values.push_back("solid");
    def->enum_labels.push_back("All top surfaces");
    def->enum_labels.push_back("Topmost surface only");
    def->enum_labels.push_back("All solid surfaces");
    def->mode = comAdvanced;
    def->set_default_value(new ConfigOptionEnum<IroningType>(IroningType::TopSurfaces));

    def = this->add("ironing_flowrate", coPercent);
    def->label = L("Flow rate");
    def->category = OptionCategory::ironing;
    def->tooltip = L("Percent of a flow rate relative to object's normal layer height."
                " It's the percentage of the layer that will be over-extruded on top to do the ironing.");
    def->sidetext = L("%");
    def->ratio_over = "layer_height";
    def->min = 0;
    def->mode = comExpert;
    def->set_default_value(new ConfigOptionPercent(15));

    def = this->add("ironing_spacing", coFloat);
    def->label = L("Spacing between ironing lines");
    def->category = OptionCategory::ironing;
    def->tooltip = L("Distance between ironing lines");
    def->sidetext = L("mm");
    def->min = 0;
    def->mode = comExpert;
    def->set_default_value(new ConfigOptionFloat(0.1));

    def = this->add("ironing_speed", coFloat);
    def->label = L("Ironing");
    def->category = OptionCategory::ironing;
    def->tooltip = L("Ironing");
    def->sidetext = L("mm/s");
    def->min = 0;
    def->mode = comAdvanced;
    def->set_default_value(new ConfigOptionFloat(15));

    def = this->add("layer_gcode", coString);
    def->label = L("After layer change G-code");
    def->category = OptionCategory::customgcode;
    def->tooltip = L("This custom code is inserted at every layer change, right after the Z move "
        "and before the extruder moves to the first layer point. Note that you can use "
        "placeholder variables for all Slic3r settings as well as [layer_num] and [layer_z].");
    def->cli = "after-layer-gcode|layer-gcode";
    def->multiline = true;
    def->full_width = true;
    def->height = 5;
    def->mode = comExpert;
    def->set_default_value(new ConfigOptionString(""));

    def = this->add("feature_gcode", coString);
    def->label = L("After layer change G-code");
    def->category = OptionCategory::customgcode;
    def->tooltip = L("This custom code is inserted at every extrusion type change."
        "Note that you can use placeholder variables for all Slic3r settings as well as [extrusion_role], [layer_num] and [layer_z] that can take these string values:"
        " { Perimeter, ExternalPerimeter, OverhangPerimeter, InternalInfill, SolidInfill, TopSolidInfill, BridgeInfill, GapFill, Skirt, SupportMaterial, SupportMaterialInterface, WipeTower, Mixed }."
        " Mixed is only used when the role of the extrusion is not unique, not exactly inside an other category or not known.");
    def->cli = "feature-gcode";
    def->multiline = true;
    def->full_width = true;
    def->height = 5;
    def->mode = comExpert;
    def->set_default_value(new ConfigOptionString(""));

    def = this->add("exact_last_layer_height", coBool);
    def->label = L("Exact last layer height");
    def->category = OptionCategory::perimeter;
    def->tooltip = L("This setting controls the height of last object layers to put the last layer at the exact highest height possible. Experimental.");
    def->mode = comExpert;
    def->set_default_value(new ConfigOptionBool(false));

    def = this->add("remaining_times", coBool);
    def->label = L("Supports remaining times");
    def->category = OptionCategory::firmware;
    def->tooltip = L("Emit M73 P[percent printed] R[remaining time in minutes] at 1 minute"
                     " intervals into the G-code to let the firmware show accurate remaining time."
                     " As of now only the Prusa i3 MK3 firmware recognizes M73."
                     " Also the i3 MK3 firmware supports M73 Qxx Sxx for the silent mode.");
    def->mode = comExpert;
    def->set_default_value(new ConfigOptionBool(false));

    def = this->add("silent_mode", coBool);
    def->label = L("Supports stealth mode");
    def->category = OptionCategory::firmware;
    def->tooltip = L("The firmware supports stealth mode");
    def->mode = comAdvanced;
    def->set_default_value(new ConfigOptionBool(true));

    def = this->add("fan_speedup_time", coFloat);
    def->label = L("Fan startup delay");
    def->category = OptionCategory::firmware;
    def->tooltip = L("Move the fan start in the past by at least this delay (in seconds, you can use decimals)."
        " It assumes infinite acceleration for this time estimation, and will only take into account G1 and G0 moves. Use 0 to deactivate.");
    def->sidetext = L("s");
    def->mode = comAdvanced;
    def->set_default_value(new ConfigOptionFloat(-0.5));

    def = this->add("fan_speedup_overhangs", coBool);
    def->label = L("Fan startup delay");
    def->category = OptionCategory::firmware;
    def->tooltip = L("Will only take into account the delay for the cooling of overhangs.");
    def->mode = comAdvanced;
    def->set_default_value(new ConfigOptionBool(true));

    def = this->add("fan_kickstart", coFloat);
    def->label = L("Fan KickStart time");
    def->category = OptionCategory::firmware;
    def->tooltip = L("Add a M106 S255 (max speed for fan) for this amount of seconds before gonig down to the desired speed to kick-start the cooling fan."
                    "\nSet to 0 to deactivate.");
    def->sidetext = L("s");
    def->min = 0;
    def->mode = comExpert;
    def->set_default_value(new ConfigOptionFloat(0));

    def = this->add("machine_limits_usage", coEnum);
    def->label = L("How to apply limits");
    def->full_label = L("Purpose of Machine Limits");
    def->category = OptionCategory::limits;
    def->tooltip = L("How to apply the Machine Limits."
                    "\n* In every case, they will be used as safeguard: Even if you use a print profile that set an acceleration of 5000,"
                    " if your machine limits the acceleration is 4000, the outputted gcode will use the 4000 limit."
                    "\n* You can also use it as safeguard and to have a better printing time estimate."
                    "\n* You can also use it as safeguard, to have a better printing time estimate and emit the limits as the begining of the gcode file, with M201 M202 M203 M204 and M205 commands."
                    " If you want only to write a sub-set, choose the 'for time estimate' option and write yourself gcodes in the custom gcode section.");
    def->enum_keys_map = &ConfigOptionEnum<MachineLimitsUsage>::get_enum_values();
    def->enum_values.push_back("emit_to_gcode");
    def->enum_values.push_back("time_estimate_only");
    def->enum_values.push_back("limits");
    def->enum_values.push_back("ignore");
    def->enum_labels.push_back(L("Also emit limits to G-code"));
    def->enum_labels.push_back(L("Use also for time estimate"));
    def->enum_labels.push_back(L("Use only as safeguards"));
    def->enum_labels.push_back(L("Disable"));
    def->mode = comAdvanced;
    def->set_default_value(new ConfigOptionEnum<MachineLimitsUsage>(MachineLimitsUsage::TimeEstimateOnly));

    {
        struct AxisDefault {
            std::string         name;
            std::vector<double> max_feedrate;
            std::vector<double> max_acceleration;
            std::vector<double> max_jerk;
        };
        std::vector<AxisDefault> axes {
            // name, max_feedrate,  max_acceleration, max_jerk
            { "x", { 500., 200. }, {  9000., 1000. }, { 10. , 10.  } },
            { "y", { 500., 200. }, {  9000., 1000. }, { 10. , 10.  } },
            { "z", {  12.,  12. }, {   500.,  200. }, {  0.2,  0.4 } },
            { "e", { 120., 120. }, { 10000., 5000. }, {  2.5,  2.5 } }
        };
        for (const AxisDefault &axis : axes) {
            std::string axis_upper = boost::to_upper_copy<std::string>(axis.name);
            // Add the machine feedrate limits for XYZE axes. (M203)
            def = this->add("machine_max_feedrate_" + axis.name, coFloats);
            def->full_label = (boost::format("Maximum feedrate %1%") % axis_upper).str();
            (void)L("Maximum feedrate X");
            (void)L("Maximum feedrate Y");
            (void)L("Maximum feedrate Z");
            (void)L("Maximum feedrate E");
            def->category = OptionCategory::limits;
            def->tooltip  = (boost::format("Maximum feedrate of the %1% axis") % axis_upper).str();
            (void)L("Maximum feedrate of the X axis");
            (void)L("Maximum feedrate of the Y axis");
            (void)L("Maximum feedrate of the Z axis");
            (void)L("Maximum feedrate of the E axis");
            def->sidetext = L("mm/s");
            def->min = 0;
            def->mode = comAdvanced;
            def->set_default_value(new ConfigOptionFloats(axis.max_feedrate));
            // Add the machine acceleration limits for XYZE axes (M201)
            def = this->add("machine_max_acceleration_" + axis.name, coFloats);
            def->full_label = (boost::format("Maximum acceleration %1%") % axis_upper).str();
            (void)L("Maximum acceleration X");
            (void)L("Maximum acceleration Y");
            (void)L("Maximum acceleration Z");
            (void)L("Maximum acceleration E");
            def->category = OptionCategory::limits;
            def->tooltip  = (boost::format("Maximum acceleration of the %1% axis") % axis_upper).str();
            (void)L("Maximum acceleration of the X axis");
            (void)L("Maximum acceleration of the Y axis");
            (void)L("Maximum acceleration of the Z axis");
            (void)L("Maximum acceleration of the E axis");
            def->sidetext = L("mm/s²");
            def->min = 0;
            def->mode = comAdvanced;
            def->set_default_value(new ConfigOptionFloats(axis.max_acceleration));
            // Add the machine jerk limits for XYZE axes (M205)
            def = this->add("machine_max_jerk_" + axis.name, coFloats);
            def->full_label = (boost::format("Maximum jerk %1%") % axis_upper).str();
            (void)L("Maximum jerk X");
            (void)L("Maximum jerk Y");
            (void)L("Maximum jerk Z");
            (void)L("Maximum jerk E");
            def->category = OptionCategory::limits;
            def->tooltip  = (boost::format("Maximum jerk of the %1% axis") % axis_upper).str();
            (void)L("Maximum jerk of the X axis");
            (void)L("Maximum jerk of the Y axis");
            (void)L("Maximum jerk of the Z axis");
            (void)L("Maximum jerk of the E axis");
            def->sidetext = L("mm/s");
            def->min = 0;
            def->mode = comAdvanced;
            def->set_default_value(new ConfigOptionFloats(axis.max_jerk));
        }
    }

    // M205 S... [mm/sec]
    def = this->add("machine_min_extruding_rate", coFloats);
    def->full_label = L("Minimum feedrate when extruding");
    def->category = OptionCategory::limits;
    def->tooltip = L("Minimum feedrate when extruding (M205 S)");
    def->sidetext = L("mm/s");
    def->min = 0;
    def->mode = comAdvanced;
    def->set_default_value(new ConfigOptionFloats{ 0., 0. });

    // M205 T... [mm/sec]
    def = this->add("machine_min_travel_rate", coFloats);
    def->full_label = L("Minimum travel feedrate");
    def->category = OptionCategory::limits;
    def->tooltip = L("Minimum travel feedrate (M205 T)");
    def->sidetext = L("mm/s");
    def->min = 0;
    def->mode = comAdvanced;
    def->set_default_value(new ConfigOptionFloats{ 0., 0. });

    // M204 S... [mm/sec^2]
    def = this->add("machine_max_acceleration_extruding", coFloats);
    def->full_label = L("Maximum acceleration when extruding");
    def->category = OptionCategory::limits;
    def->tooltip = L("Maximum acceleration when extruding (M204 P)");
    def->sidetext = L("mm/s²");
    def->min = 0;
    def->mode = comAdvanced;
    def->set_default_value(new ConfigOptionFloats{ 1500., 1250. });

    // M204 R... [mm/sec^2]
    def = this->add("machine_max_acceleration_retracting", coFloats);
    def->full_label = L("Maximum acceleration when retracting");
    def->category = OptionCategory::limits;
    def->tooltip = L("Maximum acceleration when retracting (M204 R)");
    def->sidetext = L("mm/s²");
    def->min = 0;
    def->mode = comAdvanced;
    def->set_default_value(new ConfigOptionFloats{ 1500., 1250. });

    // M204 T... [mm/sec^2]
    def = this->add("machine_max_acceleration_travel", coFloats);
    def->full_label = L("Maximum acceleration when travelling");
    def->category = OptionCategory::limits;
    def->tooltip = L("Maximum acceleration when travelling (M204 T)");
    def->sidetext = L("mm/s²");
    def->min = 0;
    def->mode = comAdvanced;
    def->set_default_value(new ConfigOptionFloats{ 1500., 1250. });

    def = this->add("max_fan_speed", coInts);
    def->label = L("Max");
    def->full_label = ("Max fan speed");
    def->category = OptionCategory::cooling;
    def->tooltip = L("This setting represents the maximum speed of your fan, used when the layer print time is Very short.");
    def->sidetext = L("%");
    def->min = 0;
    def->max = 100;
    def->mode = comAdvanced;
    def->set_default_value(new ConfigOptionInts { 100 });

    def = this->add("max_layer_height", coFloats);
    def->label = L("Max");
    def->full_label = ("Max layer height");
    def->category = OptionCategory::general;
    def->tooltip = L("This is the highest printable layer height for this extruder, used to cap "
                   "the variable layer height and support layer height. Maximum recommended layer height "
                   "is 75% of the extrusion width to achieve reasonable inter-layer adhesion. "
                   "If set to 0, layer height is limited to 75% of the nozzle diameter.");
    def->sidetext = L("mm");
    def->min = 0;
    def->mode = comSimple;
    def->set_default_value(new ConfigOptionFloats { 0. });

    def = this->add("max_print_speed", coFloat);
    def->label = L("Max print speed");
    def->category = OptionCategory::speed;
    def->tooltip = L("When setting other speed settings to 0 Slic3r will autocalculate the optimal speed "
        "in order to keep constant extruder pressure. This experimental setting is used "
        "to set the highest print speed you want to allow.");
    def->sidetext = L("mm/s");
    def->min = 1;
    def->mode = comExpert;
    def->set_default_value(new ConfigOptionFloat(80));

    def = this->add("max_speed_reduction", coPercents);
    def->label = L("Max speed reduction");
    def->category = OptionCategory::speed;
    def->tooltip = L("Set to 90% if you don't want the speed to be reduced by more than 90%.");
    def->sidetext = L("%");
    def->min = 0;
    def->max = 100;
    def->mode = comExpert;
    def->set_default_value(new ConfigOptionPercents{ 90 });

    def = this->add("max_volumetric_speed", coFloat);
    def->label = L("Max volumetric speed");
    def->category = OptionCategory::extruders;
    def->tooltip = L("This experimental setting is used to set the maximum volumetric speed your "
                   "extruder supports.");
    def->sidetext = L("mm³/s");
    def->min = 0;
    def->mode = comExpert;
    def->set_default_value(new ConfigOptionFloat(0));

#ifdef HAS_PRESSURE_EQUALIZER
    def = this->add("max_volumetric_extrusion_rate_slope_positive", coFloat);
    def->label = L("Max volumetric slope positive");
    def->tooltip = L("This experimental setting is used to limit the speed of change in extrusion rate. "
                   "A value of 1.8 mm³/s² ensures, that a change from the extrusion rate "
                   "of 1.8 mm³/s (0.45mm extrusion width, 0.2mm extrusion height, feedrate 20 mm/s) "
                   "to 5.4 mm³/s (feedrate 60 mm/s) will take at least 2 seconds.");
    def->sidetext = L("mm³/s²");
    def->min = 0;
    def->mode = comExpert;
    def->set_default_value(new ConfigOptionFloat(0);
    def->set_default_value(new ConfigOptionFloat(0));

    def = this->add("max_volumetric_extrusion_rate_slope_negative", coFloat);
    def->label = L("Max volumetric slope negative");
    def->tooltip = L("This experimental setting is used to limit the speed of change in extrusion rate. "
                   "A value of 1.8 mm³/s² ensures, that a change from the extrusion rate "
                   "of 1.8 mm³/s (0.45mm extrusion width, 0.2mm extrusion height, feedrate 20 mm/s) "
                   "to 5.4 mm³/s (feedrate 60 mm/s) will take at least 2 seconds.");
    def->sidetext = L("mm³/s²");
    def->min = 0;
    def->mode = comExpert;
    def->set_default_value(new ConfigOptionFloat(0);
    def->set_default_value(new ConfigOptionFloat(0));
#endif /* HAS_PRESSURE_EQUALIZER */

    def = this->add("min_fan_speed", coInts);
    def->label = L("Default fan speed");
    def->full_label = ("Default fan speed");
    def->category = OptionCategory::cooling;
    def->tooltip = L("This setting represents the base fan speed this filament needs, or at least the minimum PWM your fan needs to work.");
    def->sidetext = L("%");
    def->min = 0;
    def->max = 100;
    def->mode = comSimple;
    def->set_default_value(new ConfigOptionInts{ 35 });

    def = this->add("min_layer_height", coFloats);
    def->label = L("Min");
    def->full_label = ("Min layer height");
    def->category = OptionCategory::extruders;
    def->tooltip = L("This is the lowest printable layer height for this extruder and limits "
                   "the resolution for variable layer height. Typical values are between 0.05 mm and 0.1 mm.");
    def->sidetext = L("mm");
    def->min = 0;
    def->mode = comSimple;
    def->set_default_value(new ConfigOptionFloats { 0.07 });

    def = this->add("min_length", coFloat);
    def->label = L("Minimum extrusion length");
    def->category = OptionCategory::speed;
    def->tooltip = L("Too many too small commands may overload the firmware / connection. Put a higher value here if you see strange slowdown."
                     "\n0 to disable.");
    def->sidetext = L("mm");
    def->min = 0;
    def->mode = comExpert;
    def->set_default_value(new ConfigOptionFloat(0.035));

    def = this->add("min_width_top_surface", coFloatOrPercent);
    def->label = L("Minimum top width for infill");
    def->category = OptionCategory::speed;
    def->tooltip = L("If a top surface has to be printed and it's partially covered by an other layer, it won't be considered at a top layer where his width is below this value."
        " This can be useful to not let the 'one perimeter on top' trigger on surface that should be covered only by perimeters."
        " This value can be a mm or a % of the perimeter extrusion width.");
    def->sidetext = L("mm or %");
    def->ratio_over = "perimeter_extrusion_width";
    def->min = 0;
    def->mode = comExpert;
    def->set_default_value(new ConfigOptionFloatOrPercent(200, true));

    def = this->add("min_print_speed", coFloats);
    def->label = L("Min print speed");
    def->category = OptionCategory::speed;
    def->tooltip = L("Slic3r will never scale the speed below this one.");
    def->sidetext = L("mm/s");
    def->min = 0;
    def->mode = comExpert;
    def->set_default_value(new ConfigOptionFloats{ 10. });

    def = this->add("min_skirt_length", coFloat);
    def->label = L("Minimal filament extrusion length");
    def->category = OptionCategory::skirtBrim;
    def->tooltip = L("Generate no less than the number of skirt loops required to consume "
                   "the specified amount of filament on the bottom layer. For multi-extruder machines, "
                   "this minimum applies to each extruder.");
    def->sidetext = L("mm");
    def->min = 0;
    def->mode = comExpert;
    def->set_default_value(new ConfigOptionFloat(0));

    def = this->add("notes", coString);
    def->label = L("Configuration notes");
    def->category = OptionCategory::notes;
    def->tooltip = L("You can put here your personal notes. This text will be added to the G-code "
                   "header comments.");
    def->multiline = true;
    def->full_width = true;
    def->height = 13;
    def->mode = comAdvanced;
    def->set_default_value(new ConfigOptionString(""));

    def = this->add("nozzle_diameter", coFloats);
    def->label = L("Nozzle diameter");
    def->category = OptionCategory::extruders;
    def->tooltip = L("This is the diameter of your extruder nozzle (for example: 0.5, 0.35 etc.)");
    def->sidetext = L("mm");
    def->mode = comAdvanced;
    def->set_default_value(new ConfigOptionFloats{ 0.4 });

    def = this->add("host_type", coEnum);
    def->label = L("Host Type");
    def->category = OptionCategory::general;
    def->tooltip = L("Slic3r can upload G-code files to a printer host. This field must contain "
                   "the kind of the host.");
    def->enum_keys_map = &ConfigOptionEnum<PrintHostType>::get_enum_values();
    def->enum_values.push_back("octoprint");
    def->enum_values.push_back("duet");
    def->enum_values.push_back("flashair");
    def->enum_values.push_back("astrobox");
    def->enum_values.push_back("repetier");
    def->enum_labels.push_back("OctoPrint");
    def->enum_labels.push_back("Duet");
    def->enum_labels.push_back("FlashAir");
    def->enum_labels.push_back("AstroBox");
    def->enum_labels.push_back("Repetier");
    def->mode = comAdvanced;
    def->set_default_value(new ConfigOptionEnum<PrintHostType>(htOctoPrint));

    def = this->add("printhost_apikey", coString);
    def->label = L("API Key / Password");
    def->category = OptionCategory::general;
    def->tooltip = L("Slic3r can upload G-code files to a printer host. This field should contain "
                   "the API Key or the password required for authentication.");
    def->mode = comAdvanced;
    def->set_default_value(new ConfigOptionString(""));
    
    def = this->add("printhost_cafile", coString);
    def->label = L("HTTPS CA File");
    def->tooltip = L("Custom CA certificate file can be specified for HTTPS OctoPrint connections, in crt/pem format. "
                   "If left blank, the default OS CA certificate repository is used.");
    def->mode = comAdvanced;
    def->set_default_value(new ConfigOptionString(""));

    def = this->add("print_host", coString);
    def->label = L("Hostname, IP or URL");
    def->category = OptionCategory::general;
    def->tooltip = L("Slic3r can upload G-code files to a printer host. This field should contain "
        "the hostname, IP address or URL of the printer host instance.");
    def->mode = comAdvanced;
    def->set_default_value(new ConfigOptionString(""));

    def = this->add("only_retract_when_crossing_perimeters", coBool);
    def->label = L("Only retract when crossing perimeters");
    def->category = OptionCategory::extruders;
    def->tooltip = L("Disables retraction when the travel path does not exceed the upper layer's perimeters "
                   "(and thus any ooze will be probably invisible).");
    def->mode = comExpert;
    def->set_default_value(new ConfigOptionBool(true));

    def = this->add("ooze_prevention", coBool);
    def->label = L("Enable");
    def->category = OptionCategory::extruders;
    def->tooltip = L("This option will drop the temperature of the inactive extruders to prevent oozing. "
                   "It will enable a tall skirt automatically and move extruders outside such "
                   "skirt when changing temperatures.");
    def->mode = comExpert;
    def->set_default_value(new ConfigOptionBool(false));

    def = this->add("output_filename_format", coString);
    def->label = L("Output filename format");
    def->category = OptionCategory::output;
    def->tooltip = L("You can use all configuration options as variables inside this template. "
                   "For example: [layer_height], [fill_density] etc. You can also use [timestamp], "
                   "[year], [month], [day], [hour], [minute], [second], [version], [input_filename], "
                   "[input_filename_base].");
    def->full_width = true;
    def->mode = comExpert;
    def->set_default_value(new ConfigOptionString("[input_filename_base].gcode"));

    def = this->add("overhangs_speed", coFloatOrPercent);
    def->label = L("Overhangs");
    def->full_label = L("Overhangs speed");
    def->category = OptionCategory::speed;
    def->tooltip = L("Speed for printing overhangs.\nCan be a % of the bridge speed.");
    def->sidetext = L("mm/s");
    def->ratio_over = "bridge_speed";
    def->min = 0;
    def->mode = comAdvanced;
    def->set_default_value(new ConfigOptionFloatOrPercent(100, true));

    def = this->add("overhangs_width_speed", coFloatOrPercent);
    def->label = L("'As bridge' speed threshold");
    def->full_label = L("Overhang bridge speed threshold");
    def->category = OptionCategory::perimeter;
    def->tooltip = L("Minimum unsupported width for an extrusion to apply the bridge speed & fan to this overhang."
        " Can be in mm or in a % of the nozzle diameter."
        " Set to 0 to deactivate.");
    def->ratio_over = "nozzle_diameter";
    def->min = 0;
    def->mode = comExpert;
    def->set_default_value(new ConfigOptionFloatOrPercent(50,true));

    def = this->add("overhangs_width", coFloatOrPercent);
    def->label = L("'As bridge' flow threshold");
    def->full_label = L("Overhang bridge flow threshold");
    def->category = OptionCategory::perimeter;
    def->tooltip = L("Minimum unsupported width for an extrusion to apply the bridge flow to this overhang."
        " Can be in mm or in a % of the nozzle diameter."
        " Set to 0 to deactivate.");
    def->ratio_over = "nozzle_diameter";
    def->min = 0;
    def->mode = comExpert;
    def->set_default_value(new ConfigOptionFloatOrPercent(75, true));

    def = this->add("overhangs_reverse", coBool);
    def->label = L("Reverse on odd");
    def->full_label = L("Overhang reversal");
    def->category = OptionCategory::perimeter;
    def->tooltip = L("Extrude perimeters that have a part over an overhang in the reverse direction in odd layers. That alternating pattern can drastically improve steep overhang."
        "\n!! this is a very slow algorithm (it uses the same results as extra_perimeters_overhangs) !!");
    def->mode = comAdvanced;
    def->set_default_value(new ConfigOptionBool(false));

    def = this->add("overhangs_reverse_threshold", coFloatOrPercent);
    def->label = L("Reverse threshold");
    def->full_label = L("Overhang reversal threshold");
    def->category = OptionCategory::perimeter;
    def->tooltip = L("Number of mm the overhang need to be for the reversal to be considered useful. Can be a % of the perimeter width.");
    def->ratio_over = "perimeter_extrusion_width";
    def->min = 0;
    def->mode = comAdvanced;
    def->set_default_value(new ConfigOptionFloatOrPercent(250, true));

    def = this->add("no_perimeter_unsupported_algo", coEnum);
    def->label = L("No perimeters on bridge areas");
    def->category = OptionCategory::perimeter;
    def->tooltip = L("Experimental option to remove perimeters where there is nothing under it and where a bridged infill should be better. "
        "\n * Remove perimeters: remove the unsupported perimeters, let the bridge area as-is."
        "\n * Keep only bridges: remove the perimeters in the bridge areas, keep only bridges that end in solid area."
        "\n * Keep bridges and overhangs: remove the unsupported perimeters, keep only bridges that end in solid area, fill the rest with overhang perimeters+bridges."
        "\n * Fill the voids with bridges: remove the unsupported perimeters, draw bridges over the whole hole.*"
        " !! this one can escalate to problems with overhangs shape like  /\\, so you should use it only on one layer at a time via the height-range modifier!"
        "\n!!Computationally intensive!!. ");
    def->enum_keys_map = &ConfigOptionEnum<NoPerimeterUnsupportedAlgo>::get_enum_values();
    def->enum_values.push_back("none");
    def->enum_values.push_back("noperi");
    def->enum_values.push_back("bridges");
    def->enum_values.push_back("bridgesoverhangs");
    def->enum_values.push_back("filled");
    def->enum_labels.push_back(L("Disabled"));
    def->enum_labels.push_back(L("Remove perimeters"));
    def->enum_labels.push_back(L("Keep only bridges"));
    def->enum_labels.push_back(L("Keep bridges and overhangs"));
    def->enum_labels.push_back(L("Fill the voids with bridges"));
    def->mode = comAdvanced;
    def->set_default_value(new ConfigOptionEnum<NoPerimeterUnsupportedAlgo>(npuaNone));

    def = this->add("parking_pos_retraction", coFloat);
    def->label = L("Filament parking position");
    def->tooltip = L("Distance of the extruder tip from the position where the filament is parked "
                      "when unloaded. This should match the value in printer firmware. ");
    def->sidetext = L("mm");
    def->min = 0;
    def->mode = comAdvanced;
    def->set_default_value(new ConfigOptionFloat(92.f));

    def = this->add("extra_loading_move", coFloat);
    def->label = L("Extra loading distance");
    def->tooltip = L("When set to zero, the distance the filament is moved from parking position during load "
                      "is exactly the same as it was moved back during unload. When positive, it is loaded further, "
                      " if negative, the loading move is shorter than unloading. ");
    def->sidetext = L("mm");
    def->mode = comAdvanced;
    def->set_default_value(new ConfigOptionFloat(-2.f));

    def = this->add("perimeter_acceleration", coFloatOrPercent);
    def->label = L("Perimeters");
    def->full_label = ("Perimeter acceleration");
    def->category = OptionCategory::speed;
    def->tooltip = L("This is the acceleration your printer will use for perimeters. "
<<<<<<< HEAD
                   "A high value like 9000 usually gives good results if your hardware is up to the job."
                "\nCan be a % of the default acceleration"
                "\nSet zero to disable acceleration control for perimeters.");
    def->sidetext = L("mm/s² or %");
=======
                     "Set zero to disable acceleration control for perimeters.");
    def->sidetext = L("mm/s²");
>>>>>>> 30d7ef2c
    def->mode = comExpert;
    def->set_default_value(new ConfigOptionFloatOrPercent(0,false));

    def = this->add("perimeter_extruder", coInt);
    def->label = L("Perimeter extruder");
    def->category = OptionCategory::extruders;
    def->tooltip = L("The extruder to use when printing perimeters and brim. First extruder is 1.");
    def->aliases = { "perimeters_extruder" };
    def->min = 1;
    def->mode = comAdvanced;
    def->set_default_value(new ConfigOptionInt(1));

    def = this->add("perimeter_extrusion_width", coFloatOrPercent);
    def->label = L("Perimeters");
    def->full_label = ("Perimeter width");
    def->category = OptionCategory::width;
    def->tooltip = L("Set this to a non-zero value to set a manual extrusion width for perimeters. "
                   "You may want to use thinner extrudates to get more accurate surfaces. "
                   "If left zero, default extrusion width will be used if set, otherwise 1.125 x nozzle diameter will be used. "
                   "If expressed as percentage (for example 105%) it will be computed over nozzle diameter.");
    def->sidetext = L("mm or %");
    def->aliases = { "perimeters_extrusion_width" };
    def->min = 0;
    def->mode = comAdvanced;
    def->set_default_value(new ConfigOptionFloatOrPercent(0, false));

    def = this->add("perimeter_speed", coFloat);
    def->label = L("Default");
    def->full_label = ("Default speed");
    def->category = OptionCategory::speed;
    def->tooltip = L("Speed for perimeters (contours, aka vertical shells). Set to zero for auto.");
    def->sidetext = L("mm/s");
    def->aliases = { "perimeter_feed_rate" };
    def->min = 0;
    def->mode = comAdvanced;
    def->set_default_value(new ConfigOptionFloat(60));

    def = this->add("perimeters", coInt);
    def->label = L("Perimeters");
    def->full_label = ("Perimeters count");
    def->category = OptionCategory::perimeter;
    def->tooltip = L("This option sets the number of perimeters to generate for each layer. "
                   "Note that Slic3r may increase this number automatically when it detects "
                   "sloping surfaces which benefit from a higher number of perimeters "
                   "if the Extra Perimeters option is enabled.");
    def->sidetext = L("(minimum).");
    def->aliases = { "perimeter_offsets" };
    def->min = 0;
    def->max = 10000;
    def->set_default_value(new ConfigOptionInt(3));

    def = this->add("post_process", coStrings);
    def->label = L("Post-processing scripts");
    def->category = OptionCategory::customgcode;
    def->tooltip = L("If you want to process the output G-code through custom scripts, "
                   "just list their absolute paths here. Separate multiple scripts with a semicolon. "
                   "Scripts will be passed the absolute path to the G-code file as the first argument, "
                   "and they can access the Slic3r config settings by reading environment variables.");
    def->gui_flags = "serialized";
    def->multiline = true;
    def->full_width = true;
    def->height = 6;
    def->mode = comExpert;
    def->set_default_value(new ConfigOptionStrings());

    def = this->add("printer_model", coString);
    def->label = L("Printer type");
    def->tooltip = L("Type of the printer.");
    def->set_default_value(new ConfigOptionString());
    def->cli = ConfigOptionDef::nocli;

    def = this->add("printer_notes", coString);
    def->label = L("Printer notes");
    def->category = OptionCategory::notes;
    def->tooltip = L("You can put your notes regarding the printer here.");
    def->multiline = true;
    def->full_width = true;
    def->height = 13;
    def->mode = comAdvanced;
    def->set_default_value(new ConfigOptionString(""));

    def = this->add("printer_vendor", coString);
    def->label = L("Printer vendor");
    def->tooltip = L("Name of the printer vendor.");
    def->set_default_value(new ConfigOptionString());
    def->cli = ConfigOptionDef::nocli;

    def = this->add("printer_variant", coString);
    def->label = L("Printer variant");
    def->tooltip = L("Name of the printer variant. For example, the printer variants may be differentiated by a nozzle diameter.");
    def->set_default_value(new ConfigOptionString());
    def->cli = ConfigOptionDef::nocli;

    def = this->add("print_settings_id", coString);
    def->set_default_value(new ConfigOptionString(""));
    def->cli = ConfigOptionDef::nocli;

    def = this->add("printer_settings_id", coString);
    def->set_default_value(new ConfigOptionString(""));
    def->cli = ConfigOptionDef::nocli;

    def = this->add("support_material_solid_first_layer", coBool);
    def->label = L("Solid first layer");
    def->category = OptionCategory::support;
    def->tooltip = L("Use a solid layer instead of a raft for the layer that touch the build plate.");
    def->mode = comAdvanced;
    def->set_default_value(new ConfigOptionBool(false));

    def = this->add("raft_layers", coInt);
    def->label = L("Raft layers");
    def->category = OptionCategory::support;
    def->tooltip = L("The object will be raised by this number of layers, and support material "
        "will be generated under it.");
    def->sidetext = L("layers");
    def->min = 0;
    def->mode = comAdvanced;
    def->set_default_value(new ConfigOptionInt(0));

    def = this->add("resolution", coFloat);
    def->label = L("Resolution");
    def->category = OptionCategory::slicing;
    def->tooltip = L("Minimum detail resolution, used to simplify the input file for speeding up "
        "the slicing job and reducing memory usage. High-resolution models often carry "
        "more detail than printers can render. Set to zero to disable any simplification "
        "and use full resolution from input. "
        "\nNote: slic3r simplify the geometry with a treshold of 0.0125mm and has an internal resolution of 0.0001mm.");
    def->sidetext = L("mm");
    def->min = 0;
    def->mode = comExpert;
    def->set_default_value(new ConfigOptionFloat(0));

    def = this->add("retract_before_travel", coFloats);
    def->label = L("Minimum travel after retraction");
    def->category = OptionCategory::extruders;
    def->tooltip = L("Retraction is not triggered when travel moves are shorter than this length.");
    def->sidetext = L("mm");
    def->mode = comAdvanced;
    def->min = 0;
    def->set_default_value(new ConfigOptionFloats { 2. });

    def = this->add("retract_before_wipe", coPercents);
    def->label = L("Retract amount before wipe");
    def->category = OptionCategory::extruders;
    def->tooltip = L("With bowden extruders, it may be wise to do some amount of quick retract "
                   "before doing the wipe movement.");
    def->sidetext = L("%");
    def->mode = comAdvanced;
    def->set_default_value(new ConfigOptionPercents { 0. });

    def = this->add("retract_layer_change", coBools);
    def->label = L("Retract on layer change");
    def->category = OptionCategory::extruders;
    def->tooltip = L("This flag enforces a retraction whenever a Z move is done.");
    def->mode = comAdvanced;
    def->set_default_value(new ConfigOptionBools { false });

    def = this->add("retract_length", coFloats);
    def->label = L("Length");
    def->full_label = L("Retraction Length");
    def->category = OptionCategory::extruders;
    def->tooltip = L("When retraction is triggered, filament is pulled back by the specified amount "
                   "(the length is measured on raw filament, before it enters the extruder).");
    def->sidetext = L("mm (zero to disable)");
    def->min = 0;
    def->set_default_value(new ConfigOptionFloats { 2. });

    def = this->add("print_retract_length", coFloat);
    def->label = L("Retraction length");
    def->category = OptionCategory::filament;
    def->tooltip = L("Override the retract_length settign from the printer config. Used for calibration. Set negative to disable");
    def->mode = comExpert;
    def->set_default_value(new ConfigOptionFloat( -1.f));

    def = this->add("retract_length_toolchange", coFloats);
    def->label = L("Length");
    def->full_label = L("Retraction Length (Toolchange)");
    def->tooltip = L("When retraction is triggered before changing tool, filament is pulled back "
                   "by the specified amount (the length is measured on raw filament, before it enters "
                   "the extruder).");
    def->sidetext = L("mm (zero to disable)");
    def->mode = comExpert;
    def->min = 0;
    def->set_default_value(new ConfigOptionFloats { 10. });

    def = this->add("retract_lift", coFloats);
    def->label = L("Lift Z");
    def->category = OptionCategory::extruders;
    def->tooltip = L("If you set this to a positive value, Z is quickly raised every time a retraction "
                   "is triggered. When using multiple extruders, only the setting for the first extruder "
                   "will be considered.");
    def->sidetext = L("mm");
    def->set_default_value(new ConfigOptionFloats { 0. });

    def = this->add("retract_lift_above", coFloats);
    def->label = L("Above Z");
    def->full_label = L("Only lift Z above");
    def->category = OptionCategory::extruders;
    def->tooltip = L("If you set this to a positive value, Z lift will only take place above the specified "
                   "absolute Z. You can tune this setting for skipping lift on the first layers.");
    def->sidetext = L("mm");
    def->mode = comAdvanced;
    def->set_default_value(new ConfigOptionFloats { 0. });

    def = this->add("retract_lift_below", coFloats);
    def->label = L("Below Z");
    def->full_label = L("Only lift Z below");
    def->category = OptionCategory::extruders;
    def->tooltip = L("If you set this to a positive value, Z lift will only take place below "
                   "the specified absolute Z. You can tune this setting for limiting lift "
                   "to the first layers.");
    def->sidetext = L("mm");
    def->mode = comAdvanced;
    def->set_default_value(new ConfigOptionFloats { 0. });

    def = this->add("retract_lift_first_layer", coBools);
    def->label = L("Enforce on first layer");
    def->full_label = L("Enforce lift on first layer");
    def->category = OptionCategory::extruders;
    def->tooltip = L("Select this option to enforce z-lift on the first layer.");
    def->mode = comAdvanced;
    def->set_default_value(new ConfigOptionBools{ false });

    def = this->add("retract_lift_top", coStrings);
    def->label = L("On surfaces");
    def->full_label = L("Lift only on");
    def->category = OptionCategory::extruders;
    def->tooltip = L("Select this option to not use/enforce the z-lift on a top surface.");
    def->gui_type = "f_enum_open";
    def->gui_flags = "show_value";
    def->enum_values.push_back(("All surfaces"));
    def->enum_values.push_back(("Not on top"));
    def->enum_values.push_back(("Only on top"));
    def->mode = comAdvanced;
    def->set_default_value(new ConfigOptionStrings{ "All surfaces" });


    def = this->add("retract_restart_extra", coFloats);
    def->label = L("Extra length on restart");
    def->tooltip = L("When the retraction is compensated after the travel move, the extruder will push "
                   "this additional amount of filament. This setting is rarely needed.");
    def->sidetext = L("mm");
    def->mode = comExpert;
    def->set_default_value(new ConfigOptionFloats { 0. });

    def = this->add("retract_restart_extra_toolchange", coFloats);
    def->label = L("Extra length on restart");
    def->full_label = L("Extrat length on toolchange restart");
    def->tooltip = L("When the retraction is compensated after changing tool, the extruder will push "
                   "this additional amount of filament.");
    def->sidetext = L("mm");
    def->mode = comExpert;
    def->set_default_value(new ConfigOptionFloats { 0. });

    def = this->add("retract_speed", coFloats);
    def->label = L("Retraction Speed");
    def->full_label = L("Retraction Speed");
    def->category = OptionCategory::extruders;
    def->tooltip = L("The speed for retractions (it only applies to the extruder motor).");
    def->sidetext = L("mm/s");
    def->mode = comAdvanced;
    def->set_default_value(new ConfigOptionFloats { 40. });

    def = this->add("deretract_speed", coFloats);
    def->label = L("Deretraction Speed");
    def->full_label = L("Deretraction Speed");
    def->category = OptionCategory::extruders;
    def->tooltip = L("The speed for loading of a filament into extruder after retraction "
                   "(it only applies to the extruder motor). If left to zero, the retraction speed is used.");
    def->sidetext = L("mm/s");
    def->mode = comAdvanced;
    def->set_default_value(new ConfigOptionFloats { 0. });

    def = this->add("seam_position", coEnum);
    def->label = L("Seam position");
    def->category = OptionCategory::perimeter;
    def->tooltip = L("Position of perimeters starting points."
                    "\n ");
    def->enum_keys_map = &ConfigOptionEnum<SeamPosition>::get_enum_values();
    def->enum_values.push_back("near");
    def->enum_values.push_back("random");
    def->enum_values.push_back("aligned");
    def->enum_values.push_back("rear");
    def->enum_labels.push_back(L("Cost-based"));
    def->enum_labels.push_back(L("Random"));
    def->enum_labels.push_back(L("Aligned"));
    def->enum_labels.push_back(L("Rear"));
    def->mode = comSimple;
    def->set_default_value(new ConfigOptionEnum<SeamPosition>(spNearest));

    def = this->add("seam_angle_cost", coPercent);
    def->label = L("Angle cost");
    def->full_label = L("Seam angle cost");
    def->category = OptionCategory::perimeter;
    def->tooltip = L("Cost of placing the seam at a bad angle. The worst angle (max penalty) is when it's flat.");
    def->sidetext = L("%");
    def->min = 0;
    def->mode = comExpert;
    def->set_default_value(new ConfigOptionPercent(100));

    def = this->add("seam_travel_cost", coPercent);
    def->label = L("Travel cost");
    def->full_label = L("Seam travel cost");
    def->category = OptionCategory::perimeter;
    def->tooltip = L("Cost of moving the extruder. The highest penalty is when the point is the farest from the position of the extruder before extruding the external periemter");
    def->sidetext = L("%");
    def->min = 0;
    def->mode = comExpert;
    def->set_default_value(new ConfigOptionPercent(100));

#if 0
    def = this->add("seam_preferred_direction", coFloat);
//    def->gui_type = "slider";
    def->label = L("Direction");
    def->sidetext = L("°");
    def->full_label = L("Preferred direction of the seam");
    def->tooltip = L("Seam preferred direction");
    def->min = 0;
    def->max = 360;
    def->set_default_value(new ConfigOptionFloat(0);
    def->set_default_value(new ConfigOptionFloat(0));

    def = this->add("seam_preferred_direction_jitter", coFloat);
//    def->gui_type = "slider";
    def->label = L("Jitter");
    def->sidetext = L("°");
    def->full_label = L("Seam preferred direction jitter");
    def->tooltip = L("Preferred direction of the seam - jitter");
    def->min = 0;
    def->max = 360;
    def->set_default_value(new ConfigOptionFloat(30);
    def->set_default_value(new ConfigOptionFloat(30));
#endif

    def = this->add("skirt_distance", coFloat);
    def->label = L("Distance from object");
    def->category = OptionCategory::skirtBrim;
    def->tooltip = L("Distance between skirt and object(s). Set this to zero to attach the skirt "
                   "to the object(s) and get a brim for better adhesion.");
    def->sidetext = L("mm");
    def->min = 0;
    def->mode = comAdvanced;
    def->set_default_value(new ConfigOptionFloat(6));

    def = this->add("skirt_height", coInt);
    def->label = L("Skirt height");
    def->category = OptionCategory::skirtBrim;
    def->tooltip = L("Height of skirt expressed in layers. Set this to a tall value to use skirt "
                   "as a shield against drafts.");
    def->sidetext = L("layers");
    def->mode = comAdvanced;
    def->set_default_value(new ConfigOptionInt(1));

    def = this->add("skirt_extrusion_width", coFloatOrPercent);
    def->label = L("Skirt");
    def->category = OptionCategory::width;
    def->tooltip = L("Horizontal width of the skirt that will be printed around each object.");
    def->sidetext = L("mm");
    def->min = 0;
    def->mode = comAdvanced;
    def->set_default_value(new ConfigOptionFloatOrPercent(0, false));

    def = this->add("draft_shield", coBool);
    def->label = L("Draft shield");
    def->tooltip = L("If enabled, the skirt will be as tall as a highest printed object. "
    				 "This is useful to protect an ABS or ASA print from warping and detaching from print bed due to wind draft.");
    def->mode = comAdvanced;
    def->set_default_value(new ConfigOptionBool(false));

    def = this->add("skirts", coInt);
    def->label = L("Loops (minimum)");
    def->full_label = L("Skirt Loops");
    def->category = OptionCategory::skirtBrim;
    def->tooltip = L("Number of loops for the skirt. If the Minimum Extrusion Length option is set, "
                   "the number of loops might be greater than the one configured here. Set this to zero "
                   "to disable skirt completely.");
    def->min = 0;
    def->mode = comSimple;
    def->set_default_value(new ConfigOptionInt(1));

    def = this->add("slowdown_below_layer_time", coInts);
    def->label = L("Slow down if layer print time is below");
    def->category = OptionCategory::cooling;
    def->tooltip = L("If layer print time is estimated below this number of seconds, print moves "
        "speed will be scaled down to extend duration to this value, if possible."
        "\nSet to 0 to disable.");
    def->sidetext = L("approximate seconds");
    def->min = 0;
    def->max = 1000;
    def->mode = comExpert;
    def->set_default_value(new ConfigOptionInts{ 5 });

    def = this->add("small_perimeter_speed", coFloatOrPercent);
    def->label = L("Speed");
    def->full_label = ("Small perimeters speed");
    def->category = OptionCategory::speed;
    def->tooltip = L("This separate setting will affect the speed of perimeters having radius <= 6.5mm "
                   "(usually holes). If expressed as percentage (for example: 80%) it will be calculated "
                   "on the perimeters speed setting above. Set to zero for auto.");
    def->sidetext = L("mm/s or %");
    def->ratio_over = "perimeter_speed";
    def->min = 0;
    def->mode = comAdvanced;
    def->set_default_value(new ConfigOptionFloatOrPercent(15, false));

    def = this->add("small_perimeter_min_length", coFloatOrPercent);
    def->label = L("Min length");
    def->full_label = ("Min small perimeters length");
    def->category = OptionCategory::speed;
    def->tooltip = L("This set the threshold for small periemter length. Every loop with a length lower than that will be printed at small perimeter speed"
        "\nCan be a mm or a % of the nozzle diameter.");
    def->sidetext = L("mm or %");
    def->ratio_over = "nozzle_diameter";
    def->min = 0;
    def->mode = comAdvanced;
    def->set_default_value(new ConfigOptionFloatOrPercent(6, false));


    def = this->add("small_perimeter_max_length", coFloatOrPercent);
    def->label = L("Max length");
    def->full_label = ("Max small perimeters length");
    def->category = OptionCategory::speed;
    def->tooltip = L("This set the end of the threshold for small periemter length."
        " Every periemter loop lower than that will see their speed reduced a bit, from their normal spee at this length down to small perimeter speed."
        "\nCan be a mm or a % of the nozzle diameter.");
    def->sidetext = L("mm or %");
    def->ratio_over = "nozzle_diameter";
    def->min = 0;
    def->mode = comAdvanced;
    def->set_default_value(new ConfigOptionFloatOrPercent(20, false));

    def = this->add("curve_smoothing_angle_convex", coFloat);
    def->label = L("Min convex angle");
    def->full_label = L("Curve smoothing minimum angle (convex)");
    def->category = OptionCategory::slicing;
    def->tooltip = L("Minimum (convex) angle at a vertex to enable smoothing"
        " (trying to create a curve around the vertex). "
        "180 : nothing will be smooth, 0 : all angles will be smoothen.");
    def->sidetext = L("°");
    def->aliases = { "curve_smoothing_angle" };
    def->cli = "curve-smoothing-angle-convex=f";
    def->min = 0;
    def->max = 180;
    def->mode = comAdvanced;
    def->set_default_value(new ConfigOptionFloat(0));

    def = this->add("curve_smoothing_angle_concave", coFloat);
    def->label = L("Min concave angle");
    def->full_label = L("Curve smoothing minimum angle (concave)");
    def->category = OptionCategory::slicing;
    def->tooltip = L("Minimum (concave) angle at a vertex to enable smoothing"
        " (trying to create a curve around the vertex). "
        "180 : nothing will be smooth, 0 : all angles will be smoothen.");
    def->sidetext = L("°");
    def->cli = "curve-smoothing-angle-concave=f";
    def->min = 0;
    def->max = 180;
    def->mode = comAdvanced;
    def->set_default_value(new ConfigOptionFloat(0));

    def = this->add("curve_smoothing_precision", coFloat);
    def->label = L("Precision");
    def->full_label = L("Curve smoothing precision");
    def->category = OptionCategory::slicing;
    def->tooltip = L("These parameter allow the slicer to smooth the angles in each layer. "
        "The precision will be at least the new precision of the curve. Set to 0 to deactivate."
        "\nNote: as it use the polygon's edges and only work in the 2D planes, "
        "you must have a very clean or hand-made 3D model."
        "\nIt's really only useful to smoothen functional models or very wide angles.");
    def->sidetext = L("mm");
    def->min = 0;
    def->cli = "curve-smoothing-precision=f";
    def->mode = comAdvanced;
    def->set_default_value(new ConfigOptionFloat(0));

    def = this->add("curve_smoothing_cutoff_dist", coFloat);
    def->label = L("cutoff");
    def->full_label = L("Curve smoothing cutoff dist");
    def->category = OptionCategory::slicing;
    def->tooltip = L("Maximum distance between two points to allow adding new ones. Allow to avoid distording long strait areas. 0 to disable.");
    def->sidetext = L("mm");
    def->min = 0;
    def->cli = "curve-smoothing-cutoff-dist=f";
    def->mode = comAdvanced;
    def->set_default_value(new ConfigOptionFloat(2));

    def = this->add("solid_infill_below_area", coFloat);
    def->label = L("Solid infill threshold area");
    def->category = OptionCategory::infill;
    def->tooltip = L("Force solid infill for regions having a smaller area than the specified threshold.");
    def->sidetext = L("mm²");
    def->min = 0;
    def->mode = comExpert;
    def->set_default_value(new ConfigOptionFloat(70));

    def = this->add("solid_infill_extruder", coInt);
    def->label = L("Solid infill extruder");
    def->category = OptionCategory::extruders;
    def->tooltip = L("The extruder to use when printing solid infill.");
    def->min = 1;
    def->mode = comAdvanced;
    def->set_default_value(new ConfigOptionInt(1));

    def = this->add("solid_infill_every_layers", coInt);
    def->label = L("Solid infill every");
    def->category = OptionCategory::infill;
    def->tooltip = L("This feature allows to force a solid layer every given number of layers. "
                   "Zero to disable. You can set this to any value (for example 9999); "
                   "Slic3r will automatically choose the maximum possible number of layers "
                   "to combine according to nozzle diameter and layer height.");
    def->sidetext = L("layers");
    def->min = 0;
    def->mode = comExpert;
    def->set_default_value(new ConfigOptionInt(0));

    def = this->add("solid_infill_extrusion_width", coFloatOrPercent);
    def->label = L("Solid infill");
    def->full_label = ("Solid infill width");
    def->category = OptionCategory::width;
    def->tooltip = L("Set this to a non-zero value to set a manual extrusion width for infill for solid surfaces. "
                   "If left zero, default extrusion width will be used if set, otherwise 1.125 x nozzle diameter will be used. "
                   "If expressed as percentage (for example 110%) it will be computed over nozzle diameter.");
    def->sidetext = L("mm or %");
    def->ratio_over = "nozzle_diameter";
    def->min = 0;
    def->mode = comAdvanced;
    def->set_default_value(new ConfigOptionFloatOrPercent(0, false));

    def = this->add("solid_infill_speed", coFloatOrPercent);
    def->label = L("Solid");
    def->full_label = ("Solid infill speed");
    def->category = OptionCategory::speed;
    def->tooltip = L("Speed for printing solid regions (top/bottom/internal horizontal shells). "
                   "This can be expressed as a percentage (for example: 80%) over the default infill speed."
                   " Set to zero for auto.");
    def->sidetext = L("mm/s or %");
    def->ratio_over = "infill_speed";
    def->aliases = { "solid_infill_feed_rate" };
    def->min = 0;
    def->mode = comAdvanced;
    def->set_default_value(new ConfigOptionFloatOrPercent(20, false));

    def = this->add("solid_layers", coInt);
    def->label = L("Solid layers");
    def->category = OptionCategory::slicing;
    def->tooltip = L("Number of solid layers to generate on top and bottom surfaces.");
    def->shortcut.push_back("top_solid_layers");
    def->shortcut.push_back("bottom_solid_layers");
    def->min = 0;

    def = this->add("solid_min_thickness", coFloat);
    def->label = L("Minimum thickness of a top / bottom shell");
    def->tooltip = L("Minimum thickness of a top / bottom shell");
    def->shortcut.push_back("top_solid_min_thickness");
    def->shortcut.push_back("bottom_solid_min_thickness");
    def->min = 0;

    def = this->add("spiral_vase", coBool);
    def->label = L("Spiral vase");
    def->category = OptionCategory::perimeter;
    def->tooltip = L("This feature will raise Z gradually while printing a single-walled object "
                   "in order to remove any visible seam. This option requires a single perimeter, "
                   "no infill, no top solid layers and no support material. You can still set "
                   "any number of bottom solid layers as well as skirt/brim loops. "
                   "It won't work when printing more than an object.");
    def->set_default_value(new ConfigOptionBool(false));

    def = this->add("standby_temperature_delta", coInt);
    def->label = L("Temperature variation");
    def->tooltip = L("Temperature difference to be applied when an extruder is not active. "
                   "Enables a full-height \"sacrificial\" skirt on which the nozzles are periodically wiped.");
    def->sidetext = "∆°C";
    def->min = -max_temp;
    def->max = max_temp;
    def->mode = comExpert;
    def->set_default_value(new ConfigOptionInt(-5));

    def = this->add("start_gcode", coString);
    def->label = L("Start G-code");
    def->category = OptionCategory::customgcode;
    def->tooltip = L("This start procedure is inserted at the beginning, after bed has reached "
                   "the target temperature and extruder just started heating, and before extruder "
                   "has finished heating. If Slic3r detects M104 or M190 in your custom codes, "
                   "such commands will not be prepended automatically so you're free to customize "
                   "the order of heating commands and other custom actions. Note that you can use "
                   "placeholder variables for all Slic3r settings, so you can put "
                   "a \"M109 S[first_layer_temperature]\" command wherever you want."
                    "\n placeholders: initial_extruder, total_layer_count, has_wipe_tower, has_single_extruder_multi_material_priming, total_toolchanges, bounding_box[minx,miny,maxx,maxy]");
    def->multiline = true;
    def->full_width = true;
    def->height = 12;
    def->mode = comExpert;
    def->set_default_value(new ConfigOptionString("G28 ; home all axes\nG1 Z5 F5000 ; lift nozzle\n"));

    def = this->add("start_filament_gcode", coStrings);
    def->label = L("Start G-code");
    def->full_label = ("Filament start G-code");
    def->category = OptionCategory::customgcode;
    def->tooltip = L("This start procedure is inserted at the beginning, after any printer start gcode (and "
                   "after any toolchange to this filament in case of multi-material printers). "
                   "This is used to override settings for a specific filament. If Slic3r detects "
                   "M104, M109, M140 or M190 in your custom codes, such commands will "
                   "not be prepended automatically so you're free to customize the order "
                   "of heating commands and other custom actions. Note that you can use placeholder variables "
                   "for all Slic3r settings, so you can put a \"M109 S[first_layer_temperature]\" command "
                   "wherever you want. If you have multiple extruders, the gcode is processed "
                   "in extruder order.");
    def->multiline = true;
    def->full_width = true;
    def->height = 12;
    def->mode = comExpert;
    def->set_default_value(new ConfigOptionStrings { "; Filament gcode\n" });

    def = this->add("model_precision", coFloat);
    def->label = L("Model rounding precision");
    def->full_label = L("Model rounding precision");
    def->category = OptionCategory::slicing;
    def->tooltip = L("This is the rounding error of the input object."
        " It's used to align points that should be in the same line."
        " Put 0 to disable.");
    def->sidetext = L("mm");
    def->min = 0;
    def->mode = comAdvanced;
    def->set_default_value(new ConfigOptionFloat(0.0001));

    def = this->add("color_change_gcode", coString);
    def->label = L("Color change G-code");
    def->tooltip = L("This G-code will be used as a code for the color change");
    def->multiline = true;
    def->full_width = true;
    def->height = 12;
    def->mode = comExpert;
    def->set_default_value(new ConfigOptionString("M600"));

    def = this->add("pause_print_gcode", coString);
    def->label = L("Pause Print G-code");
    def->tooltip = L("This G-code will be used as a code for the pause print");
    def->multiline = true;
    def->full_width = true;
    def->height = 12;
    def->mode = comExpert;
    def->set_default_value(new ConfigOptionString("M601"));

    def = this->add("template_custom_gcode", coString);
    def->label = L("Custom G-code");
    def->tooltip = L("This G-code will be used as a custom code");
    def->multiline = true;
    def->full_width = true;
    def->height = 12;
    def->mode = comExpert;
    def->set_default_value(new ConfigOptionString(""));

    def = this->add("single_extruder_multi_material", coBool);
    def->label = L("Single Extruder Multi Material");
    def->tooltip = L("The printer multiplexes filaments into a single hot end.");
    def->mode = comAdvanced;
    def->set_default_value(new ConfigOptionBool(false));

    def = this->add("single_extruder_multi_material_priming", coBool);
    def->label = L("Prime all printing extruders");
    def->tooltip = L("If enabled, all printing extruders will be primed at the front edge of the print bed at the start of the print.");
    def->mode = comAdvanced;
    def->set_default_value(new ConfigOptionBool(true));

    def = this->add("wipe_tower_no_sparse_layers", coBool);
    def->label = L("No sparse layers (EXPERIMENTAL)");
    def->tooltip = L("If enabled, the wipe tower will not be printed on layers with no toolchanges. "
                     "On layers with a toolchange, extruder will travel downward to print the wipe tower. "
                     "User is responsible for ensuring there is no collision with the print.");
    def->mode = comAdvanced;
    def->set_default_value(new ConfigOptionBool(false));

    def = this->add("support_material", coBool);
    def->label = L("Generate support material");
    def->category = OptionCategory::support;
    def->tooltip = L("Enable support material generation.");
    def->set_default_value(new ConfigOptionBool(false));

    def = this->add("support_material_auto", coBool);
    def->label = L("Auto generated supports");
    def->category = OptionCategory::support;
    def->tooltip = L("If checked, supports will be generated automatically based on the overhang threshold value."\
                     " If unchecked, supports will be generated inside the \"Support Enforcer\" volumes only.");
    def->mode = comSimple;
    def->set_default_value(new ConfigOptionBool(true));

    def = this->add("support_material_xy_spacing", coFloatOrPercent);
    def->label = L("XY separation between an object and its support");
    def->category = OptionCategory::support;
    def->tooltip = L("XY separation between an object and its support. If expressed as percentage "
                   "(for example 50%), it will be calculated over external perimeter width.");
    def->sidetext = L("mm or %");
    def->ratio_over = "external_perimeter_extrusion_width";
    def->min = 0;
    def->mode = comAdvanced;
    // Default is half the external perimeter width.
    def->set_default_value(new ConfigOptionFloatOrPercent(50, true));

    def = this->add("support_material_angle", coFloat);
    def->label = L("Pattern angle");
    def->full_label = ("Support pattern angle");
    def->category = OptionCategory::support;
    def->tooltip = L("Use this setting to rotate the support material pattern on the horizontal plane.");
    def->sidetext = L("°");
    def->min = 0;
    def->max = 359;
    def->mode = comExpert;
    def->set_default_value(new ConfigOptionFloat(0));

    def = this->add("support_material_buildplate_only", coBool);
    def->label = L("Support on build plate only");
    def->category = OptionCategory::support;
    def->tooltip = L("Only create support if it lies on a build plate. Don't create support on a print.");
    def->mode = comSimple;
    def->set_default_value(new ConfigOptionBool(false));

    def = this->add("support_material_contact_distance_type", coEnum);
    def->label = L("Type");
    def->full_label = ("Support contact distance type");
    def->category = OptionCategory::support;
    def->tooltip = L("How to compute the vertical z-distance.\n"
        "From filament: it use the nearest bit of the filament. When a bridge is extruded, it goes below the current plane.\n"
        "From plane: it use the plane-z. Same than 'from filament' if no 'bridge' is extruded.\n"
        "None: No z-offset. Useful for Soluble supports.\n");
    def->enum_keys_map = &ConfigOptionEnum<SupportZDistanceType>::get_enum_values();
    def->enum_values.push_back("filament");
    def->enum_values.push_back("plane");
    def->enum_values.push_back("none");
    def->enum_labels.push_back("From filament");
    def->enum_labels.push_back("From plane");
    def->enum_labels.push_back("None");
    def->mode = comAdvanced;
    def->set_default_value(new ConfigOptionEnum<SupportZDistanceType>(zdPlane));

    def = this->add("support_material_contact_distance_top", coFloatOrPercent);
    def->label = L("Top");
    def->full_label = ("Contact distance on top of supports");
    def->category = OptionCategory::support;
    def->tooltip = L("The vertical distance between support material interface and the object"
        "(when the object is printed on top of the support). "
        "Setting this to 0 will also prevent Slic3r from using bridge flow and speed "
        "for the first object layer. Can be a % of the extruding width used for the interface layers.");
    def->ratio_over = "top_infill_extrusion_width";
    def->sidetext = L("mm");
    def->min = 0;
    def->mode = comAdvanced;
    def->aliases = { "support_material_contact_distance" };
    def->set_default_value(new ConfigOptionFloatOrPercent(0.2, false));

    def = this->add("support_material_contact_distance_bottom", coFloatOrPercent);
    def->label = L("Bottom");
    def->full_label = ("Contact distance under the bottom of supports");
    def->category = OptionCategory::support;
    def->tooltip = L("The vertical distance between object and support material interface"
        "(when the support is printed on top of the object). Can be a % of the extruding width used for the interface layers.");
    def->ratio_over = "top_infill_extrusion_width";
    def->sidetext = L("mm");
    def->min = 0;
    def->mode = comAdvanced;
    def->set_default_value(new ConfigOptionFloatOrPercent(0.2,false));

    def = this->add("support_material_enforce_layers", coInt);
    def->label = L("Enforce support for the first");
    def->category = OptionCategory::support;
    def->tooltip = L("Generate support material for the specified number of layers counting from bottom, "
                   "regardless of whether normal support material is enabled or not and regardless "
                   "of any angle threshold. This is useful for getting more adhesion of objects "
                   "having a very thin or poor footprint on the build plate.");
    def->sidetext = L("layers");
    def->full_label = L("Enforce support for the first n layers");
    def->min = 0;
    def->mode = comExpert;
    def->set_default_value(new ConfigOptionInt(0));

    def = this->add("support_material_extruder", coInt);
    def->label = L("Support material/raft/skirt extruder");
    def->category = OptionCategory::extruders;
    def->tooltip = L("The extruder to use when printing support material, raft and skirt "
                   "(1+, 0 to use the current extruder to minimize tool changes).");
    def->min = 0;
    def->mode = comAdvanced;
    def->set_default_value(new ConfigOptionInt(1));

    def = this->add("support_material_extrusion_width", coFloatOrPercent);
    def->label = L("Support material");
    def->full_label = L("Support material width");
    def->category = OptionCategory::width;
    def->tooltip = L("Set this to a non-zero value to set a manual extrusion width for support material. "
                   "If left zero, default extrusion width will be used if set, otherwise nozzle diameter will be used. "
                   "If expressed as percentage (for example 110%) it will be computed over nozzle diameter.");
    def->sidetext = L("mm or %");
    def->ratio_over = "nozzle_diameter";
    def->min = 0;
    def->mode = comAdvanced;
    def->set_default_value(new ConfigOptionFloatOrPercent(0, false));

    def = this->add("support_material_interface_contact_loops", coBool);
    def->label = L("Interface loops");
    def->category = OptionCategory::support;
    def->tooltip = L("Cover the top contact layer of the supports with loops. Disabled by default.");
    def->mode = comExpert;
    def->set_default_value(new ConfigOptionBool(false));

    def = this->add("support_material_interface_extruder", coInt);
    def->label = L("Support material/raft interface extruder");
    def->category = OptionCategory::extruders;
    def->tooltip = L("The extruder to use when printing support material interface "
                   "(1+, 0 to use the current extruder to minimize tool changes). This affects raft too.");
    def->min = 0;
    def->mode = comAdvanced;
    def->set_default_value(new ConfigOptionInt(1));

    def = this->add("support_material_interface_layers", coInt);
    def->label = L("Interface layers");
    def->category = OptionCategory::support;
    def->tooltip = L("Number of interface layers to insert between the object(s) and support material.");
    def->sidetext = L("layers");
    def->min = 0;
    def->mode = comAdvanced;
    def->set_default_value(new ConfigOptionInt(3));

    def = this->add("support_material_interface_spacing", coFloat);
    def->label = L("Interface pattern spacing");
    def->category = OptionCategory::support;
    def->tooltip = L("Spacing between interface lines. Set zero to get a solid interface.");
    def->sidetext = L("mm");
    def->min = 0;
    def->mode = comAdvanced;
    def->set_default_value(new ConfigOptionFloat(0));

    def = this->add("support_material_interface_speed", coFloatOrPercent);
    def->label = L("Interface");
    def->full_label = L("Support interface speed");
    def->category = OptionCategory::support;
    def->tooltip = L("Speed for printing support material interface layers. If expressed as percentage "
                   "(for example 50%) it will be calculated over support material speed.");
    def->sidetext = L("mm/s or %");
    def->ratio_over = "support_material_speed";
    def->min = 0;
    def->mode = comAdvanced;
    def->set_default_value(new ConfigOptionFloatOrPercent(100, true));

    def = this->add("support_material_pattern", coEnum);
    def->label = L("Pattern");
    def->full_label = L("Support pattern");
    def->category = OptionCategory::support;
    def->tooltip = L("Pattern used to generate support material.");
    def->enum_keys_map = &ConfigOptionEnum<SupportMaterialPattern>::get_enum_values();
    def->enum_values.push_back("rectilinear");
    def->enum_values.push_back("rectilinear-grid");
    def->enum_values.push_back("honeycomb");
    def->enum_labels.push_back(L("Rectilinear"));
    def->enum_labels.push_back(L("Rectilinear grid"));
    def->enum_labels.push_back(L("Honeycomb"));
    def->mode = comAdvanced;
    def->set_default_value(new ConfigOptionEnum<SupportMaterialPattern>(smpRectilinear));

    def = this->add("support_material_interface_pattern", coEnum);
    def->label = L("Pattern");
    def->full_label = L("Support interface pattern");
    def->category = OptionCategory::support;
    def->tooltip = L("Pattern for interface layer.");
    def->enum_keys_map = &ConfigOptionEnum<InfillPattern>::get_enum_values();
    def->enum_values.push_back("rectilinear");
    def->enum_values.push_back("monotonic");
    def->enum_values.push_back("concentric");
    def->enum_values.push_back("concentricgapfill");
    def->enum_values.push_back("hilbertcurve");
    def->enum_values.push_back("sawtooth");
    def->enum_values.push_back("smooth");
    def->enum_labels.push_back(L("Rectilinear"));
    def->enum_labels.push_back(L("Monotonic"));
    def->enum_labels.push_back(L("Concentric"));
    def->enum_labels.push_back(L("Concentric (filled)"));
    def->enum_labels.push_back(L("Hilbert Curve"));
    def->enum_labels.push_back(L("Sawtooth"));
    def->enum_labels.push_back(L("Ironing"));
    def->mode = comAdvanced;
    def->set_default_value(new ConfigOptionEnum<InfillPattern>(ipRectilinear));
    
    def = this->add("support_material_spacing", coFloat);
    def->label = L("Pattern spacing");
    def->category = OptionCategory::support;
    def->tooltip = L("Spacing between support material lines.");
    def->sidetext = L("mm");
    def->min = 0;
    def->mode = comAdvanced;
    def->set_default_value(new ConfigOptionFloat(2.5));

    def = this->add("support_material_speed", coFloat);
    def->label = L("Default");
    def->full_label = L("Support speed");
    def->category = OptionCategory::support;
    def->tooltip = L("Speed for printing support material.");
    def->sidetext = L("mm/s");
    def->min = 0;
    def->mode = comAdvanced;
    def->set_default_value(new ConfigOptionFloat(60));

    def = this->add("support_material_synchronize_layers", coBool);
    def->label = L("Synchronize with object layers");
    def->category = OptionCategory::support;
    def->tooltip = L("Synchronize support layers with the object print layers. This is useful "
                   "with multi-material printers, where the extruder switch is expensive.");
    def->mode = comExpert;
    def->set_default_value(new ConfigOptionBool(false));

    def = this->add("support_material_threshold", coInt);
    def->label = L("Overhang threshold");
    def->category = OptionCategory::support;
    def->tooltip = L("Support material will not be generated for overhangs whose slope angle "
                   "(90° = vertical) is above the given threshold. In other words, this value "
                   "represent the most horizontal slope (measured from the horizontal plane) "
                   "that you can print without support material. Set to zero for automatic detection "
                   "(recommended).");
    def->sidetext = L("°");
    def->min = 0;
    def->max = 90;
    def->mode = comAdvanced;
    def->set_default_value(new ConfigOptionInt(0));

    def = this->add("support_material_with_sheath", coBool);
    def->label = L("With sheath around the support");
    def->category = OptionCategory::support;
    def->tooltip = L("Add a sheath (a single perimeter line) around the base support. This makes "
                   "the support more reliable, but also more difficult to remove.");
    def->mode = comExpert;
    def->set_default_value(new ConfigOptionBool(true));

    def = this->add("temperature", coInts);
    def->label = L("Other layers");
    def->full_label = L("Temperature");
    def->category = OptionCategory::filament;
    def->tooltip = L("Extruder nozzle temperature for layers after the first one. Set this to zero to disable "
                   "temperature control commands in the output G-code.");
    def->sidetext = L("°C");
    def->full_label = L("Nozzle temperature");
    def->min = 0;
    def->max = max_temp;
    def->set_default_value(new ConfigOptionInts { 200 });

    def = this->add("print_temperature", coInt);
    def->label = L("Temperature");
    def->category = OptionCategory::filament;
    def->tooltip = L("Override the temperature of the extruder. Avoid doing too many changes, it won't stop for cooling/heating. 0 to disable. May only works on Height range modifiers.");
    def->mode = comExpert;
    def->set_default_value(new ConfigOptionInt(0));

    def = this->add("print_retract_lift", coFloat);
    def->label = L("Z-lift override");
    def->category = OptionCategory::filament;
    def->tooltip = L("Set the new lift-z value for this override. 0 will disable the z-lift. -& to disable. May only works on Height range modifiers.");
    def->sidetext = L("mm");
    def->mode = comExpert;
    def->set_default_value(new ConfigOptionFloat(-1));

    def = this->add("thin_perimeters", coBool);
    def->label = L("Overlapping external perimeter");
    def->full_label = L("Overlapping external perimeter");
    def->category = OptionCategory::perimeter;
    def->tooltip = L("Allow outermost perimeter to overlap itself to avoid the use of thin walls. Note that their flow isn't adjusted and so it will result in over-extruding and undefined behavior.");
    def->mode = comExpert;
    def->set_default_value(new ConfigOptionBool(true));

    def = this->add("thin_perimeters_all", coBool);
    def->label = L("Overlapping all perimeters");
    def->full_label = L("Overlapping all perimeters");
    def->category = OptionCategory::perimeter;
    def->tooltip = L("Allow all perimeters to overlap, instead of just external ones.");
    def->mode = comExpert;
    def->set_default_value(new ConfigOptionBool(false));

    def = this->add("thin_walls", coBool);
    def->label = L("");
    def->full_label = L("Thin walls");
    def->category = OptionCategory::perimeter;
    def->tooltip = L("Detect single-width walls (parts where two extrusions don't fit and we need "
        "to collapse them into a single trace). If unchecked, slic3r may try to fit perimeters "
        "where it's not possible, creating some overlap leading to over-extrusion.");
    def->mode = comAdvanced;
    def->set_default_value(new ConfigOptionBool(true));

    def = this->add("thin_walls_min_width", coFloatOrPercent);
    def->label = L("Min width");
    def->full_label = L("Thin walls min width");
    def->category = OptionCategory::perimeter;
    def->tooltip = L("Minimum width for the extrusion to be extruded (widths lower than the nozzle diameter will be over-extruded at the nozzle diameter)."
        " If expressed as percentage (for example 110%) it will be computed over nozzle diameter."
        " The default behavior of slic3r and slic3rPE is with a 33% value. Put 100% to avoid any sort of over-extrusion.");
    def->ratio_over = "nozzle_diameter";
    def->mode = comExpert;
    def->min = 0;
    def->set_default_value(new ConfigOptionFloatOrPercent(33, true));

    def = this->add("thin_walls_overlap", coFloatOrPercent);
    def->label = L("Overlap");
    def->full_label = L("Thin wall overlap");
    def->category = OptionCategory::perimeter;
    def->tooltip = L("Overlap between the thin wall and the perimeters. Can be a % of the external perimeter width (default 50%)");
    def->ratio_over = "external_perimeter_extrusion_width";
    def->mode = comExpert;
    def->min = 0;
    def->set_default_value(new ConfigOptionFloatOrPercent(50, true));

    def = this->add("thin_walls_merge", coBool);
    def->label = L("Merging with perimeters");
    def->full_label = L("Thin wall merge");
    def->category = OptionCategory::perimeter;
    def->tooltip = L("Allow the external perimeter to merge the thin walls in the path."
                    " You can deactivate it if you use thin walls as a custom support, to reduce adhesion a little bit.");
    def->mode = comExpert;
    def->set_default_value(new ConfigOptionBool(true));

    def = this->add("thin_walls_speed", coFloat);
    def->label = L("Thin walls");
    def->full_label = L("Thin walls speed");
    def->category = OptionCategory::speed;
    def->tooltip = L("Speed for thin wall (external extrusion that are alone because the obect is too thin at these places).");
    def->sidetext = L("mm/s");
    def->min = 0;
    def->mode = comAdvanced;
    def->set_default_value(new ConfigOptionFloat(30));

    def = this->add("threads", coInt);
    def->label = L("Threads");
    def->tooltip = L("Threads are used to parallelize long-running tasks. Optimal threads number "
                   "is slightly above the number of available cores/processors.");
    def->readonly = true;
    def->min = 1;
    {
        int threads = (unsigned int)boost::thread::hardware_concurrency();
        def->set_default_value(new ConfigOptionInt(threads > 0 ? threads : 2));
        def->cli = ConfigOptionDef::nocli;
    }

    def = this->add("time_estimation_compensation", coPercent);
    def->label = L("Time estimation compensation");
    def->category = OptionCategory::firmware;
    def->tooltip = L("This setting allow you to modify the time estiamtion by a % amount. As slic3r only use the marlin algorithm, it's not precise enough if an other firmware is used.");
    def->mode = comAdvanced;
    def->sidetext = L("%");
    def->min = 0;
    def->set_default_value(new ConfigOptionPercent(100));

    def = this->add("toolchange_gcode", coString);
    def->label = L("Tool change G-code");
    def->category = OptionCategory::customgcode;
    def->tooltip = L("This custom code is inserted at every extruder change. If you don't leave this empty, you are "
        "expected to take care of the toolchange yourself - slic3r will not output any other G-code to "
        "change the filament. You can use placeholder variables for all Slic3r settings as well as [previous_extruder] "
        "and [next_extruder], so e.g. the standard toolchange command can be scripted as T[next_extruder].");
    def->multiline = true;
    def->full_width = true;
    def->height = 5;
    def->mode = comExpert;
    def->set_default_value(new ConfigOptionString(""));

    def = this->add("tool_name", coStrings);
    def->label = L("Tool name");
    def->category = OptionCategory::extruders;
    def->tooltip = L("Only used for klipper, where you can name the extruder. If not set, will be 'extruderX' with 'X' replaced by the extruder number.");
    def->mode = comAdvanced;
    def->set_default_value(new ConfigOptionStrings(""));

    def = this->add("top_infill_extrusion_width", coFloatOrPercent);
    def->label = L("Top solid infill");
    def->category = OptionCategory::width;
    def->tooltip = L("Set this to a non-zero value to set a manual extrusion width for infill for top surfaces. "
                   "You may want to use thinner extrudates to fill all narrow regions and get a smoother finish. "
                   "If left zero, default extrusion width will be used if set, otherwise nozzle diameter will be used. "
                   "If expressed as percentage (for example 110%) it will be computed over nozzle diameter.");
    def->sidetext = L("mm or %");
    def->ratio_over = "nozzle_diameter";
    def->min = 0;
    def->mode = comAdvanced;
    def->set_default_value(new ConfigOptionFloatOrPercent(0, false));

    def = this->add("top_solid_infill_speed", coFloatOrPercent);
    def->label = L("Top solid");
    def->full_label = L("Top solid speed");
    def->category = OptionCategory::speed;
    def->tooltip = L("Speed for printing top solid layers (it only applies to the uppermost "
                   "external layers and not to their internal solid layers). You may want "
                   "to slow down this to get a nicer surface finish. This can be expressed "
                   "as a percentage (for example: 80%) over the solid infill speed above. "
                   "Set to zero for auto.");
    def->sidetext = L("mm/s or %");
    def->ratio_over = "solid_infill_speed";
    def->min = 0;
    def->mode = comAdvanced;
    def->set_default_value(new ConfigOptionFloatOrPercent(15, false));

    def = this->add("top_solid_layers", coInt);
    //TRN To be shown in Print Settings "Top solid layers"
    def->label = L("Top");
    def->full_label = L("Top layers");
    def->category = OptionCategory::perimeter;
    def->tooltip = L("Number of solid layers to generate on top surfaces.");
    def->full_label = L("Top solid layers");
    def->min = 0;
    def->set_default_value(new ConfigOptionInt(3));

    def = this->add("top_solid_min_thickness", coFloat);
    //TRN To be shown in Print Settings "Top solid layers"
    def->label = L("Top");
    def->category = OptionCategory::perimeter;
    def->tooltip = L("The number of top solid layers is increased above top_solid_layers if necessary to satisfy "
                     "minimum thickness of top shell."
                     " This is useful to prevent pillowing effect when printing with variable layer height.");
    def->full_label = L("Minimum top shell thickness");
    def->sidetext = L("mm");
    def->min = 0;
    def->set_default_value(new ConfigOptionFloat(0.));

    def = this->add("travel_speed", coFloat);
    def->label = L("Travel");
    def->full_label = L("Travel speed");
    def->category = OptionCategory::speed;
    def->tooltip = L("Speed for travel moves (jumps between distant extrusion points).");
    def->sidetext = L("mm/s");
    def->aliases = { "travel_feed_rate" };
    def->min = 1;
    def->mode = comAdvanced;
    def->set_default_value(new ConfigOptionFloat(130));

    def = this->add("use_firmware_retraction", coBool);
    def->label = L("Use firmware retraction");
    def->category = OptionCategory::general;
    def->tooltip = L("This experimental setting uses G10 and G11 commands to have the firmware "
                   "handle the retraction. This is only supported in recent Marlin.");
    def->mode = comExpert;
    def->set_default_value(new ConfigOptionBool(false));

    def = this->add("use_relative_e_distances", coBool);
    def->label = L("Use relative E distances");
    def->category = OptionCategory::general;
    def->tooltip = L("If your firmware requires relative E values, check this, "
                   "otherwise leave it unchecked. Most firmwares use absolute values.");
    def->mode = comExpert;
    def->set_default_value(new ConfigOptionBool(false));

    def = this->add("use_volumetric_e", coBool);
    def->label = L("Use volumetric E");
    def->category = OptionCategory::general;
    def->tooltip = L("This experimental setting uses outputs the E values in cubic millimeters "
                   "instead of linear millimeters. If your firmware doesn't already know "
                   "filament diameter(s), you can put commands like 'M200 D[filament_diameter_0] T0' "
                   "in your start G-code in order to turn volumetric mode on and use the filament "
                   "diameter associated to the filament selected in Slic3r. This is only supported "
                   "in recent Marlin.");
    def->mode = comExpert;
    def->set_default_value(new ConfigOptionBool(false));

    def = this->add("variable_layer_height", coBool);
    def->label = L("Enable variable layer height feature");
    def->category = OptionCategory::general;
    def->tooltip = L("Some printers or printer setups may have difficulties printing "
                   "with a variable layer height. Enabled by default.");
    def->mode = comExpert;
    def->set_default_value(new ConfigOptionBool(true));

    def = this->add("wipe", coBools);
    def->label = L("Wipe while retracting");
    def->category = OptionCategory::general;
    def->tooltip = L("This flag will move the nozzle while retracting to minimize the possible blob "
                   "on leaky extruders.");
    def->mode = comAdvanced;
    def->set_default_value(new ConfigOptionBools { false });

    def = this->add("wipe_tower", coBool);
    def->label = L("Enable");
    def->full_label = L("Enable wipe tower");
    def->category = OptionCategory::general;
    def->tooltip = L("Multi material printers may need to prime or purge extruders on tool changes. "
                   "Extrude the excess material into the wipe tower.");
    def->mode = comAdvanced;
    def->set_default_value(new ConfigOptionBool(false));

    def = this->add("wiping_volumes_extruders", coFloats);
    def->label = L("Purging volumes - load/unload volumes");
    def->tooltip = L("This vector saves required volumes to change from/to each tool used on the "
                     "wipe tower. These values are used to simplify creation of the full purging "
                     "volumes below. ");
    def->set_default_value(new ConfigOptionFloats { 70.f, 70.f, 70.f, 70.f, 70.f, 70.f, 70.f, 70.f, 70.f, 70.f  });

    def = this->add("wiping_volumes_matrix", coFloats);
    def->label = L("Purging volumes - matrix");
    def->tooltip = L("This matrix describes volumes (in cubic milimetres) required to purge the"
                     " new filament on the wipe tower for any given pair of tools. ");
    def->set_default_value(new ConfigOptionFloats {   0.f, 140.f, 140.f, 140.f, 140.f,
                                                  140.f,   0.f, 140.f, 140.f, 140.f,
                                                  140.f, 140.f,   0.f, 140.f, 140.f,
                                                  140.f, 140.f, 140.f,   0.f, 140.f,
                                                    140.f, 140.f, 140.f, 140.f,   0.f });


    def = this->add("wipe_advanced", coBool);
    def->label = L("Enable advanced wiping volume");
    def->tooltip = L("Allow slic3r to compute the purge volume via smart computations. Use the pigment% of each filament and following parameters");
    def->mode = comExpert;
    def->set_default_value(new ConfigOptionBool(false));

    def = this->add("wipe_advanced_nozzle_melted_volume", coFloat);
    def->label = L("Nozzle volume");
    def->tooltip = L("The volume of melted plastic inside your nozlle. Used by 'advanced wiping'.");
    def->sidetext = L("mm3");
    def->mode = comExpert;
    def->set_default_value(new ConfigOptionFloat(120));

    def = this->add("filament_wipe_advanced_pigment", coFloats);
    def->label = L("Pigment percentage");
    def->tooltip = L("The pigment % for this filament (bewteen 0 and 1, 1=100%). 0 for translucent/natural, 0.2-0.5 for white and 1 for black.");
    def->mode = comExpert;
    def->min = 0;
    def->max = 1;
    def->set_default_value(new ConfigOptionFloats{ 0.5 });

    def = this->add("wipe_advanced_multiplier", coFloat);
    def->label = L("Multiplier");
    def->full_label = L("Auto-wipe multiplier");
    def->tooltip = L("The volume multiplier used to compute the final volume to extrude by the algorithm.");
    def->sidetext = L("mm3");
    def->mode = comExpert;
    def->set_default_value(new ConfigOptionFloat(60));


    def = this->add("wipe_advanced_algo", coEnum);
    def->label = L("Algorithm");
    def->full_label = L("Auto-wipe algorithm");
    def->tooltip = L("Algo for the advanced wipe.\n"
        "Linear : volume = nozzle + volume_mult * (pigmentBefore-pigmentAfter)\n"
        "Quadratic: volume = nozzle + volume_mult * (pigmentBefore-pigmentAfter)+ volume_mult * (pigmentBefore-pigmentAfter)^3\n"
        "Hyperbola: volume = nozzle + volume_mult * (0.5+pigmentBefore) / (0.5+pigmentAfter)");
    def->enum_keys_map = &ConfigOptionEnum<WipeAlgo>::get_enum_values();
    def->enum_values.push_back("linear");
    def->enum_values.push_back("quadra");
    def->enum_values.push_back("expo");
    def->enum_labels.push_back(L("Linear"));
    def->enum_labels.push_back(L("Quadratric"));
    def->enum_labels.push_back(L("Hyperbola"));
    def->mode = comExpert;
    def->set_default_value(new ConfigOptionEnum<WipeAlgo>(waLinear));

    def = this->add("wipe_tower_brim", coFloatOrPercent);
    def->label = L("Wipe tower brim width");
    def->tooltip = L("Width of the brim for the wipe tower. Can be in mm of in % of the (assumed) only one nozzle diameter.");
    def->ratio_over = "nozzle_diameter";
    def->mode = comAdvanced;
    def->set_default_value(new ConfigOptionFloatOrPercent(150,true));

    def = this->add("wipe_tower_x", coFloat);
    def->label = L("X");
    def->full_label = L("Wipe tower X");
    def->tooltip = L("X coordinate of the left front corner of a wipe tower");
    def->sidetext = L("mm");
    def->mode = comAdvanced;
    def->set_default_value(new ConfigOptionFloat(180.));

    def = this->add("wipe_tower_y", coFloat);
    def->label = L("Y");
    def->full_label = L("Wipe tower Y");
    def->tooltip = L("Y coordinate of the left front corner of a wipe tower");
    def->sidetext = L("mm");
    def->mode = comAdvanced;
    def->set_default_value(new ConfigOptionFloat(140.));

    def = this->add("wipe_tower_width", coFloat);
    def->label = L("Width");
    def->full_label = L("Wipe tower Width");
    def->tooltip = L("Width of a wipe tower");
    def->sidetext = L("mm");
    def->mode = comAdvanced;
    def->set_default_value(new ConfigOptionFloat(60.));

    def = this->add("wipe_tower_rotation_angle", coFloat);
    def->label = L("Wipe tower rotation angle");
    def->tooltip = L("Wipe tower rotation angle with respect to x-axis.");
    def->sidetext = L("°");
    def->mode = comAdvanced;
    def->set_default_value(new ConfigOptionFloat(0.));

    def = this->add("wipe_into_infill", coBool);
    def->category = OptionCategory::wipe;
    def->label = L("Wipe into this object's infill");
    def->tooltip = L("Purging after toolchange will done inside this object's infills. "
                     "This lowers the amount of waste but may result in longer print time "
                     " due to additional travel moves.");
    def->set_default_value(new ConfigOptionBool(false));

    def = this->add("wipe_into_objects", coBool);
    def->category = OptionCategory::wipe;
    def->label = L("Wipe into this object");
    def->tooltip = L("Object will be used to purge the nozzle after a toolchange to save material "
        "that would otherwise end up in the wipe tower and decrease print time. "
        "Colours of the objects will be mixed as a result.");
    def->set_default_value(new ConfigOptionBool(false));

    def = this->add("wipe_extra_perimeter", coFloats);
    def->category = OptionCategory::extruders;
    def->label = L("Extra Wipe for external perimeters");
    def->tooltip = L("When the external perimeter loop extrusion end, a wipe is done, going a bit inside the print."
        " The number put in this setting increase the wipe by moving the nozzle again along the loop before the final wipe.");
    def->min = 0;
    def->sidetext = L("mm");
    def->mode = comAdvanced;
    def->set_default_value(new ConfigOptionFloats{ 0.f });

    def = this->add("wipe_tower_bridging", coFloat);
    def->label = L("Maximal bridging distance");
    def->tooltip = L("Maximal distance between supports on sparse infill sections. ");
    def->sidetext = L("mm");
    def->mode = comAdvanced;
    def->set_default_value(new ConfigOptionFloat(10.));

    def = this->add("xy_size_compensation", coFloat);
    def->label = L("Outer");
    def->full_label = L("Outer XY size compensation");
    def->category = OptionCategory::slicing;
    def->tooltip = L("The object will be grown/shrunk in the XY plane by the configured value "
        "(negative = inwards, positive = outwards). This might be useful for fine-tuning sizes."
        "\nThis one only applies to the 'exterior' shell of the object."
        "\n !!! it's recommended you put the same value into the 'Inner XY size compensation', unless you are sure you don't have horizontal holes. !!! ");
    def->sidetext = L("mm");
    def->mode = comExpert;
    def->set_default_value(new ConfigOptionFloat(0));

    def = this->add("xy_inner_size_compensation", coFloat);
    def->label = L("Inner");
    def->full_label = L("Inner XY size compensation");
    def->category = OptionCategory::slicing;
    def->tooltip = L("The object will be grown/shrunk in the XY plane by the configured value "
        "(negative = inwards, positive = outwards). This might be useful for fine-tuning sizes."
        "\nThis one only applies to the 'inner' shell of the object (!!! horizontal holes break the shell !!!)");
    def->sidetext = L("mm");
    def->mode = comExpert;
    def->set_default_value(new ConfigOptionFloat(0));

    def = this->add("hole_size_compensation", coFloat);
    def->label = L("XY compensation");
    def->full_label = L("XY holes compensation");
    def->category = OptionCategory::slicing;
    def->tooltip = L("The convex holes will be grown / shrunk in the XY plane by the configured value"
        " (negative = inwards, positive = outwards, should be negative as the holes are always a bit smaller irl)."
        " This might be useful for fine-tuning hole sizes."
        "\nThis setting behave the same as 'Inner XY size compensation' but only for convex shapes. It's added to 'Inner XY size compensation', it does not replace it. ");
    def->sidetext = L("mm");
    def->mode = comExpert;
    def->set_default_value(new ConfigOptionFloat(0));

    def = this->add("hole_size_threshold", coFloat);
    def->label = L("Threshold");
    def->full_label = L("XY holes threshold");
    def->category = OptionCategory::slicing;
    def->tooltip = L("Maximum area for the hole where the hole_size_compensation will apply fully."
            " After that, it will decraese down to 0 for four time this area."
            " Set to 0 to let the hole_size_compensation apply fully for all detected holes");
    def->sidetext = L("mm²");
    def->mode = comExpert;
    def->set_default_value(new ConfigOptionFloat(100));

    def = this->add("hole_to_polyhole", coBool);
    def->label = L("Convert round holes to polyholes");
    def->full_label = L("Convert round holes to polyholes");
    def->category = OptionCategory::slicing;
    def->tooltip = L("Search for almost-circular holes that span more than one layer and convert the geometry to polyholes."
        " Use the nozzle size and the (biggest) diameter to compute the polyhole."
        "\nSee http://hydraraptor.blogspot.com/2011/02/polyholes.html");
    def->mode = comAdvanced;
    def->set_default_value(new ConfigOptionBool(false));

    def = this->add("z_offset", coFloat);
    def->label = L("Z offset");
    def->category = OptionCategory::general;
    def->tooltip = L("This value will be added (or subtracted) from all the Z coordinates "
                   "in the output G-code. It is used to compensate for bad Z endstop position: "
                   "for example, if your endstop zero actually leaves the nozzle 0.3mm far "
                   "from the print bed, set this to -0.3 (or fix your endstop).");
    def->sidetext = L("mm");
    def->mode = comExpert;
    def->set_default_value(new ConfigOptionFloat(0));

    def = this->add("z_step", coFloat);
    def->label = L("Z full step");
    def->tooltip = L("Set this to the height moved when your Z motor (or equivalent) turns one step."
                    "If your motor needs 200 steps to move your head/plater by 1mm, this field have to be 1/200 = 0.005."
                    "\nNote that the gcode will write the z values with 6 digits after the dot if z_step is set (it's 3 digits if it's disabled)."
                    "\nPut 0 to disable.");
    def->cli = "z-step=f";
    def->sidetext = L("mm");
    def->min = 0;
    def->mode = comExpert;
    def->set_default_value(new ConfigOptionFloat(0.005));

    // Declare retract values for filament profile, overriding the printer's extruder profile.
    for (const char *opt_key : {
        // floats
        "retract_length", "retract_lift", "retract_lift_above", "retract_lift_below", "retract_speed", "deretract_speed", "retract_restart_extra", "retract_before_travel",
        "wipe_extra_perimeter",
        // bools
        "retract_layer_change", "wipe",
        // percents
        "retract_before_wipe"}) {
        auto it_opt = options.find(opt_key);
        assert(it_opt != options.end());
        def = this->add_nullable(std::string("filament_") + opt_key, it_opt->second.type);
        def->label         = it_opt->second.label;
        def->full_label = it_opt->second.full_label;
        def->tooltip     = it_opt->second.tooltip;
        def->sidetext   = it_opt->second.sidetext;
        def->mode       = it_opt->second.mode;
        switch (def->type) {
        case coFloats   : def->set_default_value(new ConfigOptionFloatsNullable  (static_cast<const ConfigOptionFloats*  >(it_opt->second.default_value.get())->values)); break;
        case coPercents : def->set_default_value(new ConfigOptionPercentsNullable(static_cast<const ConfigOptionPercents*>(it_opt->second.default_value.get())->values)); break;
        case coBools    : def->set_default_value(new ConfigOptionBoolsNullable   (static_cast<const ConfigOptionBools*   >(it_opt->second.default_value.get())->values)); break;
        default: assert(false);
        }
    }
}

void PrintConfigDef::init_extruder_option_keys()
{
    // ConfigOptionFloats, ConfigOptionPercents, ConfigOptionBools, ConfigOptionStrings
    m_extruder_option_keys = {
        "nozzle_diameter",
        "min_layer_height",
        "max_layer_height",
        "extruder_offset",
        "extruder_fan_offset",
        "extruder_temperature_offset",
        "tool_name",
        "retract_length",
        "retract_lift",
        "retract_lift_above",
        "retract_lift_below",
        "retract_lift_first_layer",
        "retract_lift_top",
        "retract_speed",
        "deretract_speed",
        "retract_before_wipe",
        "retract_restart_extra",
        "retract_before_travel",
        "wipe",
		"wipe_extra_perimeter",
        "retract_layer_change",
        "retract_length_toolchange",
        "retract_restart_extra_toolchange",
        "extruder_colour",
        "default_filament_profile"
    };

    m_extruder_retract_keys = {
        "deretract_speed",
        "retract_before_travel",
        "retract_before_wipe",
        "retract_layer_change",
        "retract_length",
        "retract_lift",
        "retract_lift_above",
        "retract_lift_below",
        "retract_restart_extra",
        "retract_speed",
        "wipe",
        "wipe_extra_perimeter"
    };
    assert(std::is_sorted(m_extruder_retract_keys.begin(), m_extruder_retract_keys.end()));
}

void PrintConfigDef::init_milling_params()
{
    // ConfigOptionFloats, ConfigOptionPercents, ConfigOptionBools, ConfigOptionStrings
    m_milling_option_keys = {
        "milling_diameter",
        "milling_toolchange_end_gcode",
        "milling_toolchange_start_gcode",
        //"milling_offset",
        //"milling_z_offset",
        "milling_z_lift",

    };

    ConfigOptionDef* def;

    // Milling Printer settings

    def = this->add("milling_cutter", coInt);
    def->gui_type = "i_enum_open";
    def->label = L("Milling cutter");
    def->category = OptionCategory::general;
    def->tooltip = L("The milling cutter to use (unless more specific extruder settings are specified). ");
    def->min = 0;  // 0 = inherit defaults
    def->enum_labels.push_back("default");  // override label for item 0
    def->enum_labels.push_back("1");
    def->enum_labels.push_back("2");
    def->enum_labels.push_back("3");
    def->enum_labels.push_back("4");
    def->enum_labels.push_back("5");
    def->enum_labels.push_back("6");
    def->enum_labels.push_back("7");
    def->enum_labels.push_back("8");
    def->enum_labels.push_back("9");

    def = this->add("milling_diameter", coFloats);
    def->label = L("Milling diameter");
    def->category = OptionCategory::milling_extruders;
    def->tooltip = L("This is the diameter of your cutting tool.");
    def->sidetext = L("mm");
    def->mode = comAdvanced;
    def->set_default_value(new ConfigOptionFloats(3.14));

    def = this->add("milling_offset", coPoints);
    def->label = L("Tool offset");
    def->category = OptionCategory::extruders;
    def->tooltip = L("If your firmware doesn't handle the extruder displacement you need the G-code "
        "to take it into account. This option lets you specify the displacement of each extruder "
        "with respect to the first one. It expects positive coordinates (they will be subtracted "
        "from the XY coordinate).");
    def->sidetext = L("mm");
    def->mode = comAdvanced;
    def->set_default_value(new ConfigOptionPoints( Vec2d(0,0) ));

    def = this->add("milling_z_offset", coFloats);
    def->label = L("Tool z offset");
    def->category = OptionCategory::extruders;
    def->tooltip = L(".");
    def->sidetext = L("mm");
    def->mode = comAdvanced;
    def->set_default_value(new ConfigOptionFloats(0));

    def = this->add("milling_z_lift", coFloats);
    def->label = L("Tool z lift");
    def->category = OptionCategory::extruders;
    def->tooltip = L("Amount of lift for travel.");
    def->sidetext = L("mm");
    def->mode = comAdvanced;
    def->set_default_value(new ConfigOptionFloats(2));

    def = this->add("milling_toolchange_start_gcode", coStrings);
    def->label = L("G-Code to switch to this toolhead");
    def->category = OptionCategory::milling_extruders;
    def->tooltip = L("Put here the gcode to change the toolhead (called after the g-code T[next_extruder]). You have access to [next_extruder] and [previous_extruder]."
        " next_extruder is the 'extruder number' of the new milling tool, it's equal to the index (begining at 0) of the milling tool plus the number of extruders."
        " previous_extruder is the 'extruder number' of the previous tool, it may be a normal extruder, if it's below the number of extruders."
        " The number of extruder is available at [extruder] and the number of milling tool is available at [milling_cutter].");
    def->mode = comAdvanced;
    def->set_default_value(new ConfigOptionStrings(""));

    def = this->add("milling_toolchange_end_gcode", coStrings);
    def->label = L("G-Code to switch from this toolhead");
    def->category = OptionCategory::milling_extruders;
    def->tooltip = L("Put here the gcode to end the toolhead action, like stopping the spindle. You have access to [next_extruder] and [previous_extruder]."
        " previous_extruder is the 'extruder number' of the current milling tool, it's equal to the index (begining at 0) of the milling tool plus the number of extruders."
        " next_extruder is the 'extruder number' of the next tool, it may be a normal extruder, if it's below the number of extruders."
        " The number of extruder is available at [extruder]and the number of milling tool is available at [milling_cutter].");
    def->mode = comAdvanced;
    def->set_default_value(new ConfigOptionStrings(""));

    def = this->add("milling_post_process", coBool);
    def->label = L("Milling post-processing");
    def->category = OptionCategory::milling;
    def->tooltip = L("If activated, at the end of each layer, the printer will switch to a milling head and mill the external perimeters."
        "\nYou should set the 'Milling extra XY size' to a value high enough to have enough plastic to mill. Also, be sure that your piece is firmly glued to the bed.");
    def->mode = comSimple;
    def->set_default_value(new ConfigOptionBool(false));

    def = this->add("milling_extra_size", coFloatOrPercent);
    def->label = L("Milling extra XY size");
    def->category = OptionCategory::milling;
    def->tooltip = L("This increase the size of the object by a certain amount to have enough plastic to mill."
        " You can set a number of mm or a percentage of the calculated optimal extra width (from flow calculation).");
    def->sidetext = L("mm or %");
    def->ratio_over = "computed_on_the_fly";
    def->mode = comAdvanced;
    def->set_default_value(new ConfigOptionFloatOrPercent(150, true));

    def = this->add("milling_after_z", coFloatOrPercent);
    def->label = L("Milling only after");
    def->category = OptionCategory::milling;
    def->tooltip = L("This setting restrict the post-process milling to a certain height, to avoid milling the bed. It can be a mm of a % of the first layer height (so it can depends of the object).");
    def->sidetext = L("mm or %");
    def->ratio_over = "first_layer_height";
    def->mode = comAdvanced;
    def->set_default_value(new ConfigOptionFloatOrPercent(200, true));

    def = this->add("milling_speed", coFloat);
    def->label = L("Milling Speed");
    def->category = OptionCategory::milling;
    def->tooltip = L("Speed for milling tool.");
    def->sidetext = L("mm/s");
    def->min = 0;
    def->mode = comAdvanced;
    def->set_default_value(new ConfigOptionFloat(30));
}

void PrintConfigDef::init_sla_params()
{
    ConfigOptionDef* def;

    // SLA Printer settings

    def = this->add("display_width", coFloat);
    def->label = L("Display width");
    def->tooltip = L("Width of the display");
    def->min = 1;
    def->set_default_value(new ConfigOptionFloat(120.));

    def = this->add("display_height", coFloat);
    def->label = L("Display height");
    def->tooltip = L("Height of the display");
    def->min = 1;
    def->set_default_value(new ConfigOptionFloat(68.));

    def = this->add("display_pixels_x", coInt);
    def->full_label = L("Number of pixels in");
    def->label = ("X");
    def->tooltip = L("Number of pixels in X");
    def->min = 100;
    def->set_default_value(new ConfigOptionInt(2560));

    def = this->add("display_pixels_y", coInt);
    def->label = ("Y");
    def->tooltip = L("Number of pixels in Y");
    def->min = 100;
    def->set_default_value(new ConfigOptionInt(1440));

    def = this->add("display_mirror_x", coBool);
    def->full_label = L("Display horizontal mirroring");
    def->label = L("Mirror horizontally");
    def->tooltip = L("Enable horizontal mirroring of output images");
    def->mode = comExpert;
    def->set_default_value(new ConfigOptionBool(true));

    def = this->add("display_mirror_y", coBool);
    def->full_label = L("Display vertical mirroring");
    def->label = L("Mirror vertically");
    def->tooltip = L("Enable vertical mirroring of output images");
    def->mode = comExpert;
    def->set_default_value(new ConfigOptionBool(false));

    def = this->add("display_orientation", coEnum);
    def->label = L("Display orientation");
    def->tooltip = L("Set the actual LCD display orientation inside the SLA printer."
                     " Portrait mode will flip the meaning of display width and height parameters"
                     " and the output images will be rotated by 90 degrees.");
    def->enum_keys_map = &ConfigOptionEnum<SLADisplayOrientation>::get_enum_values();
    def->enum_values.push_back("landscape");
    def->enum_values.push_back("portrait");
    def->enum_labels.push_back(L("Landscape"));
    def->enum_labels.push_back(L("Portrait"));
    def->mode = comExpert;
    def->set_default_value(new ConfigOptionEnum<SLADisplayOrientation>(sladoPortrait));

    def = this->add("fast_tilt_time", coFloat);
    def->label = L("Fast");
    def->full_label = L("Fast tilt");
    def->tooltip = L("Time of the fast tilt");
    def->sidetext = L("s");
    def->min = 0;
    def->mode = comExpert;
    def->set_default_value(new ConfigOptionFloat(5.));

    def = this->add("slow_tilt_time", coFloat);
    def->label = L("Slow");
    def->full_label = L("Slow tilt");
    def->tooltip = L("Time of the slow tilt");
    def->sidetext = L("s");
    def->min = 0;
    def->mode = comExpert;
    def->set_default_value(new ConfigOptionFloat(8.));

    def = this->add("area_fill", coFloat);
    def->label = L("Area fill");
    def->tooltip = L("The percentage of the bed area. \nIf the print area exceeds the specified value, \nthen a slow tilt will be used, otherwise - a fast tilt");
    def->sidetext = L("%");
    def->min = 0;
    def->mode = comExpert;
    def->set_default_value(new ConfigOptionFloat(50.));

    def = this->add("relative_correction", coFloats);
    def->label = L("Printer scaling correction");
    def->full_label = L("Printer scaling correction");
    def->tooltip  = L("Printer scaling correction");
    def->min = 0;
    def->mode = comExpert;
    def->set_default_value(new ConfigOptionFloats( { 1., 1. } ));

    def = this->add("absolute_correction", coFloat);
    def->label = L("Printer absolute correction");
    def->full_label = L("Printer absolute correction");
    def->tooltip  = L("Will inflate or deflate the sliced 2D polygons according "
                      "to the sign of the correction.");
    def->mode = comExpert;
    def->set_default_value(new ConfigOptionFloat(0.0));
    
    def = this->add("elephant_foot_min_width", coFloat);
    def->label = L("Elephant foot minimum width");
    def->category = OptionCategory::slicing;
    def->tooltip = L("Minimum width of features to maintain when doing elephant foot compensation.");
    def->sidetext = L("mm");
    def->min = 0;
    def->mode = comAdvanced;
    def->set_default_value(new ConfigOptionFloat(0.2));

    def = this->add("gamma_correction", coFloat);
    def->label = L("Printer gamma correction");
    def->full_label = L("Printer gamma correction");
    def->tooltip  = L("This will apply a gamma correction to the rasterized 2D "
                      "polygons. A gamma value of zero means thresholding with "
                      "the threshold in the middle. This behaviour eliminates "
                      "antialiasing without losing holes in polygons.");
    def->min = 0;
    def->max = 1;
    def->mode = comExpert;
    def->set_default_value(new ConfigOptionFloat(1.0));


    // SLA Material settings.
    def = this->add("material_type", coString);
    def->label = L("SLA material type");
    def->tooltip = L("SLA material type");
    def->gui_type = "f_enum_open";   // TODO: ???
    def->gui_flags = "show_value";
    def->enum_values.push_back("Tough");
    def->enum_values.push_back("Flexible");
    def->enum_values.push_back("Casting");
    def->enum_values.push_back("Dental");
    def->enum_values.push_back("Heat-resistant");
    def->set_default_value(new ConfigOptionString("Tough"));

    def = this->add("initial_layer_height", coFloat);
    def->label = L("Initial layer height");
    def->tooltip = L("Initial layer height");
    def->sidetext = L("mm");
    def->min = 0;
    def->set_default_value(new ConfigOptionFloat(0.3));

    def = this->add("bottle_volume", coFloat);
    def->label = L("Bottle volume");
    def->tooltip = L("Bottle volume");
    def->sidetext = L("ml");
    def->min = 50;
    def->set_default_value(new ConfigOptionFloat(1000.0));

    def = this->add("bottle_weight", coFloat);
    def->label = L("Bottle weight");
    def->tooltip = L("Bottle weight");
    def->sidetext = L("kg");
    def->min = 0;
    def->set_default_value(new ConfigOptionFloat(1.0));

    def = this->add("material_density", coFloat);
    def->label = L("Density");
    def->tooltip = L("Density");
    def->sidetext = L("g/ml");
    def->min = 0;
    def->set_default_value(new ConfigOptionFloat(1.0));

    def = this->add("bottle_cost", coFloat);
    def->label = L("Cost");
    def->tooltip = L("Cost");
    def->sidetext = L("money/bottle");
    def->min = 0;
    def->set_default_value(new ConfigOptionFloat(0.0));

    def = this->add("faded_layers", coInt);
    def->label = L("Faded layers");
    def->tooltip = L("Number of the layers needed for the exposure time fade from initial exposure time to the exposure time");
    def->min = 3;
    def->max = 20;
    def->mode = comExpert;
    def->set_default_value(new ConfigOptionInt(10));

    def = this->add("min_exposure_time", coFloat);
    def->label = L("Minimum exposure time");
    def->tooltip = L("Minimum exposure time");
    def->sidetext = L("s");
    def->min = 0;
    def->mode = comExpert;
    def->set_default_value(new ConfigOptionFloat(0));

    def = this->add("max_exposure_time", coFloat);
    def->label = L("Maximum exposure time");
    def->tooltip = L("Maximum exposure time");
    def->sidetext = L("s");
    def->min = 0;
    def->mode = comExpert;
    def->set_default_value(new ConfigOptionFloat(100));

    def = this->add("exposure_time", coFloat);
    def->label = L("Exposure time");
    def->tooltip = L("Exposure time");
    def->sidetext = L("s");
    def->min = 0;
    def->set_default_value(new ConfigOptionFloat(10));

    def = this->add("min_initial_exposure_time", coFloat);
    def->label = L("Minimum initial exposure time");
    def->tooltip = L("Minimum initial exposure time");
    def->sidetext = L("s");
    def->min = 0;
    def->mode = comExpert;
    def->set_default_value(new ConfigOptionFloat(0));

    def = this->add("max_initial_exposure_time", coFloat);
    def->label = L("Maximum initial exposure time");
    def->tooltip = L("Maximum initial exposure time");
    def->sidetext = L("s");
    def->min = 0;
    def->mode = comExpert;
    def->set_default_value(new ConfigOptionFloat(150));

    def = this->add("initial_exposure_time", coFloat);
    def->label = L("Initial exposure time");
    def->tooltip = L("Initial exposure time");
    def->sidetext = L("s");
    def->min = 0;
    def->set_default_value(new ConfigOptionFloat(15));

    def = this->add("material_correction", coFloats);
    def->full_label = L("Correction for expansion");
    def->tooltip  = L("Correction for expansion");
    def->min = 0;
    def->mode = comExpert;
    def->set_default_value(new ConfigOptionFloats( { 1. , 1. } ));

    def = this->add("material_notes", coString);
    def->label = L("SLA print material notes");
    def->tooltip = L("You can put your notes regarding the SLA print material here.");
    def->multiline = true;
    def->full_width = true;
    def->height = 13;
    def->mode = comAdvanced;
    def->set_default_value(new ConfigOptionString(""));

    def = this->add("material_vendor", coString);
    def->set_default_value(new ConfigOptionString(L("(Unknown)")));
    def->cli = ConfigOptionDef::nocli;

    def = this->add("default_sla_material_profile", coString);
    def->label = L("Default SLA material profile");
    def->tooltip = L("Default print profile associated with the current printer profile. "
                   "On selection of the current printer profile, this print profile will be activated.");
    def->set_default_value(new ConfigOptionString());
    def->cli = ConfigOptionDef::nocli;

    def = this->add("sla_material_settings_id", coString);
    def->set_default_value(new ConfigOptionString(""));
    def->cli = ConfigOptionDef::nocli;

    def = this->add("default_sla_print_profile", coString);
    def->label = L("Default SLA material profile");
    def->tooltip = L("Default print profile associated with the current printer profile. "
                   "On selection of the current printer profile, this print profile will be activated.");
    def->set_default_value(new ConfigOptionString());
    def->cli = ConfigOptionDef::nocli;

    def = this->add("sla_print_settings_id", coString);
    def->set_default_value(new ConfigOptionString(""));
    def->cli = ConfigOptionDef::nocli;

    def = this->add("supports_enable", coBool);
    def->label = L("Generate supports");
    def->category = OptionCategory::support;
    def->tooltip = L("Generate supports for the models");
    def->mode = comSimple;
    def->set_default_value(new ConfigOptionBool(true));

    def = this->add("support_head_front_diameter", coFloat);
    def->label = L("Pinhead front diameter");
    def->category = OptionCategory::support;
    def->tooltip = L("Diameter of the pointing side of the head");
    def->sidetext = L("mm");
    def->min = 0;
    def->mode = comAdvanced;
    def->set_default_value(new ConfigOptionFloat(0.4));

    def = this->add("support_head_penetration", coFloat);
    def->label = L("Head penetration");
    def->category = OptionCategory::support;
    def->tooltip = L("How much the pinhead has to penetrate the model surface");
    def->sidetext = L("mm");
    def->mode = comAdvanced;
    def->min = 0;
    def->set_default_value(new ConfigOptionFloat(0.2));

    def = this->add("support_head_width", coFloat);
    def->label = L("Pinhead width");
    def->category = OptionCategory::support;
    def->tooltip = L("Width from the back sphere center to the front sphere center");
    def->sidetext = L("mm");
    def->min = 0;
    def->max = 20;
    def->mode = comAdvanced;
    def->set_default_value(new ConfigOptionFloat(1.0));

    def = this->add("support_pillar_diameter", coFloat);
    def->label = L("Pillar diameter");
    def->category = OptionCategory::support;
    def->tooltip = L("Diameter in mm of the support pillars");
    def->sidetext = L("mm");
    def->min = 0;
    def->max = 15;
    def->mode = comSimple;
    def->set_default_value(new ConfigOptionFloat(1.0));

    def = this->add("support_small_pillar_diameter_percent", coPercent);
    def->label = L("Small pillar diameter percent");
    def->category = OptionCategory::support;
    def->tooltip = L("The percentage of smaller pillars compared to the normal pillar diameter "
                     "which are used in problematic areas where a normal pilla cannot fit.");
    def->sidetext = L("%");
    def->min = 1;
    def->max = 100;
    def->mode = comExpert;
    def->set_default_value(new ConfigOptionPercent(50));
    
    def = this->add("support_max_bridges_on_pillar", coInt);
    def->label = L("Max bridges on a pillar");
    def->tooltip = L(
        "Maximum number of bridges that can be placed on a pillar. Bridges "
        "hold support point pinheads and connect to pillars as small branches.");
    def->min = 0;
    def->max = 50;
    def->mode = comExpert;
    def->set_default_value(new ConfigOptionInt(3));

    def = this->add("support_pillar_connection_mode", coEnum);
    def->label = L("Pillar connection mode");
    def->tooltip = L("Controls the bridge type between two neighboring pillars."
                     " Can be zig-zag, cross (double zig-zag) or dynamic which"
                     " will automatically switch between the first two depending"
                     " on the distance of the two pillars.");
    def->enum_keys_map = &ConfigOptionEnum<SLAPillarConnectionMode>::get_enum_values();
    def->enum_values.push_back("zigzag");
    def->enum_values.push_back("cross");
    def->enum_values.push_back("dynamic");
    def->enum_labels.push_back(L("Zig-Zag"));
    def->enum_labels.push_back(L("Cross"));
    def->enum_labels.push_back(L("Dynamic"));
    def->mode = comAdvanced;
    def->set_default_value(new ConfigOptionEnum<SLAPillarConnectionMode>(slapcmDynamic));

    def = this->add("support_buildplate_only", coBool);
    def->label = L("Support on build plate only");
    def->category = OptionCategory::support;
    def->tooltip = L("Only create support if it lies on a build plate. Don't create support on a print.");
    def->mode = comSimple;
    def->set_default_value(new ConfigOptionBool(false));

    def = this->add("support_pillar_widening_factor", coFloat);
    def->label = L("Pillar widening factor");
    def->category = OptionCategory::support;
    def->tooltip = L("Merging bridges or pillars into another pillars can "
                     "increase the radius. Zero means no increase, one means "
                     "full increase.");
    def->min = 0;
    def->max = 1;
    def->mode = comExpert;
    def->set_default_value(new ConfigOptionFloat(0.0));

    def = this->add("support_base_diameter", coFloat);
    def->label = L("Support base diameter");
    def->category = OptionCategory::support;
    def->tooltip = L("Diameter in mm of the pillar base");
    def->sidetext = L("mm");
    def->min = 0;
    def->max = 30;
    def->mode = comAdvanced;
    def->set_default_value(new ConfigOptionFloat(4.0));

    def = this->add("support_base_height", coFloat);
    def->label = L("Support base height");
    def->category = OptionCategory::support;
    def->tooltip = L("The height of the pillar base cone");
    def->sidetext = L("mm");
    def->min = 0;
    def->mode = comAdvanced;
    def->set_default_value(new ConfigOptionFloat(1.0));

    def = this->add("support_base_safety_distance", coFloat);
    def->label = L("Support base safety distance");
    def->category = OptionCategory::support;
    def->tooltip  = L(
        "The minimum distance of the pillar base from the model in mm. "
        "Makes sense in zero elevation mode where a gap according "
        "to this parameter is inserted between the model and the pad.");
    def->sidetext = L("mm");
    def->min = 0;
    def->max = 10;
    def->mode = comExpert;
    def->set_default_value(new ConfigOptionFloat(1));

    def = this->add("support_critical_angle", coFloat);
    def->label = L("Critical angle");
    def->category = OptionCategory::support;
    def->tooltip = L("The default angle for connecting support sticks and junctions.");
    def->sidetext = L("°");
    def->min = 0;
    def->max = 90;
    def->mode = comExpert;
    def->set_default_value(new ConfigOptionFloat(45));

    def = this->add("support_max_bridge_length", coFloat);
    def->label = L("Max bridge length");
    def->category = OptionCategory::support;
    def->tooltip = L("The max length of a bridge");
    def->sidetext = L("mm");
    def->min = 0;
    def->mode = comAdvanced;
    def->set_default_value(new ConfigOptionFloat(15.0));

    def = this->add("support_max_pillar_link_distance", coFloat);
    def->label = L("Max pillar linking distance");
    def->category = OptionCategory::support;
    def->tooltip = L("The max distance of two pillars to get linked with each other."
                     " A zero value will prohibit pillar cascading.");
    def->sidetext = L("mm");
    def->min = 0;   // 0 means no linking
    def->mode = comAdvanced;
    def->set_default_value(new ConfigOptionFloat(10.0));

    def = this->add("support_object_elevation", coFloat);
    def->label = L("Object elevation");
    def->category = OptionCategory::support;
    def->tooltip = L("How much the supports should lift up the supported object. "
                     "If this value is zero, the bottom of the model geometry "
                     "will be considered as part of the pad."
                     "If \"Pad around object\" is enabled, this value is ignored.");
    def->sidetext = L("mm");
    def->min = 0;
    def->max = 150; // This is the max height of print on SL1
    def->mode = comAdvanced;
    def->set_default_value(new ConfigOptionFloat(5.0));

    def = this->add("support_points_density_relative", coInt);
    def->label = L("Support points density");
    def->category = OptionCategory::support;
    def->tooltip = L("This is a relative measure of support points density.");
    def->sidetext = L("%");
    def->min = 0;
    def->set_default_value(new ConfigOptionInt(100));

    def = this->add("support_points_minimal_distance", coFloat);
    def->label = L("Minimal distance of the support points");
    def->category = OptionCategory::support;
    def->tooltip = L("No support points will be placed closer than this threshold.");
    def->sidetext = L("mm");
    def->min = 0;
    def->set_default_value(new ConfigOptionFloat(1.f));

    def = this->add("pad_enable", coBool);
    def->label = L("Use pad");
    def->category = OptionCategory::pad;
    def->tooltip = L("Add a pad underneath the supported model");
    def->mode = comSimple;
    def->set_default_value(new ConfigOptionBool(true));

    def = this->add("pad_wall_thickness", coFloat);
    def->label = L("Pad wall thickness");
    def->category = OptionCategory::pad;
     def->tooltip = L("The thickness of the pad and its optional cavity walls.");
    def->sidetext = L("mm");
    def->min = 0;
    def->max = 30;
    def->mode = comSimple;
    def->set_default_value(new ConfigOptionFloat(2.0));

    def = this->add("pad_wall_height", coFloat);
    def->label = L("Pad wall height");
    def->tooltip = L("Defines the pad cavity depth. Set to zero to disable the cavity. "
                     "Be careful when enabling this feature, as some resins may "
                     "produce an extreme suction effect inside the cavity, "
                     "which makes peeling the print off the vat foil difficult.");
    def->category = OptionCategory::pad;
//     def->tooltip = L("");
    def->sidetext = L("mm");
    def->min = 0;
    def->max = 30;
    def->mode = comExpert;
    def->set_default_value(new ConfigOptionFloat(0.));
    
    def = this->add("pad_brim_size", coFloat);
    def->label = L("Pad brim size");
    def->tooltip = L("How far should the pad extend around the contained geometry");
    def->category = OptionCategory::pad;
    //     def->tooltip = L("");
    def->sidetext = L("mm");
    def->min = 0;
    def->max = 30;
    def->mode = comAdvanced;
    def->set_default_value(new ConfigOptionFloat(1.6));

    def = this->add("pad_max_merge_distance", coFloat);
    def->label = L("Max merge distance");
    def->category = OptionCategory::pad;
     def->tooltip = L("Some objects can get along with a few smaller pads "
                      "instead of a single big one. This parameter defines "
                      "how far the center of two smaller pads should be. If they"
                      "are closer, they will get merged into one pad.");
    def->sidetext = L("mm");
    def->min = 0;
    def->mode = comExpert;
    def->set_default_value(new ConfigOptionFloat(50.0));

    // This is disabled on the UI. I hope it will never be enabled.
//    def = this->add("pad_edge_radius", coFloat);
//    def->label = L("Pad edge radius");
//    def->category = OptionCategory::pad;
////     def->tooltip = L("");
//    def->sidetext = L("mm");
//    def->min = 0;
//    def->mode = comAdvanced;
//    def->set_default_value(new ConfigOptionFloat(1.0));

    def = this->add("pad_wall_slope", coFloat);
    def->label = L("Pad wall slope");
    def->category = OptionCategory::pad;
    def->tooltip = L("The slope of the pad wall relative to the bed plane. "
                     "90 degrees means straight walls.");
    def->sidetext = L("°");
    def->min = 45;
    def->max = 90;
    def->mode = comAdvanced;
    def->set_default_value(new ConfigOptionFloat(90.0));

    def = this->add("pad_around_object", coBool);
    def->label = L("Pad around object");
    def->category = OptionCategory::pad;
    def->tooltip = L("Create pad around object and ignore the support elevation");
    def->mode = comSimple;
    def->set_default_value(new ConfigOptionBool(false));
    
    def = this->add("pad_around_object_everywhere", coBool);
    def->label = L("Pad around object everywhere");
    def->category = OptionCategory::pad;
    def->tooltip = L("Force pad around object everywhere");
    def->mode = comSimple;
    def->set_default_value(new ConfigOptionBool(false));

    def = this->add("pad_object_gap", coFloat);
    def->label = L("Pad object gap");
    def->category = OptionCategory::pad;
    def->tooltip  = L("The gap between the object bottom and the generated "
                      "pad in zero elevation mode.");
    def->sidetext = L("mm");
    def->min = 0;
    def->max = 10;
    def->mode = comExpert;
    def->set_default_value(new ConfigOptionFloat(1));

    def = this->add("pad_object_connector_stride", coFloat);
    def->label = L("Pad object connector stride");
    def->category = OptionCategory::pad;
    def->tooltip = L("Distance between two connector sticks which connect the object and the generated pad.");
    def->sidetext = L("mm");
    def->min = 0;
    def->mode = comExpert;
    def->set_default_value(new ConfigOptionFloat(10));

    def = this->add("pad_object_connector_width", coFloat);
    def->label = L("Pad object connector width");
    def->category = OptionCategory::pad;
    def->tooltip  = L("Width of the connector sticks which connect the object and the generated pad.");
    def->sidetext = L("mm");
    def->min = 0;
    def->mode = comExpert;
    def->set_default_value(new ConfigOptionFloat(0.5));

    def = this->add("pad_object_connector_penetration", coFloat);
    def->label = L("Pad object connector penetration");
    def->category = OptionCategory::pad;
    def->tooltip  = L(
        "How much should the tiny connectors penetrate into the model body.");
    def->sidetext = L("mm");
    def->min = 0;
    def->mode = comExpert;
    def->set_default_value(new ConfigOptionFloat(0.3));
    
    def = this->add("hollowing_enable", coBool);
    def->label = L("Enable hollowing");
    def->category = OptionCategory::hollowing;
    def->tooltip = L("Hollow out a model to have an empty interior");
    def->mode = comSimple;
    def->set_default_value(new ConfigOptionBool(false));
    
    def = this->add("hollowing_min_thickness", coFloat);
    def->label = L("Wall thickness");
    def->category = OptionCategory::hollowing;
    def->tooltip  = L("Minimum wall thickness of a hollowed model.");
    def->sidetext = L("mm");
    def->min = 1;
    def->max = 10;
    def->mode = comSimple;
    def->set_default_value(new ConfigOptionFloat(3.));
    
    def = this->add("hollowing_quality", coFloat);
    def->label = L("Accuracy");
    def->category = OptionCategory::hollowing;
    def->tooltip  = L("Performance vs accuracy of calculation. Lower values may produce unwanted artifacts.");
    def->min = 0;
    def->max = 1;
    def->mode = comExpert;
    def->set_default_value(new ConfigOptionFloat(0.5));
    
    def = this->add("hollowing_closing_distance", coFloat);
    def->label = L("Closing distance");
    def->category = OptionCategory::hollowing;
    def->tooltip  = L(
        "Hollowing is done in two steps: first, an imaginary interior is "
        "calculated deeper (offset plus the closing distance) in the object and "
        "then it's inflated back to the specified offset. A greater closing "
        "distance makes the interior more rounded. At zero, the interior will "
        "resemble the exterior the most.");
    def->sidetext = L("mm");
    def->min = 0;
    def->max = 10;
    def->mode = comExpert;
    def->set_default_value(new ConfigOptionFloat(2.0));
}

void PrintConfigDef::handle_legacy(t_config_option_key &opt_key, std::string &value)
{
    // handle legacy options
    if (opt_key == "extrusion_width_ratio" || opt_key == "bottom_layer_speed_ratio"
        || opt_key == "first_layer_height_ratio") {
        boost::replace_first(opt_key, "_ratio", "");
        if (opt_key == "bottom_layer_speed") opt_key = "first_layer_speed";
        try {
            float v = boost::lexical_cast<float>(value);
            if (v != 0)
                value = boost::lexical_cast<std::string>(v*100) + "%";
        } catch (boost::bad_lexical_cast &) {
            value = "0";
        }
    } else if (opt_key == "gcode_flavor" && value == "makerbot") {
        value = "makerware";
    } else if (opt_key == "fill_density" && value.find("%") == std::string::npos) {
        try {
            // fill_density was turned into a percent value
            float v = boost::lexical_cast<float>(value);
            value = boost::lexical_cast<std::string>(v*100) + "%";
        } catch (boost::bad_lexical_cast &) {}
    } else if (opt_key == "randomize_start" && value == "1") {
        opt_key = "seam_position";
        value = "random";
    } else if (opt_key == "bed_size" && !value.empty()) {
        opt_key = "bed_shape";
        ConfigOptionPoint p;
        p.deserialize(value);
        std::ostringstream oss;
        oss << "0x0," << p.value(0) << "x0," << p.value(0) << "x" << p.value(1) << ",0x" << p.value(1);
        value = oss.str();
    } else if ((opt_key == "perimeter_acceleration" && value == "25")
        || (opt_key == "infill_acceleration" && value == "50")) {
        /*  For historical reasons, the world's full of configs having these very low values;
            to avoid unexpected behavior we need to ignore them. Banning these two hard-coded
            values is a dirty hack and will need to be removed sometime in the future, but it
            will avoid lots of complaints for now. */
        value = "0";
    } else if (opt_key == "support_material_pattern" && value == "pillars") {
        // Slic3r PE does not support the pillars. They never worked well.
        value = "rectilinear";
    } else if (opt_key == "skirt_height" && value == "-1") {
    	// PrusaSlicer no more accepts skirt_height == -1 to print a draft shield to the top of the highest object.
    	// A new "draft_shield" boolean config value is used instead.
    	opt_key = "draft_shield";
    	value = "1";
    } else if (opt_key == "octoprint_host") {
        opt_key = "print_host";
    } else if (opt_key == "octoprint_cafile") {
        opt_key = "printhost_cafile";
    } else if (opt_key == "octoprint_apikey") {
        opt_key = "printhost_apikey";
    } else if (opt_key == "elefant_foot_compensation") {
        opt_key = "first_layer_size_compensation";
        float v = boost::lexical_cast<float>(value);
        if (v > 0)
            value = boost::lexical_cast<std::string>(-v);
    } else if (opt_key == "thumbnails") {
        if (value.empty())
            value = "0x0,0x0";
    } else if (opt_key == "z_steps_per_mm") {
        opt_key = "z_step";
        float v = boost::lexical_cast<float>(value);
        value = boost::lexical_cast<std::string>(1/v);
    } else if (opt_key == "infill_not_connected") {
        opt_key = "infill_connection";
        if (value == "1")
            value = "notconnected";
        else
            value = "connected";
    } else if (opt_key == "seam_travel") {
        if (value == "1") {
            opt_key = "seam_travel_cost";
            value = "200%";
        } else {
            opt_key = "";
        }
    } else if (opt_key == "seam_position") {
        if (value == "hidden") {
            opt_key = "seam_travel_cost";
            value = "20%";
        }
    } else if (opt_key == "overhangs") {
        opt_key = "overhangs_width_speed";
        if (value == "1")
            value = "50%";
        else
            value = "0";
    } else if (opt_key == "print_machine_envelope") {
        opt_key = "machine_limits_usage";
        if (value == "1")
            value = "emit_to_gcode";
        else
            value = "time_estimate_only";
    } else if (opt_key == "retract_lift_not_last_layer") {
        opt_key = "retract_lift_top";
        if (value == "1")
            value = "Not on top";
        else
            value = "All surfaces";
    }

    // Ignore the following obsolete configuration keys:
    static std::set<std::string> ignore = {
        "duplicate_x", "duplicate_y", "gcode_arcs", "multiply_x", "multiply_y",
        "support_material_tool", "acceleration", "adjust_overhang_flow",
        "standby_temperature", "scale", "rotate", "duplicate", "duplicate_grid",
        "start_perimeters_at_concave_points", "start_perimeters_at_non_overhang", "randomize_start",
        "seal_position", "vibration_limit", "bed_size",
        "print_center", "g0", "threads", "pressure_advance", "wipe_tower_per_color_wipe",
#ifndef HAS_PRESSURE_EQUALIZER
        "max_volumetric_extrusion_rate_slope_positive", "max_volumetric_extrusion_rate_slope_negative",
#endif /* HAS_PRESSURE_EQUALIZER */
        "cooling", "serial_port", "serial_speed"
    };

    // In PrusaSlicer 2.3.0-alpha0 the "monotonic" infill was introduced, which was later renamed to "monotonous".
    if (value == "monotonous" && (opt_key == "top_fill_pattern" || opt_key == "bottom_fill_pattern" || opt_key == "fill_pattern"))
        value = "monotonic";

    if (ignore.find(opt_key) != ignore.end()) {
        opt_key = "";
        return;
    }

    if (! print_config_def.has(opt_key)) {
        opt_key = "";
        return;
    }
}

void PrintConfigDef::to_prusa(t_config_option_key& opt_key, std::string& value, const DynamicConfig& all_conf) {

    std::unordered_set<std::string> to_remove_keys = {
"thumbnails_color",
"thumbnails_custom_color",
"thumbnails_with_bed",
"thumbnails_with_support",
"allow_empty_layers",
"avoid_crossing_not_first_layer",
"top_fan_speed",
"over_bridge_flow_ratio",
"bridge_overlap",
"bridge_speed_internal",
"brim_inside_holes",
"brim_width_interior",
"brim_ears",
"brim_ears_max_angle",
"brim_ears_pattern",
"brim_offset",
"chamber_temperature",
"complete_objects_one_skirt",
"complete_objects_sort",
"top_fill_pattern",
"solid_fill_pattern",
"enforce_full_fill_volume",
"external_infill_margin",
"bridged_infill_margin",
"external_perimeter_cut_corners",
"external_perimeter_fan_speed",
"external_perimeter_overlap",
"perimeter_overlap",
"perimeter_bonding",
"external_perimeters_vase",
"external_perimeters_nothole",
"external_perimeters_hole",
"perimeter_loop",
"perimeter_loop_seam",
"extra_perimeters_overhangs",
"extra_perimeters_odd_layers",
"only_one_perimeter_top",
"extruder_temperature_offset",
"extruder_fan_offset",
"print_extrusion_multiplier",
"filament_max_speed",
"filament_max_wipe_tower_speed",
"filament_enable_toolchange_temp",
"filament_use_fast_skinnydip",
"filament_enable_toolchange_part_fan",
"filament_toolchange_part_fan_speed",
"filament_use_skinnydip",
"filament_melt_zone_pause",
"filament_cooling_zone_pause",
"filament_dip_insertion_speed",
"filament_dip_extraction_speed",
"filament_toolchange_temp",
"filament_skinnydip_distance",
"filament_shrink",
"fill_angle_increment",
"fill_top_flow_ratio",
"fill_top_flow_ratio",
"first_layer_flow_ratio",
"fill_smooth_width",
"fill_smooth_distribution",
"first_layer_infill_speed",
"gap_fill",
"gap_fill_min_area",
"gap_fill_overlap",
"infill_dense",
"infill_connection",
"infill_dense_algo",
"feature_gcode",
"exact_last_layer_height",
"fan_speedup_time",
"fan_speedup_overhangs",
"fan_kickstart",
"machine_max_acceleration_travel",
"max_speed_reduction",
"min_length",
"min_width_top_surface",
"printhost_apikey",
"printhost_cafile",
"print_host",
"overhangs_speed",
"overhangs_width_speed",
"overhangs_reverse",
"overhangs_reverse_threshold",
"no_perimeter_unsupported_algo",
"support_material_solid_first_layer",
"print_retract_length",
"retract_lift_first_layer",
"retract_lift_top",
"seam_angle_cost",
"seam_travel_cost",
"skirt_extrusion_width",
"small_perimeter_min_length",
"small_perimeter_max_length",
"curve_smoothing_angle_convex",
"curve_smoothing_angle_concave",
"curve_smoothing_precision",
"curve_smoothing_cutoff_dist",
"model_precision",
"support_material_contact_distance_type",
"support_material_contact_distance_bottom",
"support_material_interface_pattern",
"print_temperature",
"print_retract_lift",
"thin_perimeters",
"thin_perimeters_all",
"thin_walls_min_width",
"thin_walls_overlap",
"thin_walls_merge",
"thin_walls_speed",
"time_estimation_compensation",
"tool_name",
"wipe_advanced",
"wipe_advanced_nozzle_melted_volume",
"filament_wipe_advanced_pigment",
"wipe_advanced_multiplier",
"wipe_advanced_algo",
"wipe_tower_brim",
"wipe_extra_perimeter",
"xy_inner_size_compensation",
"hole_size_compensation",
"hole_size_threshold",
"hole_to_polyhole",
"z_step",
"milling_cutter",
"milling_diameter",
"milling_offset",
"milling_z_offset",
"milling_z_lift",
"milling_toolchange_start_gcode",
"milling_toolchange_end_gcode",
"milling_post_process",
"milling_extra_size",
"milling_after_z",
"milling_speed"

    };
    //looks if it's to be removed, or have to be transformed
    if (to_remove_keys.find(opt_key) != to_remove_keys.end()) {
        opt_key = "";
        value = "";
    } else if (opt_key.find("_pattern") != std::string::npos) {
        if ("smooth" == value || "smoothtriple" == value || "smoothhilbert" == value || "rectiwithperimeter" == value || "scatteredrectilinear" == value || "rectilineargapfill" == value || "sawtooth" == value) {
            value = "rectilinear";
        } else if ( "concentricgapfill" == value) {
            value = "concentric";
        }
    } else if ("seam_position" == opt_key) {
        if ("seam_travel_cost" == value || "near" == value || "hidden" == value) {
            value = "nearest";
        }
    } else if ("first_layer_size_compensation" == opt_key) {
        opt_key = "elefant_foot_compensation";
        if (!value.empty()) {
            if (value[0] == '-') {
                value = value.substr(1);
            } else {
                value = "0";
            }
        }
    } else if ("elephant_foot_min_width" == opt_key) {
        opt_key = "elefant_foot_min_width";
    } else if("first_layer_acceleration" == opt_key || "infill_acceleration" == opt_key || "bridge_acceleration" == opt_key || "default_acceleration" == opt_key || "overhangs_speed" == opt_key || "perimeter_acceleration" == opt_key){
        if (value.find("%") != std::string::npos)
            value = "0";
    } else if ("gap_fill_speed" == opt_key && all_conf.has("gap_fill") && !all_conf.option<ConfigOptionBool>("gap_fill")->value) {
        value = "0";
    } else if ("bridge_flow_ratio" == opt_key && all_conf.has("bridge_flow_ratio")) {
        value = boost::lexical_cast<std::string>(all_conf.option<ConfigOptionPercent>("bridge_flow_ratio")->get_abs_value(1));
    } else if ("overhangs_width" == opt_key) {
        opt_key = "overhangs";
        if (value != "0")
            value = "1";
    } else if ("support_material_contact_distance_top" == opt_key) {
        opt_key = "support_material_contact_distance";
        //default : get the top value or 0.2 if a %
        if (value.find("%") != std::string::npos)
            value = "0.2";
        try { //avoid most useless cheks and multiple corners cases with this try catch
            SupportZDistanceType dist_type = all_conf.option<ConfigOptionEnum<SupportZDistanceType>>("support_material_contact_distance_type")->value;
            if (SupportZDistanceType::zdNone == dist_type) {
                value = "0";
            } else {
                double val = all_conf.option<ConfigOptionFloatOrPercent>("support_material_contact_distance_top")->get_abs_value(all_conf.option<ConfigOptionFloats>("nozzle_diameter")->values.front());
                if (SupportZDistanceType::zdFilament == dist_type) { // not exact but good enough effort
                    val += all_conf.option<ConfigOptionFloats>("nozzle_diameter")->values.front();
                    val -= all_conf.get_abs_value("layer_height");
                }
                value = boost::lexical_cast<std::string>(val);
            }
        }
        catch (...) {
        }
    } else if ("gcode_flavor" == opt_key) {
        if ("reprap" == value)
            value = "reprapfirmware";
        else if ("sprinter" == value)
            value = "reprap";
        else if ("lerdge" == value)
            value = "marlin";
        else if ("klipper" == value)
            value = "reprap";
    }

}

const PrintConfigDef print_config_def;

DynamicPrintConfig DynamicPrintConfig::full_print_config()
{
	return DynamicPrintConfig((const PrintRegionConfig&)FullPrintConfig::defaults());
}

DynamicPrintConfig::DynamicPrintConfig(const StaticPrintConfig& rhs) : DynamicConfig(rhs, rhs.keys_ref())
{
}

DynamicPrintConfig* DynamicPrintConfig::new_from_defaults_keys(const std::vector<std::string> &keys)
{
    auto *out = new DynamicPrintConfig();
    out->apply_only(FullPrintConfig::defaults(), keys);
    return out;
}

/*
double min_object_distance(const ConfigBase &cfg)
{   
    double ret = 0.;
    
    if (printer_technology(cfg) == ptSLA) ret = 6.;
    else {
        auto ecr_opt = cfg.option<ConfigOptionFloat>("extruder_clearance_radius");
        auto dd_opt  = cfg.option<ConfigOptionFloat>("duplicate_distance");
        auto co_opt  = cfg.option<ConfigOptionBool>("complete_objects");

        if (!ecr_opt || !dd_opt || !co_opt) ret = 0.;
        else {
            // min object distance is max(duplicate_distance, clearance_radius)
            ret = (co_opt->value && ecr_opt->value > dd_opt->value) ?
                      ecr_opt->value : dd_opt->value;
        }
    }

    return ret;
}*/


double PrintConfig::min_object_distance() const
{
    return PrintConfig::min_object_distance(static_cast<const ConfigBase*>(this));
}

double PrintConfig::min_object_distance(const ConfigBase *config, double ref_height /* = 0*/)
{
    if (printer_technology(*config) == ptSLA) return 6.;
    
    const ConfigOptionFloat* dd_opt = config->option<ConfigOptionFloat>("duplicate_distance");
    //test if called from usaslicer::l240 where it's called on an empty config...
    if (dd_opt == nullptr) return 0;

    // /2 becasue we only count the grawing for the current object
    const double duplicate_distance = dd_opt->value / 2;
    double base_dist = duplicate_distance;
    //std::cout << "START min_object_distance =>" << base_dist << "\n";
    const ConfigOptionBool* co_opt = config->option<ConfigOptionBool>("complete_objects");
    if (co_opt && co_opt->value) {
        double brim_dist = 0;
        double skirt_dist = 0;
        try {
            std::vector<double> vals = dynamic_cast<const ConfigOptionFloats*>(config->option("nozzle_diameter"))->values;
            double max_nozzle_diam = 0;
            for (double val : vals) max_nozzle_diam = std::fmax(max_nozzle_diam, val);

            // min object distance is max(duplicate_distance, clearance_radius)
            // /2 becasue we only count the grawing for the current object
		    //add 1 as safety offset.
            double extruder_clearance_radius = config->option("extruder_clearance_radius")->getFloat() / 2 + 1;
            if (extruder_clearance_radius > base_dist) {
                base_dist = extruder_clearance_radius;
            }

            //std::cout << "  min_object_distance add extruder_clearance_radius ("<< extruder_clearance_radius <<") =>" << base_dist << "\n";
            //FIXME: now brim can be per-object, so you ahve to get a different min_object_distance per object
            //add brim width
            const double first_layer_height = config->get_abs_value("first_layer_height");
            if (ref_height <= first_layer_height && ref_height != 0) {
                //FIXME: does not take into account object-defined brim !!! you can crash yoursefl with it
                if (config->option("brim_width")->getFloat() > 0) {
                    brim_dist += config->option("brim_width")->getFloat();
                    //std::cout << "  Set  brim=" << config->option("brim_width")->getFloat() << " => " << brim_dist << "\n";
                }
            } else if (config->option("brim_width")->getFloat() + 1 > base_dist) {
                base_dist = config->option("brim_width")->getFloat();
            }
            //add the skirt
            if (config->option("skirts")->getInt() > 0 && config->option("skirt_height")->getInt() == 1 && ref_height == 0) {
                skirt_dist = config->option("skirt_distance")->getFloat();
                const double first_layer_width = config->get_abs_value("first_layer_extrusion_width");
                Flow flow(first_layer_width, first_layer_height, max_nozzle_diam);
                skirt_dist += first_layer_width + (flow.spacing() * ((double)config->option("skirts")->getInt() - 1));
                base_dist = std::max(base_dist, skirt_dist + 1);
                skirt_dist = 0;
            }else if (config->option("skirts")->getInt() > 0 && config->option("skirt_height")->getInt() > 0 && !config->option("complete_objects_one_skirt")->getBool()) {
                double skirt_height = ((double)config->option("skirt_height")->getInt() - 1) * config->get_abs_value("layer_height") + first_layer_height;
                if (ref_height <= skirt_height) {
                    skirt_dist = config->option("skirt_distance")->getFloat();
                    const double first_layer_width = config->get_abs_value("first_layer_extrusion_width");
                    Flow flow(first_layer_width, first_layer_height, max_nozzle_diam);
                    skirt_dist += first_layer_width + (flow.spacing() * ((double)config->option("skirts")->getInt() - 1));
                    //std::cout << "  Set  skirt_dist=" << config->option("skirt_distance")->getFloat() << " => " << skirt_dist << "\n";
                }
            }
        }
        catch (const std::exception & ex) {
            boost::nowide::cerr << ex.what() << std::endl;
        }
        //std::cout << "END  min_object_distance =>" << (base_dist + std::max(skirt_dist, brim_dist)) << "\n";
        return base_dist + std::max(skirt_dist, brim_dist);
    }
    return base_dist;
}

PrinterTechnology printer_technology(const ConfigBase &cfg)
{
    const ConfigOptionEnum<PrinterTechnology> *opt = cfg.option<ConfigOptionEnum<PrinterTechnology>>("printer_technology");
    
    if (opt) return opt->value;
    
    const ConfigOptionBool *export_opt = cfg.option<ConfigOptionBool>("export_sla");
    if (export_opt && export_opt->getBool()) return ptSLA;
    
    export_opt = cfg.option<ConfigOptionBool>("export_gcode");
    if (export_opt && export_opt->getBool()) return ptFFF;    
    
    return ptUnknown;
}

void DynamicPrintConfig::normalize_fdm()
{
    if (this->has("extruder")) {
        int extruder = this->option("extruder")->getInt();
        this->erase("extruder");
        if (extruder != 0) {
            if (!this->has("infill_extruder"))
                this->option("infill_extruder", true)->setInt(extruder);
            if (!this->has("perimeter_extruder"))
                this->option("perimeter_extruder", true)->setInt(extruder);
            // Don't propagate the current extruder to support.
            // For non-soluble supports, the default "0" extruder means to use the active extruder,
            // for soluble supports one certainly does not want to set the extruder to non-soluble.
            // if (!this->has("support_material_extruder"))
            //     this->option("support_material_extruder", true)->setInt(extruder);
            // if (!this->has("support_material_interface_extruder"))
            //     this->option("support_material_interface_extruder", true)->setInt(extruder);
        }
    }

    if (!this->has("solid_infill_extruder") && this->has("infill_extruder"))
        this->option("solid_infill_extruder", true)->setInt(this->option("infill_extruder")->getInt());

    if (this->has("spiral_vase") && this->opt<ConfigOptionBool>("spiral_vase", true)->value) {
        {
            // this should be actually done only on the spiral layers instead of all
            ConfigOptionBools* opt = this->opt<ConfigOptionBools>("retract_layer_change", true);
            opt->values.assign(opt->values.size(), false);  // set all values to false
        }
        {
            this->opt<ConfigOptionInt>("perimeters", true)->value = 1;
            this->opt<ConfigOptionInt>("top_solid_layers", true)->value = 0;
            this->opt<ConfigOptionPercent>("fill_density", true)->value = 0;
            this->opt<ConfigOptionBool>("support_material", true)->value = false;
            this->opt<ConfigOptionInt>("support_material_enforce_layers")->value = 0;
            this->opt<ConfigOptionBool>("exact_last_layer_height", true)->value = false;
            this->opt<ConfigOptionBool>("ensure_vertical_shell_thickness", true)->value = false;
            this->opt<ConfigOptionBool>("infill_dense", true)->value = false;
            this->opt<ConfigOptionBool>("extra_perimeters", true)->value = false;
        }
    }
}

void DynamicPrintConfig::set_num_extruders(unsigned int num_extruders)
{
    const auto& defaults = FullPrintConfig::defaults();
    for (const std::string& key : print_config_def.extruder_option_keys()) {
        if (key == "default_filament_profile")
            continue;
        auto* opt = this->option(key, false);
        assert(opt != nullptr);
        assert(opt->is_vector());
        if (opt != nullptr && opt->is_vector())
            static_cast<ConfigOptionVectorBase*>(opt)->resize(num_extruders, defaults.option(key));
    }
}

void DynamicPrintConfig::set_num_milling(unsigned int num_milling)
{
    const auto& defaults = FullPrintConfig::defaults();
    for (const std::string& key : print_config_def.milling_option_keys()) {
        auto* opt = this->option(key, false);
        assert(opt != nullptr);
        assert(opt->is_vector());
        if (opt != nullptr && opt->is_vector())
            static_cast<ConfigOptionVectorBase*>(opt)->resize(num_milling, defaults.option(key));
    }
}

std::string DynamicPrintConfig::validate()
{
    // Full print config is initialized from the defaults.
    const ConfigOption *opt = this->option("printer_technology", false);
    auto printer_technology = (opt == nullptr) ? ptFFF : static_cast<PrinterTechnology>(dynamic_cast<const ConfigOptionEnumGeneric*>(opt)->value);
    switch (printer_technology) {
    case ptFFF:
    {
        FullPrintConfig fpc;
        fpc.apply(*this, true);
        // Verify this print options through the FullPrintConfig.
        return fpc.validate();
    }
    default:
        //FIXME no validation on SLA data?
        return std::string();
    }
}

//FIXME localize this function.
std::string FullPrintConfig::validate()
{
    // --layer-height
    if (this->get_abs_value("layer_height") <= 0)
        return "Invalid value for --layer-height";
    if (fabs(fmod(this->get_abs_value("layer_height"), SCALING_FACTOR)) > 1e-4)
        return "--layer-height must be a multiple of print resolution";

    // --first-layer-height
    if (this->get_abs_value("first_layer_height") <= 0)
        return "Invalid value for --first-layer-height";

    // --filament-diameter
    for (double fd : this->filament_diameter.values)
        if (fd < 1)
            return "Invalid value for --filament-diameter";

    // --nozzle-diameter
    for (double nd : this->nozzle_diameter.values)
        if (nd < 0.005)
            return "Invalid value for --nozzle-diameter";

    // --perimeters
    if (this->perimeters.value < 0)
        return "Invalid value for --perimeters";

    // --solid-layers
    if (this->top_solid_layers < 0)
        return "Invalid value for --top-solid-layers";
    if (this->bottom_solid_layers < 0)
        return "Invalid value for --bottom-solid-layers";

    if (this->use_firmware_retraction.value &&
        this->gcode_flavor.value != gcfSmoothie &&
        this->gcode_flavor.value != gcfSprinter &&
        this->gcode_flavor.value != gcfRepRap &&
        this->gcode_flavor.value != gcfMarlin &&
        this->gcode_flavor.value != gcfMachinekit &&
        this->gcode_flavor.value != gcfRepetier &&
        this->gcode_flavor.value != gcfKlipper &&
        this->gcode_flavor.value != gcfLerdge)
        return "--use-firmware-retraction is only supported by Marlin, Smoothie, Repetier, Machinekit, Klipper and Lerdge firmware";

    if (this->use_firmware_retraction.value)
        for (unsigned char wipe : this->wipe.values)
             if (wipe)
                return "--use-firmware-retraction is not compatible with --wipe";

    // --gcode-flavor
    if (! print_config_def.get("gcode_flavor")->has_enum_value(this->gcode_flavor.serialize()))
        return "Invalid value for --gcode-flavor";

    // --fill-pattern
    if (! print_config_def.get("fill_pattern")->has_enum_value(this->fill_pattern.serialize()))
        return "Invalid value for --fill-pattern";

    // --top-fill-pattern
    if (!print_config_def.get("top_fill_pattern")->has_enum_value(this->top_fill_pattern.serialize()))
        return "Invalid value for --top-fill-pattern";

    // --bottom-fill-pattern
    if (! print_config_def.get("bottom_fill_pattern")->has_enum_value(this->bottom_fill_pattern.serialize()))
        return "Invalid value for --bottom-fill-pattern";

    // --solid-fill-pattern
    if (!print_config_def.get("solid_fill_pattern")->has_enum_value(this->solid_fill_pattern.serialize()))
        return "Invalid value for --solid-fill-pattern";

    // --brim-ears-pattern
    if (!print_config_def.get("brim_ears_pattern")->has_enum_value(this->brim_ears_pattern.serialize()))
        return "Invalid value for --brim-ears-pattern";

    // --fill-density
    if (fabs(this->fill_density.value - 100.) < EPSILON &&
        (! print_config_def.get("top_fill_pattern")->has_enum_value(this->fill_pattern.serialize())
        || ! print_config_def.get("bottom_fill_pattern")->has_enum_value(this->fill_pattern.serialize())
        ))
        return "The selected fill pattern is not supposed to work at 100% density";

    // --infill-every-layers
    if (this->infill_every_layers < 1)
        return "Invalid value for --infill-every-layers";

    // --skirt-height
    if (this->skirt_height < 0)
        return "Invalid value for --skirt-height";
    
    // extruder clearance
    if (this->extruder_clearance_radius <= 0)
        return "Invalid value for --extruder-clearance-radius";
    if (this->extruder_clearance_height <= 0)
        return "Invalid value for --extruder-clearance-height";

    // --extrusion-multiplier
    for (double em : this->extrusion_multiplier.values)
        if (em <= 0)
            return "Invalid value for --extrusion-multiplier";

    // --default-acceleration
    if ((this->perimeter_acceleration != 0. || this->infill_acceleration != 0. || this->bridge_acceleration != 0. || this->first_layer_acceleration != 0.) &&
        this->default_acceleration == 0.)
        return "Invalid zero value for --default-acceleration when using other acceleration settings";

    // --spiral-vase
    if (this->spiral_vase) {
        // Note that we might want to have more than one perimeter on the bottom
        // solid layers.
        if (this->perimeters > 1)
            return "Can't make more than one perimeter when spiral vase mode is enabled";
        else if (this->perimeters < 1)
            return "Can't make less than one perimeter when spiral vase mode is enabled";
        if (this->fill_density > 0)
            return "Spiral vase mode can only print hollow objects, so you need to set Fill density to 0";
        if (this->top_solid_layers > 0)
            return "Spiral vase mode is not compatible with top solid layers";
        if (this->support_material || this->support_material_enforce_layers > 0)
            return "Spiral vase mode is not compatible with support material";
        if (this->infill_dense)
            return "Spiral vase mode can only print hollow objects and have no top surface, so you don't need any dense infill";
        if (this->extra_perimeters)
            return "Can't make more than one perimeter when spiral vase mode is enabled";
    }

    // extrusion widths
    {
        double max_nozzle_diameter = 0.;
        for (double dmr : this->nozzle_diameter.values)
            max_nozzle_diameter = std::max(max_nozzle_diameter, dmr);
        const char *widths[] = { "external_perimeter", "perimeter", "infill", "solid_infill", "top_infill", "support_material", "first_layer" };
        for (size_t i = 0; i < sizeof(widths) / sizeof(widths[i]); ++ i) {
            std::string key(widths[i]);
            key += "_extrusion_width";
            if (this->get_abs_value(key, max_nozzle_diameter) > 10. * max_nozzle_diameter)
                return std::string("Invalid extrusion width (too large): ") + key;
        }
    }

    // Out of range validation of numeric values.
    for (const std::string &opt_key : this->keys()) {
        const ConfigOption      *opt    = this->optptr(opt_key);
        assert(opt != nullptr);
        const ConfigOptionDef   *optdef = print_config_def.get(opt_key);
        assert(optdef != nullptr);
        bool out_of_range = false;
        switch (opt->type()) {
        case coFloat:
        {
            auto *fopt = static_cast<const ConfigOptionFloat*>(opt);
            out_of_range = fopt->value < optdef->min || fopt->value > optdef->max;
            break;
        }
        case coPercent:
        {
            auto* fopt = static_cast<const ConfigOptionPercent*>(opt);
            out_of_range = fopt->get_abs_value(100) < optdef->min || fopt->get_abs_value(100) > optdef->max;
            break;
        }
        case coFloatOrPercent:
        {
            auto *fopt = static_cast<const ConfigOptionPercent*>(opt);
            out_of_range = fopt->get_abs_value(1) < optdef->min || fopt->get_abs_value(1) > optdef->max;
            break;
        }
        case coPercents:
        case coFloats:
            for (double v : static_cast<const ConfigOptionVector<double>*>(opt)->values)
                if (v < optdef->min || v > optdef->max) {
                    out_of_range = true;
                    break;
                }
            break;
        case coInt:
        {
            auto *iopt = static_cast<const ConfigOptionInt*>(opt);
            out_of_range = iopt->value < optdef->min || iopt->value > optdef->max;
            break;
        }
        case coInts:
            for (int v : static_cast<const ConfigOptionVector<int>*>(opt)->values)
                if (v < optdef->min || v > optdef->max) {
                    out_of_range = true;
                    break;
                }
            break;
        default:;
        }
        if (out_of_range)
            return std::string("Value out of range: " + opt_key);
    }

    // The configuration is valid.
    return "";
}

// Declare the static caches for each StaticPrintConfig derived class.
StaticPrintConfig::StaticCache<class Slic3r::PrintObjectConfig> PrintObjectConfig::s_cache_PrintObjectConfig;
StaticPrintConfig::StaticCache<class Slic3r::PrintRegionConfig> PrintRegionConfig::s_cache_PrintRegionConfig;
StaticPrintConfig::StaticCache<class Slic3r::MachineEnvelopeConfig> MachineEnvelopeConfig::s_cache_MachineEnvelopeConfig;
StaticPrintConfig::StaticCache<class Slic3r::GCodeConfig>       GCodeConfig::s_cache_GCodeConfig;
StaticPrintConfig::StaticCache<class Slic3r::PrintConfig>       PrintConfig::s_cache_PrintConfig;
StaticPrintConfig::StaticCache<class Slic3r::FullPrintConfig>   FullPrintConfig::s_cache_FullPrintConfig;

StaticPrintConfig::StaticCache<class Slic3r::SLAMaterialConfig>     SLAMaterialConfig::s_cache_SLAMaterialConfig;
StaticPrintConfig::StaticCache<class Slic3r::SLAPrintConfig>        SLAPrintConfig::s_cache_SLAPrintConfig;
StaticPrintConfig::StaticCache<class Slic3r::SLAPrintObjectConfig>  SLAPrintObjectConfig::s_cache_SLAPrintObjectConfig;
StaticPrintConfig::StaticCache<class Slic3r::SLAPrinterConfig>      SLAPrinterConfig::s_cache_SLAPrinterConfig;
StaticPrintConfig::StaticCache<class Slic3r::SLAFullPrintConfig>    SLAFullPrintConfig::s_cache_SLAFullPrintConfig;

CLIActionsConfigDef::CLIActionsConfigDef()
{
    ConfigOptionDef* def;

    // Actions:
    def = this->add("export_obj", coBool);
    def->label = L("Export OBJ");
    def->tooltip = L("Export the model(s) as OBJ.");
    def->set_default_value(new ConfigOptionBool(false));

/*
    def = this->add("export_svg", coBool);
    def->label = L("Export SVG");
    def->tooltip = L("Slice the model and export solid slices as SVG.");
    def->set_default_value(new ConfigOptionBool(false);
    def->set_default_value(new ConfigOptionBool(false));
*/

    def = this->add("export_sla", coBool);
    def->label = L("Export SLA");
    def->tooltip = L("Slice the model and export SLA printing layers as PNG.");
    def->cli = "export-sla|sla";
    def->set_default_value(new ConfigOptionBool(false));

    def = this->add("export_3mf", coBool);
    def->label = L("Export 3MF");
    def->tooltip = L("Export the model(s) as 3MF.");
    def->set_default_value(new ConfigOptionBool(false));

    def = this->add("export_amf", coBool);
    def->label = L("Export AMF");
    def->tooltip = L("Export the model(s) as AMF.");
    def->set_default_value(new ConfigOptionBool(false));

    def = this->add("export_stl", coBool);
    def->label = L("Export STL");
    def->tooltip = L("Export the model(s) as STL.");
    def->set_default_value(new ConfigOptionBool(false));

    def = this->add("export_gcode", coBool);
    def->label = L("Export G-code");
    def->tooltip = L("Slice the model and export toolpaths as G-code.");
    def->cli = "export-gcode|gcode|g";
    def->set_default_value(new ConfigOptionBool(false));

    def = this->add("gcodeviewer", coBool);
    def->label = L("G-code viewer");
    def->tooltip = L("Visualize an already sliced and saved G-code");
    def->cli = "gcodeviewer";
    def->set_default_value(new ConfigOptionBool(false));

    def = this->add("slice", coBool);
    def->label = L("Slice");
    def->tooltip = L("Slice the model as FFF or SLA based on the printer_technology configuration value.");
    def->cli = "slice|s";
    def->set_default_value(new ConfigOptionBool(false));

    def = this->add("help", coBool);
    def->label = L("Help");
    def->tooltip = L("Show this help.");
    def->cli = "help|h";
    def->set_default_value(new ConfigOptionBool(false));

    def = this->add("help_fff", coBool);
    def->label = L("Help (FFF options)");
    def->tooltip = L("Show the full list of print/G-code configuration options.");
    def->set_default_value(new ConfigOptionBool(false));

    def = this->add("help_sla", coBool);
    def->label = L("Help (SLA options)");
    def->tooltip = L("Show the full list of SLA print configuration options.");
    def->set_default_value(new ConfigOptionBool(false));

    def = this->add("info", coBool);
    def->label = L("Output Model Info");
    def->tooltip = L("Write information about the model to the console.");
    def->set_default_value(new ConfigOptionBool(false));

    def = this->add("save", coString);
    def->label = L("Save config file");
    def->tooltip = L("Save configuration to the specified file.");
    def->set_default_value(new ConfigOptionString());
}

CLITransformConfigDef::CLITransformConfigDef()
{
    ConfigOptionDef* def;

    // Transform options:
    def = this->add("align_xy", coPoint);
    def->label = L("Align XY");
    def->tooltip = L("Align the model to the given point.");
    def->set_default_value(new ConfigOptionPoint(Vec2d(100,100)));

    def = this->add("cut", coFloat);
    def->label = L("Cut");
    def->tooltip = L("Cut model at the given Z.");
    def->set_default_value(new ConfigOptionFloat(0));

/*
    def = this->add("cut_grid", coFloat);
    def->label = L("Cut");
    def->tooltip = L("Cut model in the XY plane into tiles of the specified max size.");
    def->set_default_value(new ConfigOptionPoint();
    def->set_default_value(new ConfigOptionPoint());

    def = this->add("cut_x", coFloat);
    def->label = L("Cut");
    def->tooltip = L("Cut model at the given X.");
    def->set_default_value(new ConfigOptionFloat(0);
    def->set_default_value(new ConfigOptionFloat(0));

    def = this->add("cut_y", coFloat);
    def->label = L("Cut");
    def->tooltip = L("Cut model at the given Y.");
    def->set_default_value(new ConfigOptionFloat(0);
    def->set_default_value(new ConfigOptionFloat(0));
*/

    def = this->add("center", coPoint);
    def->label = L("Center");
    def->tooltip = L("Center the print around the given center.");
    def->set_default_value(new ConfigOptionPoint(Vec2d(100,100)));

    def = this->add("dont_arrange", coBool);
    def->label = L("Don't arrange");
    def->tooltip = L("Do not rearrange the given models before merging and keep their original XY coordinates.");

    def = this->add("duplicate", coInt);
    def->label = L("Duplicate");
    def->tooltip =L("Multiply copies by this factor.");
    def->min = 1;

    def = this->add("duplicate_grid", coPoint);
    def->label = L("Duplicate by grid");
    def->tooltip = L("Multiply copies by creating a grid.");

    def = this->add("merge", coBool);
    def->label = L("Merge");
    def->tooltip = L("Arrange the supplied models in a plate and merge them in a single model in order to perform actions once.");
    def->cli = "merge|m";

    def = this->add("repair", coBool);
    def->label = L("Repair");
    def->tooltip = L("Try to repair any non-manifold meshes (this option is implicitly added whenever we need to slice the model to perform the requested action).");

    def = this->add("rotate", coFloat);
    def->label = L("Rotate");
    def->tooltip = L("Rotation angle around the Z axis in degrees.");
    def->set_default_value(new ConfigOptionFloat(0));

    def = this->add("rotate_x", coFloat);
    def->label = L("Rotate around X");
    def->tooltip = L("Rotation angle around the X axis in degrees.");
    def->set_default_value(new ConfigOptionFloat(0));

    def = this->add("rotate_y", coFloat);
    def->label = L("Rotate around Y");
    def->tooltip = L("Rotation angle around the Y axis in degrees.");
    def->set_default_value(new ConfigOptionFloat(0));

    def = this->add("scale", coFloatOrPercent);
    def->label = L("Scale");
    def->tooltip = L("Scaling factor or percentage.");
    def->set_default_value(new ConfigOptionFloatOrPercent(1, false));

    def = this->add("split", coBool);
    def->label = L("Split");
    def->tooltip = L("Detect unconnected parts in the given model(s) and split them into separate objects.");

    def = this->add("scale_to_fit", coPoint3);
    def->label = L("Scale to Fit");
    def->tooltip = L("Scale to fit the given volume.");
    def->set_default_value(new ConfigOptionPoint3(Vec3d(0,0,0)));
}

CLIMiscConfigDef::CLIMiscConfigDef()
{
    ConfigOptionDef* def;

    def = this->add("ignore_nonexistent_config", coBool);
    def->label = L("Ignore non-existent config files");
    def->tooltip = L("Do not fail if a file supplied to --load does not exist.");

    def = this->add("load", coStrings);
    def->label = L("Load config file");
    def->tooltip = L("Load configuration from the specified file. It can be used more than once to load options from multiple files.");

    def = this->add("output", coString);
    def->label = L("Output File");
    def->tooltip = L("The file where the output will be written (if not specified, it will be based on the input file).");
    def->cli = "output|o";

    def = this->add("single_instance", coBool);
    def->label = L("Single instance mode");
    def->tooltip = L("If enabled, the command line arguments are sent to an existing instance of GUI PrusaSlicer, "
                     "or an existing PrusaSlicer window is activated. "
                     "Overrides the \"single_instance\" configuration value from application preferences.");

/*
    def = this->add("autosave", coString);
    def->label = L("Autosave");
    def->tooltip = L("Automatically export current configuration to the specified file.");
*/

    def = this->add("datadir", coString);
    def->label = L("Data directory");
    def->tooltip = L("Load and store settings at the given directory. This is useful for maintaining different profiles or including configurations from a network storage.");

    def = this->add("loglevel", coInt);
    def->label = L("Logging level");
    def->tooltip = L("Sets logging sensitivity. 0:fatal, 1:error, 2:warning, 3:info, 4:debug, 5:trace\n"
                     "For example. loglevel=2 logs fatal, error and warning level messages.");
    def->min = 0;

#if (defined(_MSC_VER) || defined(__MINGW32__)) && defined(SLIC3R_GUI)
    def = this->add("sw_renderer", coBool);
    def->label = L("Render with a software renderer");
    def->tooltip = L("Render with a software renderer. The bundled MESA software renderer is loaded instead of the default OpenGL driver.");
    def->min = 0;
#endif /* _MSC_VER */
}

const CLIActionsConfigDef    cli_actions_config_def;
const CLITransformConfigDef  cli_transform_config_def;
const CLIMiscConfigDef       cli_misc_config_def;

DynamicPrintAndCLIConfig::PrintAndCLIConfigDef DynamicPrintAndCLIConfig::s_def;

void DynamicPrintAndCLIConfig::handle_legacy(t_config_option_key &opt_key, std::string &value) const
{
    if (cli_actions_config_def  .options.find(opt_key) == cli_actions_config_def  .options.end() &&
        cli_transform_config_def.options.find(opt_key) == cli_transform_config_def.options.end() &&
        cli_misc_config_def     .options.find(opt_key) == cli_misc_config_def     .options.end()) {
        PrintConfigDef::handle_legacy(opt_key, value);
    }
}

uint64_t ModelConfig::s_last_timestamp = 1;

static Points to_points(const std::vector<Vec2d> &dpts)
{
    Points pts; pts.reserve(dpts.size());
    for (auto &v : dpts)
        pts.emplace_back( coord_t(scale_(v.x())), coord_t(scale_(v.y())) );
    return pts;    
}

Points get_bed_shape(const DynamicPrintConfig &config)
{
    const auto *bed_shape_opt = config.opt<ConfigOptionPoints>("bed_shape");
    if (!bed_shape_opt) {
        
        // Here, it is certain that the bed shape is missing, so an infinite one
        // has to be used, but still, the center of bed can be queried
        if (auto center_opt = config.opt<ConfigOptionPoint>("center"))
            return { scaled(center_opt->value) };
        
        return {};
    }
    
    return to_points(bed_shape_opt->values);
}

Points get_bed_shape(const PrintConfig &cfg)
{
    return to_points(cfg.bed_shape.values);
}

Points get_bed_shape(const SLAPrinterConfig &cfg) { return to_points(cfg.bed_shape.values); }

} // namespace Slic3r

#include <cereal/types/polymorphic.hpp>
CEREAL_REGISTER_TYPE(Slic3r::DynamicPrintConfig)
CEREAL_REGISTER_POLYMORPHIC_RELATION(Slic3r::DynamicConfig, Slic3r::DynamicPrintConfig)<|MERGE_RESOLUTION|>--- conflicted
+++ resolved
@@ -1874,16 +1874,11 @@
     def->label = L("Length of the infill anchor");
     def->category = OptionCategory::infill;
     def->tooltip = L("Connect an infill line to an internal perimeter with a short segment of an additional perimeter. "
-<<<<<<< HEAD
-        "If expressed as percentage (example: 15%) it is calculated over infill extrusion width."
-        "\nIf set to 0, it will use a simpler algo that don't try to create a fake perimeter.");
-=======
                      "If expressed as percentage (example: 15%) it is calculated over infill extrusion width. "
                      "PrusaSlicer tries to connect two close infill lines to a short perimeter segment. If no such perimeter segment "
                      "shorter than infill_anchor_max is found, the infill line is connected to a perimeter segment at just one side "
                      "and the length of the perimeter segment taken is limited to this parameter, but no longer than anchor_length_max. "
-                     "Set this parameter to zero to disable anchoring perimeters connected to a single infill line.");
->>>>>>> 30d7ef2c
+                     "\nIf set to 0, it will use a simpler algo that don't try to create a fake perimeter.");
     def->sidetext = L("mm or %");
     def->ratio_over = "infill_extrusion_width";
     def->gui_type = "f_enum_open";
@@ -1893,120 +1888,15 @@
     def->enum_values.push_back("5");
     def->enum_values.push_back("10");
     def->enum_values.push_back("1000");
-<<<<<<< HEAD
     def->enum_labels.push_back(L("0 (Simple connect)"));
-=======
-    def->enum_labels.push_back(L("0 (no open anchors)"));
->>>>>>> 30d7ef2c
     def->enum_labels.push_back("1 mm");
     def->enum_labels.push_back("2 mm");
     def->enum_labels.push_back("5 mm");
     def->enum_labels.push_back("10 mm");
     def->enum_labels.push_back(L("1000 (unlimited)"));
     def->mode = comAdvanced;
-<<<<<<< HEAD
-    //    def->set_default_value(new ConfigOptionFloatOrPercent(300, true));
+    def->set_default_value(new ConfigOptionFloatOrPercent(1000, false));
     def->set_default_value(new ConfigOptionFloatOrPercent(0, false));
-
-    def = this->add("infill_dense", coBool);
-    def->label = ("");
-    def->full_label = ("Dense infill layer");
-    def->category = OptionCategory::infill;
-    def->tooltip = L("Enables the creation of a support layer under the first solid layer. This allows you to use a lower infill ratio without compromising the top quality."
-        " The dense infill is laid out with a 50% infill density.");
-    def->mode = comSimple;
-    def->set_default_value(new ConfigOptionBool(false));
-
-    def = this->add("infill_connection", coEnum);
-    def->label = L("Connection of sparse infill lines");
-    def->category = OptionCategory::infill;
-    def->tooltip = L("Give to the infill algorithm if the infill needs to be connected, and on which periemters"
-        " Can be useful for art or with high infill/perimeter overlap."
-        " The result may varies between infill typers.");
-    def->enum_keys_map = &ConfigOptionEnum<InfillConnection>::get_enum_values();
-    def->enum_values.push_back("connected");
-    def->enum_values.push_back("holes");
-    def->enum_values.push_back("outershell");
-    def->enum_values.push_back("notconnected");
-    def->enum_labels.push_back(L("Connected"));
-    def->enum_labels.push_back(L("Connected to hole perimeters"));
-    def->enum_labels.push_back(L("Connected to outer perimeters"));
-    def->enum_labels.push_back(L("Not connected"));
-    def->mode = comExpert;
-    def->set_default_value(new ConfigOptionEnum<InfillConnection>(icConnected));
-
-    def = this->add("infill_connection_top", coEnum);
-    def->label = L("Connection of top infill lines");
-    def->category = OptionCategory::infill;
-    def->tooltip = L("Give to the infill algorithm if the infill needs to be connected, and on which periemters"
-        " Can be useful for art or with high infill/perimeter overlap."
-        " The result may varies between infill typers.");
-    def->enum_keys_map = &ConfigOptionEnum<InfillConnection>::get_enum_values();
-    def->enum_values.push_back("connected");
-    def->enum_values.push_back("holes");
-    def->enum_values.push_back("outershell");
-    def->enum_values.push_back("notconnected");
-    def->enum_labels.push_back(L("Connected"));
-    def->enum_labels.push_back(L("Connected to hole perimeters"));
-    def->enum_labels.push_back(L("Connected to outer perimeters"));
-    def->enum_labels.push_back(L("Not connected"));
-    def->mode = comExpert;
-    def->set_default_value(new ConfigOptionEnum<InfillConnection>(icConnected));
-
-    def = this->add("infill_connection_bottom", coEnum);
-    def->label = L("Connection of bottom infill lines");
-    def->category = OptionCategory::infill;
-    def->tooltip = L("Give to the infill algorithm if the infill needs to be connected, and on which periemters"
-        " Can be useful for art or with high infill/perimeter overlap."
-        " The result may varies between infill typers.");
-    def->enum_keys_map = &ConfigOptionEnum<InfillConnection>::get_enum_values();
-    def->enum_values.push_back("connected");
-    def->enum_values.push_back("holes");
-    def->enum_values.push_back("outershell");
-    def->enum_values.push_back("notconnected");
-    def->enum_labels.push_back(L("Connected"));
-    def->enum_labels.push_back(L("Connected to hole perimeters"));
-    def->enum_labels.push_back(L("Connected to outer perimeters"));
-    def->enum_labels.push_back(L("Not connected"));
-    def->mode = comExpert;
-    def->set_default_value(new ConfigOptionEnum<InfillConnection>(icConnected));
-
-    def = this->add("infill_connection_solid", coEnum);
-    def->label = L("Connection of solid infill lines");
-    def->category = OptionCategory::infill;
-    def->tooltip = L("Give to the infill algorithm if the infill needs to be connected, and on which periemters"
-        " Can be useful for art or with high infill/perimeter overlap."
-        " The result may varies between infill typers.");
-    def->enum_keys_map = &ConfigOptionEnum<InfillConnection>::get_enum_values();
-    def->enum_values.push_back("connected");
-    def->enum_values.push_back("holes");
-    def->enum_values.push_back("outershell");
-    def->enum_values.push_back("notconnected");
-    def->enum_labels.push_back(L("Connected"));
-    def->enum_labels.push_back(L("Connected to hole perimeters"));
-    def->enum_labels.push_back(L("Connected to outer perimeters"));
-    def->enum_labels.push_back(L("Not connected"));
-    def->mode = comExpert;
-    def->set_default_value(new ConfigOptionEnum<InfillConnection>(icConnected));
-    
-    def = this->add("infill_dense_algo", coEnum);
-    def->label = L("Algorithm");
-    def->full_label = ("Dense infill algorithm");
-    def->category = OptionCategory::infill;
-    def->tooltip = L("Choose the way the dense layer is lay out."
-        " The automatic option let it try to draw the smallest surface with only strait lines inside the sparse infill."
-        " The anchored just enlarge a bit (by 'Default infill margin') the surfaces that need a better support.");
-    def->enum_keys_map = &ConfigOptionEnum<DenseInfillAlgo>::get_enum_values();
-    def->enum_values.push_back("automatic");
-    def->enum_values.push_back("autosmall");
-    def->enum_values.push_back("enlarged");
-    def->enum_labels.push_back(L("Automatic"));
-    def->enum_labels.push_back(L("Automatic, only for small areas"));
-    def->enum_labels.push_back(L("Anchored"));
-    def->mode = comAdvanced;
-    def->set_default_value(new ConfigOptionEnum<DenseInfillAlgo>(dfaAutoNotFull));
-=======
-    def->set_default_value(new ConfigOptionFloatOrPercent(600, true));
 
     def = this->add("infill_anchor_max", coFloatOrPercent);
     def->label = L("Maximum length of the infill anchor");
@@ -2029,7 +1919,104 @@
     def->enum_labels.push_back(L("1000 (unlimited)"));
     def->mode        = def_infill_anchor_min->mode;
     def->set_default_value(new ConfigOptionFloatOrPercent(50, false));
->>>>>>> 30d7ef2c
+
+    def = this->add("infill_dense", coBool);
+    def->label = ("");
+    def->full_label = ("Dense infill layer");
+    def->category = OptionCategory::infill;
+    def->tooltip = L("Enables the creation of a support layer under the first solid layer. This allows you to use a lower infill ratio without compromising the top quality."
+        " The dense infill is laid out with a 50% infill density.");
+    def->mode = comSimple;
+    def->set_default_value(new ConfigOptionBool(false));
+
+    def = this->add("infill_connection", coEnum);
+    def->label = L("Connection of sparse infill lines");
+    def->category = OptionCategory::infill;
+    def->tooltip = L("Give to the infill algorithm if the infill needs to be connected, and on which periemters"
+        " Can be useful for art or with high infill/perimeter overlap."
+        " The result may varies between infill typers.");
+    def->enum_keys_map = &ConfigOptionEnum<InfillConnection>::get_enum_values();
+    def->enum_values.push_back("connected");
+    def->enum_values.push_back("holes");
+    def->enum_values.push_back("outershell");
+    def->enum_values.push_back("notconnected");
+    def->enum_labels.push_back(L("Connected"));
+    def->enum_labels.push_back(L("Connected to hole perimeters"));
+    def->enum_labels.push_back(L("Connected to outer perimeters"));
+    def->enum_labels.push_back(L("Not connected"));
+    def->mode = comExpert;
+    def->set_default_value(new ConfigOptionEnum<InfillConnection>(icConnected));
+
+    def = this->add("infill_connection_top", coEnum);
+    def->label = L("Connection of top infill lines");
+    def->category = OptionCategory::infill;
+    def->tooltip = L("Give to the infill algorithm if the infill needs to be connected, and on which periemters"
+        " Can be useful for art or with high infill/perimeter overlap."
+        " The result may varies between infill typers.");
+    def->enum_keys_map = &ConfigOptionEnum<InfillConnection>::get_enum_values();
+    def->enum_values.push_back("connected");
+    def->enum_values.push_back("holes");
+    def->enum_values.push_back("outershell");
+    def->enum_values.push_back("notconnected");
+    def->enum_labels.push_back(L("Connected"));
+    def->enum_labels.push_back(L("Connected to hole perimeters"));
+    def->enum_labels.push_back(L("Connected to outer perimeters"));
+    def->enum_labels.push_back(L("Not connected"));
+    def->mode = comExpert;
+    def->set_default_value(new ConfigOptionEnum<InfillConnection>(icConnected));
+
+    def = this->add("infill_connection_bottom", coEnum);
+    def->label = L("Connection of bottom infill lines");
+    def->category = OptionCategory::infill;
+    def->tooltip = L("Give to the infill algorithm if the infill needs to be connected, and on which periemters"
+        " Can be useful for art or with high infill/perimeter overlap."
+        " The result may varies between infill typers.");
+    def->enum_keys_map = &ConfigOptionEnum<InfillConnection>::get_enum_values();
+    def->enum_values.push_back("connected");
+    def->enum_values.push_back("holes");
+    def->enum_values.push_back("outershell");
+    def->enum_values.push_back("notconnected");
+    def->enum_labels.push_back(L("Connected"));
+    def->enum_labels.push_back(L("Connected to hole perimeters"));
+    def->enum_labels.push_back(L("Connected to outer perimeters"));
+    def->enum_labels.push_back(L("Not connected"));
+    def->mode = comExpert;
+    def->set_default_value(new ConfigOptionEnum<InfillConnection>(icConnected));
+
+    def = this->add("infill_connection_solid", coEnum);
+    def->label = L("Connection of solid infill lines");
+    def->category = OptionCategory::infill;
+    def->tooltip = L("Give to the infill algorithm if the infill needs to be connected, and on which periemters"
+        " Can be useful for art or with high infill/perimeter overlap."
+        " The result may varies between infill typers.");
+    def->enum_keys_map = &ConfigOptionEnum<InfillConnection>::get_enum_values();
+    def->enum_values.push_back("connected");
+    def->enum_values.push_back("holes");
+    def->enum_values.push_back("outershell");
+    def->enum_values.push_back("notconnected");
+    def->enum_labels.push_back(L("Connected"));
+    def->enum_labels.push_back(L("Connected to hole perimeters"));
+    def->enum_labels.push_back(L("Connected to outer perimeters"));
+    def->enum_labels.push_back(L("Not connected"));
+    def->mode = comExpert;
+    def->set_default_value(new ConfigOptionEnum<InfillConnection>(icConnected));
+    
+    def = this->add("infill_dense_algo", coEnum);
+    def->label = L("Algorithm");
+    def->full_label = ("Dense infill algorithm");
+    def->category = OptionCategory::infill;
+    def->tooltip = L("Choose the way the dense layer is lay out."
+        " The automatic option let it try to draw the smallest surface with only strait lines inside the sparse infill."
+        " The anchored just enlarge a bit (by 'Default infill margin') the surfaces that need a better support.");
+    def->enum_keys_map = &ConfigOptionEnum<DenseInfillAlgo>::get_enum_values();
+    def->enum_values.push_back("automatic");
+    def->enum_values.push_back("autosmall");
+    def->enum_values.push_back("enlarged");
+    def->enum_labels.push_back(L("Automatic"));
+    def->enum_labels.push_back(L("Automatic, only for small areas"));
+    def->enum_labels.push_back(L("Anchored"));
+    def->mode = comAdvanced;
+    def->set_default_value(new ConfigOptionEnum<DenseInfillAlgo>(dfaAutoNotFull));
 
     def = this->add("infill_extruder", coInt);
     def->label = L("Infill extruder");
@@ -2717,15 +2704,9 @@
     def->full_label = ("Perimeter acceleration");
     def->category = OptionCategory::speed;
     def->tooltip = L("This is the acceleration your printer will use for perimeters. "
-<<<<<<< HEAD
-                   "A high value like 9000 usually gives good results if your hardware is up to the job."
                 "\nCan be a % of the default acceleration"
                 "\nSet zero to disable acceleration control for perimeters.");
     def->sidetext = L("mm/s² or %");
-=======
-                     "Set zero to disable acceleration control for perimeters.");
-    def->sidetext = L("mm/s²");
->>>>>>> 30d7ef2c
     def->mode = comExpert;
     def->set_default_value(new ConfigOptionFloatOrPercent(0,false));
 
