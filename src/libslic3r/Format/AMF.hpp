#ifndef slic3r_Format_AMF_hpp_
#define slic3r_Format_AMF_hpp_

namespace Slic3r {

class Model;
class DynamicPrintConfig;

// Load the content of an amf file into the given model and configuration.
extern bool load_amf(const char* path, DynamicPrintConfig* config, Model* model, bool check_version);

// Save the given model and the config data into an amf file.
// The model could be modified during the export process if meshes are not repaired or have no shared vertices
<<<<<<< HEAD
extern bool store_amf(std::string &path, Model *model, const DynamicPrintConfig *config);
=======
extern bool store_amf(const char* path, Model* model, const DynamicPrintConfig* config, bool fullpath_sources);
>>>>>>> d5bcddee

}; // namespace Slic3r

#endif /* slic3r_Format_AMF_hpp_ */<|MERGE_RESOLUTION|>--- conflicted
+++ resolved
@@ -11,11 +11,7 @@
 
 // Save the given model and the config data into an amf file.
 // The model could be modified during the export process if meshes are not repaired or have no shared vertices
-<<<<<<< HEAD
-extern bool store_amf(std::string &path, Model *model, const DynamicPrintConfig *config);
-=======
-extern bool store_amf(const char* path, Model* model, const DynamicPrintConfig* config, bool fullpath_sources);
->>>>>>> d5bcddee
+extern bool store_amf(std::string &path, Model *model, const DynamicPrintConfig *config, bool fullpath_sources);
 
 }; // namespace Slic3r
 
