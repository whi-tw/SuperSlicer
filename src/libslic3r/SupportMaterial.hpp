#ifndef slic3r_SupportMaterial_hpp_
#define slic3r_SupportMaterial_hpp_

#include "Flow.hpp"
#include "PrintConfig.hpp"
#include "Slicing.hpp"

namespace Slic3r {

class PrintObject;
class PrintConfig;
class PrintObjectConfig;

// This class manages raft and supports for a single PrintObject.
// Instantiated by Slic3r::Print::Object->_support_material()
// This class is instantiated before the slicing starts as Object.pm will query
// the parameters of the raft to determine the 1st layer height and thickness.
class PrintObjectSupportMaterial
{
public:
	// Support layer type to be used by MyLayer. This type carries a much more detailed information
	// about the support layer type than the final support layers stored in a PrintObject.
	enum SupporLayerType {
		sltUnknown = 0,
		// Ratft base layer, to be printed with the support material.
		sltRaftBase,
		// Raft interface layer, to be printed with the support interface material. 
		sltRaftInterface,
		// Bottom contact layer placed over a top surface of an object. To be printed with a support interface material.
		sltBottomContact,
		// Dense interface layer, to be printed with the support interface material.
		// This layer is separated from an object by an sltBottomContact layer.
		sltBottomInterface,
		// Sparse base support layer, to be printed with a support material.
		sltBase,
		// Dense interface layer, to be printed with the support interface material.
		// This layer is separated from an object with sltTopContact layer.
		sltTopInterface,
		// Top contact layer directly supporting an overhang. To be printed with a support interface material.
		sltTopContact,
		// Some undecided type yet. It will turn into sltBase first, then it may turn into sltBottomInterface or sltTopInterface.
		sltIntermediate,
	};

	// A support layer type used internally by the SupportMaterial class. This class carries a much more detailed
	// information about the support layer than the layers stored in the PrintObject, mainly
	// the MyLayer is aware of the bridging flow and the interface gaps between the object and the support.
	class MyLayer
	{
	public:
<<<<<<< HEAD
        MyLayer() :
            layer_type(sltUnknown),
            print_z(0.),
            bottom_z(0.),
            height(0.),
            height_block(0.),
			idx_object_layer_above(size_t(-1)),
			idx_object_layer_below(size_t(-1)),
			bridging(false),
			contact_polygons(nullptr),
			overhang_polygons(nullptr)
			{}

		~MyLayer() 
		{
			delete contact_polygons;
			contact_polygons = nullptr;
			delete overhang_polygons;
			overhang_polygons = nullptr;
		}

		void reset() {
			layer_type  			= sltUnknown;
			print_z 				= 0.;
			bottom_z 				= 0.;
			height 					= 0.;
            height_block            = 0.;
			idx_object_layer_above  = size_t(-1);
			idx_object_layer_below  = size_t(-1);
			bridging 				= false;
			polygons.clear();
			delete contact_polygons;
			contact_polygons 		= nullptr;
			delete overhang_polygons;
			overhang_polygons 		= nullptr;
=======
		void reset() {
			*this = MyLayer();
>>>>>>> 215e845c
		}

		bool operator==(const MyLayer &layer2) const {
			return print_z == layer2.print_z && height == layer2.height && bridging == layer2.bridging;
		}

		// Order the layers by lexicographically by an increasing print_z and a decreasing layer height.
		bool operator<(const MyLayer &layer2) const {
			if (print_z < layer2.print_z) {
				return true;
			} else if (print_z == layer2.print_z) {
			 	if (height > layer2.height)
			 		return true;
			 	else if (height == layer2.height) {
			 		// Bridging layers first.
			 	 	return bridging && ! layer2.bridging;
			 	} else
			 		return false;
			} else
				return false;
		}

		void merge(MyLayer &&rhs) {
            // The union_() does not support move semantic yet, but maybe one day it will.
            this->polygons = union_(this->polygons, std::move(rhs.polygons));
            auto merge = [](std::unique_ptr<Polygons> &dst, std::unique_ptr<Polygons> &src) {
            	if (! dst || dst->empty())
            		dst = std::move(src);
            	else if (src && ! src->empty())
        			*dst = union_(*dst, std::move(*src));
            };
            merge(this->contact_polygons,  rhs.contact_polygons);
            merge(this->overhang_polygons, rhs.overhang_polygons);
            merge(this->enforcer_polygons, rhs.enforcer_polygons);
            rhs.reset();
        }

		// For the bridging flow, bottom_print_z will be above bottom_z to account for the vertical separation.
		// For the non-bridging flow, bottom_print_z will be equal to bottom_z.
		coordf_t bottom_print_z() const { return print_z - height; }

		// To sort the extremes of top / bottom interface layers.
		coordf_t extreme_z() const { return (this->layer_type == sltTopContact) ? this->bottom_z : this->print_z; }

		SupporLayerType layer_type { sltUnknown };
		// Z used for printing, in unscaled coordinates.
		coordf_t print_z { 0 };
		// Bottom Z of this layer. For soluble layers, bottom_z + height = print_z,
		// otherwise bottom_z + gap + height = print_z.
<<<<<<< HEAD
        coordf_t bottom_z;
        // Layer height in unscaled coordinates.
        coordf_t height;
        // Layer height for collision in unscaled coordinates.
        coordf_t height_block;
=======
		coordf_t bottom_z { 0 };
		// Layer height in unscaled coordinates.
    	coordf_t height { 0 };
>>>>>>> 215e845c
    	// Index of a PrintObject layer_id supported by this layer. This will be set for top contact layers.
    	// If this is not a contact layer, it will be set to size_t(-1).
    	size_t 	 idx_object_layer_above { size_t(-1) };
    	// Index of a PrintObject layer_id, which supports this layer. This will be set for bottom contact layers.
    	// If this is not a contact layer, it will be set to size_t(-1).
    	size_t 	 idx_object_layer_below { size_t(-1) };
    	// Use a bridging flow when printing this support layer.
    	bool 	 bridging { false };

    	// Polygons to be filled by the support pattern.
    	Polygons polygons;
    	// Currently for the contact layers only.
    	std::unique_ptr<Polygons> contact_polygons;
    	std::unique_ptr<Polygons> overhang_polygons;
    	// Enforcers need to be propagated independently in case the "support on build plate only" option is enabled.
    	std::unique_ptr<Polygons> enforcer_polygons;
	};

	struct SupportParams {
		Flow 		first_layer_flow;
		Flow 		support_material_flow;
		Flow 		support_material_interface_flow;
		Flow 		support_material_bottom_interface_flow;
		// Is merging of regions allowed? Could the interface & base support regions be printed with the same extruder?
		bool 		can_merge_support_regions;

	    coordf_t 	support_layer_height_min;
	//	coordf_t	support_layer_height_max;

		coordf_t	gap_xy;

	    float    				base_angle;
	    float    				interface_angle;
	    coordf_t 				interface_spacing;
	    coordf_t 				interface_density;
	    coordf_t 				support_spacing;
	    coordf_t 				support_density;

	    InfillPattern           base_fill_pattern;
	    InfillPattern           interface_fill_pattern;
	    InfillPattern 			contact_fill_pattern;
	    bool                    with_sheath;
	};

	// Layers are allocated and owned by a deque. Once a layer is allocated, it is maintained
	// up to the end of a generate() method. The layer storage may be replaced by an allocator class in the future, 
	// which would allocate layers by multiple chunks.
	typedef std::deque<MyLayer> 				MyLayerStorage;
	typedef std::vector<MyLayer*> 				MyLayersPtr;

public:
	PrintObjectSupportMaterial(const PrintObject *object, const SlicingParameters &slicing_params);

	// Is raft enabled?
	bool 		has_raft() 					const { return m_slicing_params.has_raft(); }
	// Has any support?
	bool 		has_support()				const { return m_object_config->support_material.value || m_object_config->support_material_enforce_layers; }
	bool 		build_plate_only() 			const { return this->has_support() && m_object_config->support_material_buildplate_only.value; }

	bool 		synchronize_layers()		const { return m_slicing_params.soluble_interface && m_object_config->support_material_synchronize_layers.value; }
	bool 		has_contact_loops() 		const { return m_object_config->support_material_interface_contact_loops.value; }

	// Generate support material for the object.
	// New support layers will be added to the object,
	// with extrusion paths and islands filled in for each support layer.
	void 		generate(PrintObject &object);

private:
	std::vector<Polygons> buildplate_covered(const PrintObject &object) const;

	// Generate top contact layers supporting overhangs.
	// For a soluble interface material synchronize the layer heights with the object, otherwise leave the layer height undefined.
	// If supports over bed surface only are requested, don't generate contact layers over an object.
	MyLayersPtr top_contact_layers(const PrintObject &object, const std::vector<Polygons> &buildplate_covered, MyLayerStorage &layer_storage) const;

	// Generate bottom contact layers supporting the top contact layers.
	// For a soluble interface material synchronize the layer heights with the object, 
	// otherwise set the layer height to a bridging flow of a support interface nozzle.
	MyLayersPtr bottom_contact_layers_and_layer_support_areas(
		const PrintObject &object, const MyLayersPtr &top_contacts, std::vector<Polygons> &buildplate_covered, 
		MyLayerStorage &layer_storage, std::vector<Polygons> &layer_support_areas) const;

	// Trim the top_contacts layers with the bottom_contacts layers if they overlap, so there would not be enough vertical space for both of them.
	void trim_top_contacts_by_bottom_contacts(const PrintObject &object, const MyLayersPtr &bottom_contacts, MyLayersPtr &top_contacts) const;

	// Generate raft layers and the intermediate support layers between the bottom contact and top contact surfaces.
	MyLayersPtr raft_and_intermediate_support_layers(
	    const PrintObject   &object,
	    const MyLayersPtr   &bottom_contacts,
	    const MyLayersPtr   &top_contacts,
	    MyLayerStorage	 	&layer_storage) const;

	// Fill in the base layers with polygons.
	void generate_base_layers(
	    const PrintObject   &object,
	    const MyLayersPtr   &bottom_contacts,
	    const MyLayersPtr   &top_contacts,
	    MyLayersPtr         &intermediate_layers,
	    const std::vector<Polygons> &layer_support_areas) const;

	// Generate raft layers, also expand the 1st support layer
	// in case there is no raft layer to improve support adhesion.
    MyLayersPtr generate_raft_base(
    	const PrintObject   &object,
	    const MyLayersPtr   &top_contacts,
	    const MyLayersPtr   &interface_layers,
	    const MyLayersPtr   &base_interface_layers,
	    const MyLayersPtr   &base_layers,
	    MyLayerStorage      &layer_storage) const;

	// Turn some of the base layers into base interface layers.
	// For soluble interfaces with non-soluble bases, print maximum two first interface layers with the base
	// extruder to improve adhesion of the soluble filament to the base.
	std::pair<MyLayersPtr, MyLayersPtr> generate_interface_layers(
	    const MyLayersPtr   &bottom_contacts,
	    const MyLayersPtr   &top_contacts,
	    MyLayersPtr         &intermediate_layers,
	    MyLayerStorage      &layer_storage) const;
	

	// Trim support layers by an object to leave a defined gap between
	// the support volume and the object.
	void trim_support_layers_by_object(
	    const PrintObject   &object,
	    MyLayersPtr         &support_layers,
	    const coordf_t       gap_extra_above,
	    const coordf_t       gap_extra_below,
	    const coordf_t       gap_xy) const;

/*
	void generate_pillars_shape();
	void clip_with_shape();
*/

	// Produce the actual G-code.
	void generate_toolpaths(
		SupportLayerPtrs    &support_layers,
        const MyLayersPtr 	&raft_layers,
        const MyLayersPtr   &bottom_contacts,
        const MyLayersPtr   &top_contacts,
        const MyLayersPtr   &intermediate_layers,
		const MyLayersPtr   &interface_layers,
        const MyLayersPtr   &base_interface_layers) const;

	// Following objects are not owned by SupportMaterial class.
	const PrintObject 		*m_object;
	const PrintConfig 		*m_print_config;
	const PrintObjectConfig *m_object_config;
	// Pre-calculated parameters shared between the object slicer and the support generator,
	// carrying information on a raft, 1st layer height, 1st object layer height, gap between the raft and object etc.
	SlicingParameters	     m_slicing_params;
	// Various precomputed support parameters to be shared with external functions.
	SupportParams 			 m_support_params;
};

} // namespace Slic3r

#endif /* slic3r_SupportMaterial_hpp_ */<|MERGE_RESOLUTION|>--- conflicted
+++ resolved
@@ -48,46 +48,8 @@
 	class MyLayer
 	{
 	public:
-<<<<<<< HEAD
-        MyLayer() :
-            layer_type(sltUnknown),
-            print_z(0.),
-            bottom_z(0.),
-            height(0.),
-            height_block(0.),
-			idx_object_layer_above(size_t(-1)),
-			idx_object_layer_below(size_t(-1)),
-			bridging(false),
-			contact_polygons(nullptr),
-			overhang_polygons(nullptr)
-			{}
-
-		~MyLayer() 
-		{
-			delete contact_polygons;
-			contact_polygons = nullptr;
-			delete overhang_polygons;
-			overhang_polygons = nullptr;
-		}
-
-		void reset() {
-			layer_type  			= sltUnknown;
-			print_z 				= 0.;
-			bottom_z 				= 0.;
-			height 					= 0.;
-            height_block            = 0.;
-			idx_object_layer_above  = size_t(-1);
-			idx_object_layer_below  = size_t(-1);
-			bridging 				= false;
-			polygons.clear();
-			delete contact_polygons;
-			contact_polygons 		= nullptr;
-			delete overhang_polygons;
-			overhang_polygons 		= nullptr;
-=======
 		void reset() {
 			*this = MyLayer();
->>>>>>> 215e845c
 		}
 
 		bool operator==(const MyLayer &layer2) const {
@@ -137,17 +99,11 @@
 		coordf_t print_z { 0 };
 		// Bottom Z of this layer. For soluble layers, bottom_z + height = print_z,
 		// otherwise bottom_z + gap + height = print_z.
-<<<<<<< HEAD
-        coordf_t bottom_z;
-        // Layer height in unscaled coordinates.
-        coordf_t height;
-        // Layer height for collision in unscaled coordinates.
-        coordf_t height_block;
-=======
 		coordf_t bottom_z { 0 };
 		// Layer height in unscaled coordinates.
     	coordf_t height { 0 };
->>>>>>> 215e845c
+        // Layer height for collision in unscaled coordinates.
+        coordf_t height_block { 0 };
     	// Index of a PrintObject layer_id supported by this layer. This will be set for top contact layers.
     	// If this is not a contact layer, it will be set to size_t(-1).
     	size_t 	 idx_object_layer_above { size_t(-1) };
@@ -171,6 +127,7 @@
 		Flow 		support_material_flow;
 		Flow 		support_material_interface_flow;
 		Flow 		support_material_bottom_interface_flow;
+		float 		raft_bridge_flow_ratio;
 		// Is merging of regions allowed? Could the interface & base support regions be printed with the same extruder?
 		bool 		can_merge_support_regions;
 
