#include "libslic3r/libslic3r.h"
#include "libslic3r/AppConfig.hpp"

#include "Camera.hpp"
#include "GUI_App.hpp"
#if ENABLE_CAMERA_STATISTICS
#include "Mouse3DController.hpp"
#include "Plater.hpp"
#endif // ENABLE_CAMERA_STATISTICS

#include <GL/glew.h>

namespace Slic3r {
namespace GUI {

const double Camera::DefaultDistance = 1000.0;
const double Camera::DefaultZoomToBoxMarginFactor = 1.025;
const double Camera::DefaultZoomToVolumesMarginFactor = 1.025;
double Camera::FrustrumMinZRange = 50.0;
double Camera::FrustrumMinNearZ = 100.0;
double Camera::FrustrumZMargin = 10.0;
double Camera::MaxFovDeg = 60.0;

std::string Camera::get_type_as_string() const
{
    switch (m_type)
    {
    case EType::Unknown:     return "unknown";
    case EType::Perspective: return "perspective";
    default:
    case EType::Ortho:       return "orthographic";
    };
}

void Camera::set_type(EType type)
{
    if (m_type != type && (type == EType::Ortho || type == EType::Perspective)) {
        m_type = type;
        if (m_update_config_on_type_change_enabled) {
            wxGetApp().app_config->set("use_perspective_camera", (m_type == EType::Perspective) ? "1" : "0");
            wxGetApp().app_config->save();
        }
    }
}

void Camera::select_next_type()
{
    unsigned char next = (unsigned char)m_type + 1;
    if (next == (unsigned char)EType::Num_types)
        next = 1;

    set_type((EType)next);
}

void Camera::set_target(const Vec3d& target)
{
    const Vec3d new_target = validate_target(target);
    const Vec3d new_displacement = new_target - m_target;
    if (!new_displacement.isApprox(Vec3d::Zero())) {
        m_target = new_target;
        m_view_matrix.translate(-new_displacement);
    }
}

void Camera::set_zoom(double zoom)
{
    // Don't allow to zoom too far outside the scene.
    const double zoom_min = min_zoom();
    if (zoom_min > 0.0)
        zoom = std::max(zoom, zoom_min);

    // Don't allow to zoom too close to the scene.
    m_zoom = std::min(zoom, max_zoom());
}

void Camera::select_view(const std::string& direction)
{
    if (direction == "iso")
        set_default_orientation();
    else if (direction == "left")
        look_at(m_target - m_distance * Vec3d::UnitX(), m_target, Vec3d::UnitZ());
    else if (direction == "right")
        look_at(m_target + m_distance * Vec3d::UnitX(), m_target, Vec3d::UnitZ());
    else if (direction == "top")
        look_at(m_target + m_distance * Vec3d::UnitZ(), m_target, Vec3d::UnitY());
    else if (direction == "bottom")
        look_at(m_target - m_distance * Vec3d::UnitZ(), m_target, -Vec3d::UnitY());
    else if (direction == "front")
        look_at(m_target - m_distance * Vec3d::UnitY(), m_target, Vec3d::UnitZ());
    else if (direction == "rear")
        look_at(m_target + m_distance * Vec3d::UnitY(), m_target, Vec3d::UnitZ());
}

double Camera::get_fov() const
{
    switch (m_type)
    {
    case EType::Perspective:
        return 2.0 * Geometry::rad2deg(std::atan(1.0 / m_projection_matrix.matrix()(1, 1)));
    default:
    case EType::Ortho:
        return 0.0;
    };
}

void Camera::apply_viewport(int x, int y, unsigned int w, unsigned int h)
{
    glsafe(::glViewport(0, 0, w, h));
    glsafe(::glGetIntegerv(GL_VIEWPORT, m_viewport.data()));
}

void Camera::apply_view_matrix()
{
    glsafe(::glMatrixMode(GL_MODELVIEW));
    glsafe(::glLoadIdentity());
    glsafe(::glMultMatrixd(m_view_matrix.data()));
}

void Camera::apply_projection(const BoundingBoxf3& box, double near_z, double far_z)
{
    double w = 0.0;
    double h = 0.0;

    const double old_distance = m_distance;
    m_frustrum_zs = calc_tight_frustrum_zs_around(box);
    if (m_distance != old_distance)
        // the camera has been moved re-apply view matrix
        apply_view_matrix();

    if (near_z > 0.0)
        m_frustrum_zs.first = std::max(std::min(m_frustrum_zs.first, near_z), FrustrumMinNearZ);

    if (far_z > 0.0)
        m_frustrum_zs.second = std::max(m_frustrum_zs.second, far_z);

    w = 0.5 * (double)m_viewport[2];
    h = 0.5 * (double)m_viewport[3];

    const double inv_zoom = get_inv_zoom();
    w *= inv_zoom;
    h *= inv_zoom;

    switch (m_type)
    {
    default:
    case EType::Ortho:
    {
        m_gui_scale = 1.0;
        break;
    }
    case EType::Perspective:
    {
        // scale near plane to keep w and h constant on the plane at z = m_distance
        const double scale = m_frustrum_zs.first / m_distance;
        w *= scale;
        h *= scale;
        m_gui_scale = scale;
        break;
    }
    }

    glsafe(::glMatrixMode(GL_PROJECTION));
    glsafe(::glLoadIdentity());

    switch (m_type)
    {
    default:
    case EType::Ortho:
    {
        glsafe(::glOrtho(-w, w, -h, h, m_frustrum_zs.first, m_frustrum_zs.second));
        break;
    }
    case EType::Perspective:
    {
        glsafe(::glFrustum(-w, w, -h, h, m_frustrum_zs.first, m_frustrum_zs.second));
        break;
    }
    }

    glsafe(::glGetDoublev(GL_PROJECTION_MATRIX, m_projection_matrix.data()));
    glsafe(::glMatrixMode(GL_MODELVIEW));
}

void Camera::zoom_to_box(const BoundingBoxf3& box, double margin_factor)
{
    // Calculate the zoom factor needed to adjust the view around the given box.
    const double zoom = calc_zoom_to_bounding_box_factor(box, margin_factor);
    if (zoom > 0.0) {
        m_zoom = zoom;
        // center view around box center
        set_target(box.center());
    }
}

void Camera::zoom_to_volumes(const GLVolumePtrs& volumes, double margin_factor)
{
    Vec3d center;
    const double zoom = calc_zoom_to_volumes_factor(volumes, center, margin_factor);
    if (zoom > 0.0) {
        m_zoom = zoom;
        // center view around the calculated center
        set_target(center);
    }
}

#if ENABLE_CAMERA_STATISTICS
void Camera::debug_render() const
{
    ImGuiWrapper& imgui = *wxGetApp().imgui();
    imgui.begin(std::string("Camera statistics"), ImGuiWindowFlags_AlwaysAutoResize | ImGuiWindowFlags_NoResize | ImGuiWindowFlags_NoCollapse);

    std::string type = get_type_as_string();
    if (wxGetApp().plater()->get_mouse3d_controller().connected() || (wxGetApp().app_config->get("use_free_camera") == "1"))
        type += "/free";
    else
        type += "/constrained";

    Vec3f position = get_position().cast<float>();
    Vec3f target = m_target.cast<float>();
    float distance = (float)get_distance();
    float zenit = (float)m_zenit;
    Vec3f forward = get_dir_forward().cast<float>();
    Vec3f right = get_dir_right().cast<float>();
    Vec3f up = get_dir_up().cast<float>();
    float nearZ = (float)m_frustrum_zs.first;
    float farZ = (float)m_frustrum_zs.second;
    float deltaZ = farZ - nearZ;
    float zoom = (float)m_zoom;
    float fov = (float)get_fov();
    std::array<int, 4>viewport = get_viewport();
    float gui_scale = (float)get_gui_scale();

    ImGui::InputText("Type", type.data(), type.length(), ImGuiInputTextFlags_ReadOnly);
    ImGui::Separator();
    ImGui::InputFloat3("Position", position.data(), "%.6f", ImGuiInputTextFlags_ReadOnly);
    ImGui::InputFloat3("Target", target.data(), "%.6f", ImGuiInputTextFlags_ReadOnly);
    ImGui::InputFloat("Distance", &distance, 0.0f, 0.0f, "%.6f", ImGuiInputTextFlags_ReadOnly);
    ImGui::Separator();
    ImGui::InputFloat("Zenit", &zenit, 0.0f, 0.0f, "%.6f", ImGuiInputTextFlags_ReadOnly);
    ImGui::Separator();
    ImGui::InputFloat3("Forward", forward.data(), "%.6f", ImGuiInputTextFlags_ReadOnly);
    ImGui::InputFloat3("Right", right.data(), "%.6f", ImGuiInputTextFlags_ReadOnly);
    ImGui::InputFloat3("Up", up.data(), "%.6f", ImGuiInputTextFlags_ReadOnly);
    ImGui::Separator();
    ImGui::InputFloat("Near Z", &nearZ, 0.0f, 0.0f, "%.6f", ImGuiInputTextFlags_ReadOnly);
    ImGui::InputFloat("Far Z", &farZ, 0.0f, 0.0f, "%.6f", ImGuiInputTextFlags_ReadOnly);
    ImGui::InputFloat("Delta Z", &deltaZ, 0.0f, 0.0f, "%.6f", ImGuiInputTextFlags_ReadOnly);
    ImGui::Separator();
    ImGui::InputFloat("Zoom", &zoom, 0.0f, 0.0f, "%.6f", ImGuiInputTextFlags_ReadOnly);
    ImGui::InputFloat("Fov", &fov, 0.0f, 0.0f, "%.6f", ImGuiInputTextFlags_ReadOnly);
    ImGui::Separator();
    ImGui::InputInt4("Viewport", viewport.data(), ImGuiInputTextFlags_ReadOnly);
    ImGui::Separator();
    ImGui::InputFloat("GUI scale", &gui_scale, 0.0f, 0.0f, "%.6f", ImGuiInputTextFlags_ReadOnly);
    imgui.end();
}
#endif // ENABLE_CAMERA_STATISTICS

void Camera::rotate_on_sphere(double delta_azimut_rad, double delta_zenit_rad, bool apply_limits)
{
    m_zenit += Geometry::rad2deg(delta_zenit_rad);
    if (apply_limits) {
        if (m_zenit > 90.0f) {
            delta_zenit_rad -= Geometry::deg2rad(m_zenit - 90.0f);
            m_zenit = 90.0f;
        }
        else if (m_zenit < -90.0f) {
            delta_zenit_rad -= Geometry::deg2rad(m_zenit + 90.0f);
            m_zenit = -90.0f;
        }
    }

    const Vec3d translation = m_view_matrix.translation() + m_view_rotation * m_target;
    const auto rot_z = Eigen::AngleAxisd(delta_azimut_rad, Vec3d::UnitZ());
    m_view_rotation *= rot_z * Eigen::AngleAxisd(delta_zenit_rad, rot_z.inverse() * get_dir_right());
    m_view_rotation.normalize();
    m_view_matrix.fromPositionOrientationScale(m_view_rotation * (- m_target) + translation, m_view_rotation, Vec3d(1., 1., 1.));
}

// Virtual trackball, rotate around an axis, where the eucledian norm of the axis gives the rotation angle in radians.
void Camera::rotate_local_around_target(const Vec3d& rotation_rad)
{
    const double angle = rotation_rad.norm();
    if (std::abs(angle) > EPSILON) {
        const Vec3d translation = m_view_matrix.translation() + m_view_rotation * m_target;
        const Vec3d axis = m_view_rotation.conjugate() * rotation_rad.normalized();
        m_view_rotation *= Eigen::Quaterniond(Eigen::AngleAxisd(angle, axis));
        m_view_rotation.normalize();
	    m_view_matrix.fromPositionOrientationScale(m_view_rotation * (-m_target) + translation, m_view_rotation, Vec3d(1., 1., 1.));
	    update_zenit();
	}
}

<<<<<<< HEAD
double Camera::min_zoom() const
{
#if ENABLE_THUMBNAIL_GENERATOR
    return 0.7 * calc_zoom_to_bounding_box_factor(m_scene_box);
#else
    return 0.7 * calc_zoom_to_bounding_box_factor(m_scene_box);
#endif
}

std::pair<double, double> Camera::calc_tight_frustrum_zs_around(const BoundingBoxf3& box) const
=======
std::pair<double, double> Camera::calc_tight_frustrum_zs_around(const BoundingBoxf3& box)
>>>>>>> 215e845c
{
    std::pair<double, double> ret;
    auto& [near_z, far_z] = ret;

    // box in eye space
    const BoundingBoxf3 eye_box = box.transformed(m_view_matrix);
    near_z = -eye_box.max(2);
    far_z = -eye_box.min(2);

    // apply margin
    near_z -= FrustrumZMargin;
    far_z += FrustrumZMargin;

    // ensure min size
    if (far_z - near_z < FrustrumMinZRange) {
        const double mid_z = 0.5 * (near_z + far_z);
        const double half_size = 0.5 * FrustrumMinZRange;
        near_z = mid_z - half_size;
        far_z = mid_z + half_size;
    }

    if (near_z < FrustrumMinNearZ) {
        const double delta = FrustrumMinNearZ - near_z;
        set_distance(m_distance + delta);
        near_z += delta;
        far_z += delta;
    }
// The following is commented out because it causes flickering of the 3D scene GUI
// when the bounding box of the scene gets large enough
// We need to introduce some smarter code to move the camera back and forth in such case
//    else if (near_z > 2.0 * FrustrumMinNearZ && m_distance > DefaultDistance) {
//        float delta = m_distance - DefaultDistance;
//        set_distance(DefaultDistance);
//        near_z -= delta;
//        far_z -= delta;
//    }

    return ret;
}

double Camera::calc_zoom_to_bounding_box_factor(const BoundingBoxf3& box, double margin_factor) const
{
    const double max_bb_size = box.max_size();
    if (max_bb_size == 0.0)
        return -1.0;

    // project the box vertices on a plane perpendicular to the camera forward axis
    // then calculates the vertices coordinate on this plane along the camera xy axes

    const Vec3d right = get_dir_right();
    const Vec3d up = get_dir_up();
    const Vec3d forward = get_dir_forward();
    const Vec3d bb_center = box.center();

    // box vertices in world space
    const std::vector<Vec3d> vertices = {
        box.min,
        { box.max(0), box.min(1), box.min(2) },
        { box.max(0), box.max(1), box.min(2) },
        { box.min(0), box.max(1), box.min(2) },
        { box.min(0), box.min(1), box.max(2) },
        { box.max(0), box.min(1), box.max(2) },
        box.max,
        { box.min(0), box.max(1), box.max(2) }
    };

    double min_x = DBL_MAX;
    double min_y = DBL_MAX;
    double max_x = -DBL_MAX;
    double max_y = -DBL_MAX;

    for (const Vec3d& v : vertices) {
        // project vertex on the plane perpendicular to camera forward axis
        const Vec3d pos = v - bb_center;
        const Vec3d proj_on_plane = pos - pos.dot(forward) * forward;

        // calculates vertex coordinate along camera xy axes
        const double x_on_plane = proj_on_plane.dot(right);
        const double y_on_plane = proj_on_plane.dot(up);

        min_x = std::min(min_x, x_on_plane);
        min_y = std::min(min_y, y_on_plane);
        max_x = std::max(max_x, x_on_plane);
        max_y = std::max(max_y, y_on_plane);
    }

    double dx = max_x - min_x;
    double dy = max_y - min_y;
    if (dx <= 0.0 || dy <= 0.0)
        return -1.0f;

    dx *= margin_factor;
    dy *= margin_factor;

    return std::min((double)m_viewport[2] / dx, (double)m_viewport[3] / dy);
}

double Camera::calc_zoom_to_volumes_factor(const GLVolumePtrs& volumes, Vec3d& center, double margin_factor) const
{
    if (volumes.empty())
        return -1.0;

    // project the volumes vertices on a plane perpendicular to the camera forward axis
    // then calculates the vertices coordinate on this plane along the camera xy axes

    const Vec3d right = get_dir_right();
    const Vec3d up = get_dir_up();
    const Vec3d forward = get_dir_forward();

    BoundingBoxf3 box;
    for (const GLVolume* volume : volumes) {
        box.merge(volume->transformed_bounding_box());
    }
    center = box.center();

    double min_x = DBL_MAX;
    double min_y = DBL_MAX;
    double max_x = -DBL_MAX;
    double max_y = -DBL_MAX;

    for (const GLVolume* volume : volumes) {
        const Transform3d& transform = volume->world_matrix();
        const TriangleMesh* hull = volume->convex_hull();
        if (hull == nullptr)
            continue;

        for (const Vec3f& vertex : hull->its.vertices) {
            const Vec3d v = transform * vertex.cast<double>();

            // project vertex on the plane perpendicular to camera forward axis
            const Vec3d pos = v - center;
            const Vec3d proj_on_plane = pos - pos.dot(forward) * forward;

            // calculates vertex coordinate along camera xy axes
            const double x_on_plane = proj_on_plane.dot(right);
            const double y_on_plane = proj_on_plane.dot(up);

            min_x = std::min(min_x, x_on_plane);
            min_y = std::min(min_y, y_on_plane);
            max_x = std::max(max_x, x_on_plane);
            max_y = std::max(max_y, y_on_plane);
        }
    }

    center += 0.5 * (max_x + min_x) * right + 0.5 * (max_y + min_y) * up;

    const double dx = margin_factor * (max_x - min_x);
    const double dy = margin_factor * (max_y - min_y);

    if (dx <= 0.0 || dy <= 0.0)
        return -1.0f;

    return std::min((double)m_viewport[2] / dx, (double)m_viewport[3] / dy);
}

void Camera::set_distance(double distance)
{
    if (m_distance != distance) {
        m_view_matrix.translate((distance - m_distance) * get_dir_forward());
        m_distance = distance;
    }
}

void Camera::look_at(const Vec3d& position, const Vec3d& target, const Vec3d& up)
{
    const Vec3d unit_z = (position - target).normalized();
    const Vec3d unit_x = up.cross(unit_z).normalized();
    const Vec3d unit_y = unit_z.cross(unit_x).normalized();

    m_target = target;
    m_distance = (position - target).norm();
    const Vec3d new_position = m_target + m_distance * unit_z;

    m_view_matrix(0, 0) = unit_x(0);
    m_view_matrix(0, 1) = unit_x(1);
    m_view_matrix(0, 2) = unit_x(2);
    m_view_matrix(0, 3) = -unit_x.dot(new_position);

    m_view_matrix(1, 0) = unit_y(0);
    m_view_matrix(1, 1) = unit_y(1);
    m_view_matrix(1, 2) = unit_y(2);
    m_view_matrix(1, 3) = -unit_y.dot(new_position);

    m_view_matrix(2, 0) = unit_z(0);
    m_view_matrix(2, 1) = unit_z(1);
    m_view_matrix(2, 2) = unit_z(2);
    m_view_matrix(2, 3) = -unit_z.dot(new_position);

    m_view_matrix(3, 0) = 0.0;
    m_view_matrix(3, 1) = 0.0;
    m_view_matrix(3, 2) = 0.0;
    m_view_matrix(3, 3) = 1.0;

    // Initialize the rotation quaternion from the rotation submatrix of of m_view_matrix.
    m_view_rotation = Eigen::Quaterniond(m_view_matrix.matrix().template block<3, 3>(0, 0));
    m_view_rotation.normalize();

    update_zenit();
}

void Camera::set_default_orientation()
{
    m_zenit = 45.0f;
    const double theta_rad = Geometry::deg2rad(-(double)m_zenit);
    const double phi_rad = Geometry::deg2rad(45.0);
    const double sin_theta = ::sin(theta_rad);
    const Vec3d camera_pos = m_target + m_distance * Vec3d(sin_theta * ::sin(phi_rad), sin_theta * ::cos(phi_rad), ::cos(theta_rad));
    m_view_rotation = Eigen::AngleAxisd(theta_rad, Vec3d::UnitX()) * Eigen::AngleAxisd(phi_rad, Vec3d::UnitZ());
    m_view_rotation.normalize();
    m_view_matrix.fromPositionOrientationScale(m_view_rotation * (-camera_pos), m_view_rotation, Vec3d::Ones());
}

Vec3d Camera::validate_target(const Vec3d& target) const
{
    BoundingBoxf3 test_box = m_scene_box;
    test_box.translate(-m_scene_box.center());
    // We may let this factor be customizable
    static const double ScaleFactor = 1.5;
    test_box.scale(ScaleFactor);
    test_box.translate(m_scene_box.center());

    return { std::clamp(target(0), test_box.min(0), test_box.max(0)),
             std::clamp(target(1), test_box.min(1), test_box.max(1)),
             std::clamp(target(2), test_box.min(2), test_box.max(2)) };
}

void Camera::update_zenit()
{
    m_zenit = Geometry::rad2deg(0.5 * M_PI - std::acos(std::clamp(-get_dir_forward().dot(Vec3d::UnitZ()), -1.0, 1.0)));
}

} // GUI
} // Slic3r
<|MERGE_RESOLUTION|>--- conflicted
+++ resolved
@@ -291,20 +291,7 @@
 	}
 }
 
-<<<<<<< HEAD
-double Camera::min_zoom() const
-{
-#if ENABLE_THUMBNAIL_GENERATOR
-    return 0.7 * calc_zoom_to_bounding_box_factor(m_scene_box);
-#else
-    return 0.7 * calc_zoom_to_bounding_box_factor(m_scene_box);
-#endif
-}
-
-std::pair<double, double> Camera::calc_tight_frustrum_zs_around(const BoundingBoxf3& box) const
-=======
 std::pair<double, double> Camera::calc_tight_frustrum_zs_around(const BoundingBoxf3& box)
->>>>>>> 215e845c
 {
     std::pair<double, double> ret;
     auto& [near_z, far_z] = ret;
@@ -527,7 +514,7 @@
     test_box.translate(m_scene_box.center());
 
     return { std::clamp(target(0), test_box.min(0), test_box.max(0)),
-             std::clamp(target(1), test_box.min(1), test_box.max(1)),
+        std::clamp(target(1), test_box.min(1), test_box.max(1)),
              std::clamp(target(2), test_box.min(2), test_box.max(2)) };
 }
 
