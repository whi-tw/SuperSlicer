#ifndef slic3r_MeshUtils_hpp_
#define slic3r_MeshUtils_hpp_

#include "libslic3r/Point.hpp"
#include "libslic3r/Geometry.hpp"
#include "libslic3r/SLA/EigenMesh3D.hpp"


#include <cfloat>

namespace Slic3r {

class TriangleMesh;
class TriangleMeshSlicer;

namespace GUI {

struct Camera;


// lm_FIXME: Following class might possibly be replaced by Eigen::Hyperplane
class ClippingPlane
{
    double m_data[4];

public:
    ClippingPlane()
    {
        m_data[0] = 0.0;
        m_data[1] = 0.0;
        m_data[2] = 1.0;
        m_data[3] = 0.0;
    }

    ClippingPlane(const Vec3d& direction, double offset)
    {
        Vec3d norm_dir = direction.normalized();
        m_data[0] = norm_dir(0);
        m_data[1] = norm_dir(1);
        m_data[2] = norm_dir(2);
        m_data[3] = offset;
    }

    bool operator==(const ClippingPlane& cp) const {
        return m_data[0]==cp.m_data[0] && m_data[1]==cp.m_data[1] && m_data[2]==cp.m_data[2] && m_data[3]==cp.m_data[3];
    }
    bool operator!=(const ClippingPlane& cp) const { return ! (*this==cp); }

    double distance(const Vec3d& pt) const {
        // FIXME: this fails: assert(is_approx(get_normal().norm(), 1.));
        return (-get_normal().dot(pt) + m_data[3]);
    }

    bool is_point_clipped(const Vec3d& point) const { return distance(point) < 0.; }
    void set_normal(const Vec3d& normal) { for (size_t i=0; i<3; ++i) m_data[i] = normal(i); }
    void set_offset(double offset) { m_data[3] = offset; }
    Vec3d get_normal() const { return Vec3d(m_data[0], m_data[1], m_data[2]); }
    bool is_active() const { return m_data[3] != DBL_MAX; }
    static ClippingPlane ClipsNothing() { return ClippingPlane(Vec3d(0., 0., 1.), DBL_MAX); }
    const double* get_data() const { return m_data; }

    // Serialization through cereal library
    template <class Archive>
    void serialize( Archive & ar )
    {
        ar( m_data[0], m_data[1], m_data[2], m_data[3] );
    }
};


// MeshClipper class cuts a mesh and is able to return a triangulated cut.
class MeshClipper {
public:
    // Inform MeshClipper about which plane we want to use to cut the mesh
    // This is supposed to be in world coordinates.
    void set_plane(const ClippingPlane& plane);

    // Which mesh to cut. MeshClipper remembers const * to it, caller
    // must make sure that it stays valid.
    void set_mesh(const TriangleMesh& mesh);

    // Inform the MeshClipper about the transformation that transforms the mesh
    // into world coordinates.
    void set_transformation(const Geometry::Transformation& trafo);

    // Return the triangulated cut. The points are returned directly
    // in world coordinates.
    const std::vector<Vec3f>& get_triangles();

private:
    void recalculate_triangles();

    Geometry::Transformation m_trafo;
    const TriangleMesh* m_mesh = nullptr;
    ClippingPlane m_plane;
    std::vector<Vec2f> m_triangles2d;
    std::vector<Vec3f> m_triangles3d;
    bool m_triangles_valid = false;
    std::unique_ptr<TriangleMeshSlicer> m_tms;
};



// MeshRaycaster class answers queries such as where on the mesh someone clicked,
// whether certain points are visible or obscured by the mesh etc.
class MeshRaycaster {
public:
<<<<<<< HEAD
    MeshRaycaster(const TriangleMesh& mesh)
        : m_mesh(&mesh), m_emesh(mesh)
    {}
    void set_transformation(const Geometry::Transformation& trafo);
    void set_camera(const Camera& camera);
=======
    // The class saves a const* to the mesh, called is responsible
    // for making sure it does not get invalid.
    MeshRaycaster(const TriangleMesh& mesh);
>>>>>>> c284a65c

    ~MeshRaycaster();

    // Given a mouse position, this returns true in case it is on the mesh.
    bool unproject_on_mesh(
        const Vec2d& mouse_pos,
        const Transform3d& trafo, // how to get the mesh into world coords
        const Camera& camera, // current camera position
        Vec3f& position, // where to save the positibon of the hit (mesh coords)
        Vec3f& normal, // normal of the triangle that was hit
        const ClippingPlane* clipping_plane = nullptr // clipping plane (if active)
    ) const;

    // Given a vector of points in woorld coordinates, this returns vector
    // of indices of points that are visible (i.e. not cut by clipping plane
    // or obscured by part of the mesh.
    std::vector<unsigned> get_unobscured_idxs(
        const Geometry::Transformation& trafo,  // how to get the mesh into world coords
        const Camera& camera,                   // current camera position
        const std::vector<Vec3f>& points,       // points in world coords
        const ClippingPlane* clipping_plane = nullptr // clipping plane (if active)
    ) const;

    // Given a point in world coords, the method returns closest point on the mesh.
    // The output is in mesh coords.
    // normal* can be used to also get normal of the respective triangle.
    Vec3f get_closest_point(const Vec3f& point, Vec3f* normal = nullptr) const;

private:
<<<<<<< HEAD
    sla::EigenMesh3D m_emesh;
=======
    // PIMPL wrapper around igl::AABB so I don't have to include the header-only IGL here
    class AABBWrapper;
    std::unique_ptr<AABBWrapper> m_AABB_wrapper;
>>>>>>> c284a65c
    const TriangleMesh* m_mesh = nullptr;
};

    
} // namespace GUI
} // namespace Slic3r


#endif // slic3r_MeshUtils_hpp_<|MERGE_RESOLUTION|>--- conflicted
+++ resolved
@@ -105,19 +105,11 @@
 // whether certain points are visible or obscured by the mesh etc.
 class MeshRaycaster {
 public:
-<<<<<<< HEAD
+    // The class saves a const* to the mesh, calledz is responsible
+    // for making sure it does not get invalid.
     MeshRaycaster(const TriangleMesh& mesh)
-        : m_mesh(&mesh), m_emesh(mesh)
+        : m_emesh(mesh), m_mesh(&mesh)
     {}
-    void set_transformation(const Geometry::Transformation& trafo);
-    void set_camera(const Camera& camera);
-=======
-    // The class saves a const* to the mesh, called is responsible
-    // for making sure it does not get invalid.
-    MeshRaycaster(const TriangleMesh& mesh);
->>>>>>> c284a65c
-
-    ~MeshRaycaster();
 
     // Given a mouse position, this returns true in case it is on the mesh.
     bool unproject_on_mesh(
@@ -145,13 +137,7 @@
     Vec3f get_closest_point(const Vec3f& point, Vec3f* normal = nullptr) const;
 
 private:
-<<<<<<< HEAD
     sla::EigenMesh3D m_emesh;
-=======
-    // PIMPL wrapper around igl::AABB so I don't have to include the header-only IGL here
-    class AABBWrapper;
-    std::unique_ptr<AABBWrapper> m_AABB_wrapper;
->>>>>>> c284a65c
     const TriangleMesh* m_mesh = nullptr;
 };
 
