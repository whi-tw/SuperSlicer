--- conflicted
+++ resolved
@@ -94,13 +94,8 @@
         else if (opt_group->title_width != 0 && (!line.label.IsEmpty() || option_set.front().opt.gui_type == "legend") )
         {
             wxSize label_sz = GetTextExtent(line.label);
-<<<<<<< HEAD
             height = label_sz.y * (label_sz.GetWidth() > int(opt_group->title_width * m_em_unit) ? 2 : 1) + m_v_gap;
-            ctrl_lines.emplace_back(CtrlLine(height, this, line));
-=======
-            height = label_sz.y * (label_sz.GetWidth() > int(opt_group->label_width * m_em_unit) ? 2 : 1) + m_v_gap;
             ctrl_lines.emplace_back(CtrlLine(height, this, line, false, opt_group->staticbox));
->>>>>>> 1076e077
         }
         else
             int i = 0;
