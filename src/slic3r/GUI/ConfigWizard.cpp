--- conflicted
+++ resolved
@@ -671,26 +671,15 @@
 	} else {
 		// In case of legacy datadir, try to guess the preference based on the printer preset files that are present
 		const auto printer_dir = fs::path(Slic3r::data_dir()) / "printer";
-<<<<<<< HEAD
-		for (fs::directory_iterator it(printer_dir); it != fs::directory_iterator(); ++it) {
-			auto needle = legacy_preset_map.find(it->path().filename().string());
-			if (needle == legacy_preset_map.end()) { continue; }
-
-			const auto &model = needle->second.first;
-			const auto &variant = needle->second.second;
-			appconfig_vendors.set_variant(MAIN_VENDOR, model, variant, true);
-		}
-=======
 	    for (auto &dir_entry : boost::filesystem::directory_iterator(printer_dir))
 	    	if (Slic3r::is_ini_file(dir_entry)) {
 				auto needle = legacy_preset_map.find(dir_entry.path().filename().string());
 				if (needle == legacy_preset_map.end()) { continue; }
 
-				const auto &model = needle->second.first;
-				const auto &variant = needle->second.second;
-				appconfig_vendors.set_variant("PrusaResearch", model, variant, true);
-			}
->>>>>>> f0cee791
+			const auto &model = needle->second.first;
+			const auto &variant = needle->second.second;
+			appconfig_vendors.set_variant(MAIN_VENDOR, model, variant, true);
+		}
 	}
 }
 
