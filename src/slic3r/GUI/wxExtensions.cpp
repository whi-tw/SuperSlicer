#include "wxExtensions.hpp"

#include <stdexcept>
#include <cmath>

#include <wx/sizer.h>

#include <boost/algorithm/string/replace.hpp>

#include "BitmapCache.hpp"
#include "GUI.hpp"
#include "GUI_App.hpp"
#include "GUI_ObjectList.hpp"
<<<<<<< HEAD
#include "libslic3r/GCode/PreviewData.hpp"
#include "libslic3r/Config.hpp"
=======
>>>>>>> d5bcddee
#include "I18N.hpp"
#include "GUI_Utils.hpp"
#include "../Utils/MacDarkMode.hpp"

#ifndef __WXGTK__// msw_menuitem_bitmaps is used for MSW and OSX
static std::map<int, std::string> msw_menuitem_bitmaps;
#ifdef __WXMSW__
void msw_rescale_menu(wxMenu* menu)
{
	struct update_icons {
		static void run(wxMenuItem* item) {
			const auto it = msw_menuitem_bitmaps.find(item->GetId());
			if (it != msw_menuitem_bitmaps.end()) {
				const wxBitmap& item_icon = create_scaled_bitmap(it->second);
				if (item_icon.IsOk())
					item->SetBitmap(item_icon);
			}
			if (item->IsSubMenu())
				for (wxMenuItem *sub_item : item->GetSubMenu()->GetMenuItems())
					update_icons::run(sub_item);
		}
	};

	for (wxMenuItem *item : menu->GetMenuItems())
		update_icons::run(item);
}
#endif /* __WXMSW__ */
#endif /* no __WXGTK__ */

void enable_menu_item(wxUpdateUIEvent& evt, std::function<bool()> const cb_condition, wxMenuItem* item, wxWindow* win)
{
    const bool enable = cb_condition();
    evt.Enable(enable);

#ifdef __WXOSX__
    const auto it = msw_menuitem_bitmaps.find(item->GetId());
    if (it != msw_menuitem_bitmaps.end())
    {
        const wxBitmap& item_icon = create_scaled_bitmap(it->second, win, 16, !enable);
        if (item_icon.IsOk())
            item->SetBitmap(item_icon);
    }
#endif // __WXOSX__
}

wxMenuItem* append_menu_item(wxMenu* menu, int id, const wxString& string, const wxString& description,
    std::function<void(wxCommandEvent& event)> cb, const wxBitmap& icon, wxEvtHandler* event_handler,
    std::function<bool()> const cb_condition, wxWindow* parent)
{
    if (id == wxID_ANY)
        id = wxNewId();

    auto *item = new wxMenuItem(menu, id, string, description);
    if (icon.IsOk()) {
        item->SetBitmap(icon);
    }
    menu->Append(item);

#ifdef __WXMSW__
    if (event_handler != nullptr && event_handler != menu)
        event_handler->Bind(wxEVT_MENU, cb, id);
    else
#endif // __WXMSW__
        menu->Bind(wxEVT_MENU, cb, id);

    if (parent) {
        parent->Bind(wxEVT_UPDATE_UI, [cb_condition, item, parent](wxUpdateUIEvent& evt) {
            enable_menu_item(evt, cb_condition, item, parent); }, id);
    }

    return item;
}

wxMenuItem* append_menu_item(wxMenu* menu, int id, const wxString& string, const wxString& description,
    std::function<void(wxCommandEvent& event)> cb, const std::string& icon, wxEvtHandler* event_handler,
    std::function<bool()> const cb_condition, wxWindow* parent)
{
    if (id == wxID_ANY)
        id = wxNewId();

    const wxBitmap& bmp = !icon.empty() ? create_scaled_bitmap(icon) : wxNullBitmap;   // FIXME: pass window ptr
//#ifdef __WXMSW__
#ifndef __WXGTK__
    if (bmp.IsOk())
        msw_menuitem_bitmaps[id] = icon;
#endif /* __WXMSW__ */

    return append_menu_item(menu, id, string, description, cb, bmp, event_handler, cb_condition, parent);
}

wxMenuItem* append_submenu(wxMenu* menu, wxMenu* sub_menu, int id, const wxString& string, const wxString& description, const std::string& icon,
    std::function<bool()> const cb_condition, wxWindow* parent)
{
    if (id == wxID_ANY)
        id = wxNewId();

    wxMenuItem* item = new wxMenuItem(menu, id, string, description);
    if (!icon.empty()) {
        item->SetBitmap(create_scaled_bitmap(icon));    // FIXME: pass window ptr
//#ifdef __WXMSW__
#ifndef __WXGTK__
        msw_menuitem_bitmaps[id] = icon;
#endif /* __WXMSW__ */
    }

    item->SetSubMenu(sub_menu);
    menu->Append(item);

    if (parent) {
        parent->Bind(wxEVT_UPDATE_UI, [cb_condition, item, parent](wxUpdateUIEvent& evt) {
            enable_menu_item(evt, cb_condition, item, parent); }, id);
    }

    return item;
}

wxMenuItem* append_menu_radio_item(wxMenu* menu, int id, const wxString& string, const wxString& description,
    std::function<void(wxCommandEvent& event)> cb, wxEvtHandler* event_handler)
{
    if (id == wxID_ANY)
        id = wxNewId();

    wxMenuItem* item = menu->AppendRadioItem(id, string, description);

#ifdef __WXMSW__
    if (event_handler != nullptr && event_handler != menu)
        event_handler->Bind(wxEVT_MENU, cb, id);
    else
#endif // __WXMSW__
        menu->Bind(wxEVT_MENU, cb, id);

    return item;
}

wxMenuItem* append_menu_check_item(wxMenu* menu, int id, const wxString& string, const wxString& description,
    std::function<void(wxCommandEvent & event)> cb, wxEvtHandler* event_handler,
    std::function<bool()> const enable_condition, std::function<bool()> const check_condition, wxWindow* parent)
{
    if (id == wxID_ANY)
        id = wxNewId();

    wxMenuItem* item = menu->AppendCheckItem(id, string, description);

#ifdef __WXMSW__
    if (event_handler != nullptr && event_handler != menu)
        event_handler->Bind(wxEVT_MENU, cb, id);
    else
#endif // __WXMSW__
        menu->Bind(wxEVT_MENU, cb, id);

    if (parent)
        parent->Bind(wxEVT_UPDATE_UI, [enable_condition, check_condition](wxUpdateUIEvent& evt)
            {
                evt.Enable(enable_condition());
                evt.Check(check_condition());
            }, id);

    return item;
}

const unsigned int wxCheckListBoxComboPopup::DefaultWidth = 200;
const unsigned int wxCheckListBoxComboPopup::DefaultHeight = 200;
const unsigned int wxCheckListBoxComboPopup::DefaultItemHeight = 18;

bool wxCheckListBoxComboPopup::Create(wxWindow* parent)
{
    return wxCheckListBox::Create(parent, wxID_HIGHEST + 1, wxPoint(0, 0));
}

wxWindow* wxCheckListBoxComboPopup::GetControl()
{
    return this;
}

void wxCheckListBoxComboPopup::SetStringValue(const wxString& value)
{
    m_text = value;
}

wxString wxCheckListBoxComboPopup::GetStringValue() const
{
    return m_text;
}

wxSize wxCheckListBoxComboPopup::GetAdjustedSize(int minWidth, int prefHeight, int maxHeight)
{
    // matches owner wxComboCtrl's width
    // and sets height dinamically in dependence of contained items count

    wxComboCtrl* cmb = GetComboCtrl();
    if (cmb != nullptr)
    {
        wxSize size = GetComboCtrl()->GetSize();

        unsigned int count = GetCount();
        if (count > 0)
            size.SetHeight(count * DefaultItemHeight);
        else
            size.SetHeight(DefaultHeight);

        return size;
    }
    else
        return wxSize(DefaultWidth, DefaultHeight);
}

void wxCheckListBoxComboPopup::OnKeyEvent(wxKeyEvent& evt)
{
    // filters out all the keys which are not working properly
    switch (evt.GetKeyCode())
    {
    case WXK_LEFT:
    case WXK_UP:
    case WXK_RIGHT:
    case WXK_DOWN:
    case WXK_PAGEUP:
    case WXK_PAGEDOWN:
    case WXK_END:
    case WXK_HOME:
    case WXK_NUMPAD_LEFT:
    case WXK_NUMPAD_UP:
    case WXK_NUMPAD_RIGHT:
    case WXK_NUMPAD_DOWN:
    case WXK_NUMPAD_PAGEUP:
    case WXK_NUMPAD_PAGEDOWN:
    case WXK_NUMPAD_END:
    case WXK_NUMPAD_HOME:
    {
        break;
    }
    default:
    {
        evt.Skip();
        break;
    }
    }
}

void wxCheckListBoxComboPopup::OnCheckListBox(wxCommandEvent& evt)
{
    // forwards the checklistbox event to the owner wxComboCtrl

    if (m_check_box_events_status == OnCheckListBoxFunction::FreeToProceed )
    {
        wxComboCtrl* cmb = GetComboCtrl();
        if (cmb != nullptr) {
            wxCommandEvent event(wxEVT_CHECKLISTBOX, cmb->GetId());
            event.SetEventObject(cmb);
            cmb->ProcessWindowEvent(event);
        }
    }

    evt.Skip();

    #ifndef _WIN32  // events are sent differently on OSX+Linux vs Win (more description in header file)
        if ( m_check_box_events_status == OnCheckListBoxFunction::RefuseToProceed )
            // this happens if the event was resent by OnListBoxSelection - next call to OnListBoxSelection is due to user clicking the text, so the function should
            // explicitly change the state on the checkbox
            m_check_box_events_status = OnCheckListBoxFunction::WasRefusedLastTime;
        else
            // if the user clicked the checkbox square, this event was sent before OnListBoxSelection was called, so we don't want it to resend it
            m_check_box_events_status = OnCheckListBoxFunction::RefuseToProceed;
    #endif
}

void wxCheckListBoxComboPopup::OnListBoxSelection(wxCommandEvent& evt)
{
    // transforms list box item selection event into checklistbox item toggle event 

    int selId = GetSelection();
    if (selId != wxNOT_FOUND)
    {
        #ifndef _WIN32
            if (m_check_box_events_status == OnCheckListBoxFunction::RefuseToProceed)
        #endif
                Check((unsigned int)selId, !IsChecked((unsigned int)selId));

        m_check_box_events_status = OnCheckListBoxFunction::FreeToProceed; // so the checkbox reacts to square-click the next time

        SetSelection(wxNOT_FOUND);
        wxCommandEvent event(wxEVT_CHECKLISTBOX, GetId());
        event.SetInt(selId);
        event.SetEventObject(this);
        ProcessEvent(event);
    }
}


namespace Slic3r {
namespace GUI {

// ***  PresetBitmapComboBox  ***

/* For PresetBitmapComboBox we use bitmaps that are created from images that are already scaled appropriately for Retina
 * (Contrary to the intuition, the `scale` argument for Bitmap's constructor doesn't mean
 * "please scale this to such and such" but rather
 * "the wxImage is already sized for backing scale such and such". )
 * Unfortunately, the constructor changes the size of wxBitmap too.
 * Thus We need to use unscaled size value for bitmaps that we use
 * to avoid scaled size of control items.
 * For this purpose control drawing methods and
 * control size calculation methods (virtual) are overridden.
 **/

PresetBitmapComboBox::PresetBitmapComboBox(wxWindow* parent, const wxSize& size) :
    wxBitmapComboBox(parent, wxID_ANY, wxEmptyString, wxDefaultPosition, size, 0, nullptr, wxCB_READONLY)
{}

#ifdef __APPLE__
bool PresetBitmapComboBox::OnAddBitmap(const wxBitmap& bitmap)
{
    if (bitmap.IsOk())
    {
        // we should use scaled! size values of bitmap
        int width = (int)bitmap.GetScaledWidth();
        int height = (int)bitmap.GetScaledHeight();

        if (m_usedImgSize.x < 0)
        {
            // If size not yet determined, get it from this image.
            m_usedImgSize.x = width;
            m_usedImgSize.y = height;

            // Adjust control size to vertically fit the bitmap
            wxWindow* ctrl = GetControl();
            ctrl->InvalidateBestSize();
            wxSize newSz = ctrl->GetBestSize();
            wxSize sz = ctrl->GetSize();
            if (newSz.y > sz.y)
                ctrl->SetSize(sz.x, newSz.y);
            else
                DetermineIndent();
        }

        wxCHECK_MSG(width == m_usedImgSize.x && height == m_usedImgSize.y,
            false,
            "you can only add images of same size");

        return true;
    }

    return false;
}

void PresetBitmapComboBox::OnDrawItem(wxDC& dc,
    const wxRect& rect,
    int item,
    int flags) const
{
    const wxBitmap& bmp = *(wxBitmap*)m_bitmaps[item];
    if (bmp.IsOk())
    {
        // we should use scaled! size values of bitmap
        wxCoord w = bmp.GetScaledWidth();
        wxCoord h = bmp.GetScaledHeight();

        const int imgSpacingLeft = 4;

        // Draw the image centered
        dc.DrawBitmap(bmp,
            rect.x + (m_usedImgSize.x - w) / 2 + imgSpacingLeft,
            rect.y + (rect.height - h) / 2,
            true);
    }

    wxString text = GetString(item);
    if (!text.empty())
        dc.DrawText(text,
            rect.x + m_imgAreaWidth + 1,
            rect.y + (rect.height - dc.GetCharHeight()) / 2);
}
#endif
}
}


// ***  wxDataViewTreeCtrlComboPopup  ***

const unsigned int wxDataViewTreeCtrlComboPopup::DefaultWidth = 270;
const unsigned int wxDataViewTreeCtrlComboPopup::DefaultHeight = 200;
const unsigned int wxDataViewTreeCtrlComboPopup::DefaultItemHeight = 22;

bool wxDataViewTreeCtrlComboPopup::Create(wxWindow* parent)
{
	return wxDataViewTreeCtrl::Create(parent, wxID_ANY/*HIGHEST + 1*/, wxPoint(0, 0), wxDefaultSize/*wxSize(270, -1)*/, wxDV_NO_HEADER);
}
/*
wxSize wxDataViewTreeCtrlComboPopup::GetAdjustedSize(int minWidth, int prefHeight, int maxHeight)
{
	// matches owner wxComboCtrl's width
	// and sets height dinamically in dependence of contained items count
	wxComboCtrl* cmb = GetComboCtrl();
	if (cmb != nullptr)
	{
		wxSize size = GetComboCtrl()->GetSize();
		if (m_cnt_open_items > 0)
			size.SetHeight(m_cnt_open_items * DefaultItemHeight);
		else
			size.SetHeight(DefaultHeight);

		return size;
	}
	else
		return wxSize(DefaultWidth, DefaultHeight);
}
*/
void wxDataViewTreeCtrlComboPopup::OnKeyEvent(wxKeyEvent& evt)
{
	// filters out all the keys which are not working properly
	if (evt.GetKeyCode() == WXK_UP)
	{
		return;
	}
	else if (evt.GetKeyCode() == WXK_DOWN)
	{
		return;
	}
	else
	{
		evt.Skip();
		return;
	}
}

void wxDataViewTreeCtrlComboPopup::OnDataViewTreeCtrlSelection(wxCommandEvent& evt)
{
	wxComboCtrl* cmb = GetComboCtrl();
	auto selected = GetItemText(GetSelection());
	cmb->SetText(selected);
}

// edit tooltip : change Slic3r to SLIC3R_APP_KEY
// Temporary workaround for localization
void edit_tooltip(wxString& tooltip)
{
    tooltip.Replace("Slic3r", SLIC3R_APP_KEY, true);
}

/* Function for rescale of buttons in Dialog under MSW if dpi is changed.
 * btn_ids - vector of buttons identifiers
 */
void msw_buttons_rescale(wxDialog* dlg, const int em_unit, const std::vector<int>& btn_ids)
{
    const wxSize& btn_size = wxSize(-1, int(2.5f * em_unit + 0.5f));

    for (int btn_id : btn_ids) {
        // There is a case [FirmwareDialog], when we have wxControl instead of wxButton
        // so let casting everything to the wxControl
        wxControl* btn = static_cast<wxControl*>(dlg->FindWindowById(btn_id, dlg));
        if (btn)
            btn->SetMinSize(btn_size);
    }
}

/* Function for getting of em_unit value from correct parent.
 * In most of cases it is m_em_unit value from GUI_App,
 * but for DPIDialogs it's its own value. 
 * This value will be used to correct rescale after moving between 
 * Displays with different HDPI */
int em_unit(wxWindow* win)
{
    if (win)
    {
        wxTopLevelWindow *toplevel = Slic3r::GUI::find_toplevel_parent(win);
        Slic3r::GUI::DPIDialog* dlg = dynamic_cast<Slic3r::GUI::DPIDialog*>(toplevel);
        if (dlg)
            return dlg->em_unit();
        Slic3r::GUI::DPIFrame* frame = dynamic_cast<Slic3r::GUI::DPIFrame*>(toplevel);
        if (frame)
            return frame->em_unit();
    }
    
    return Slic3r::GUI::wxGetApp().em_unit();
}

int mode_icon_px_size()
{
#ifdef __APPLE__
    return 10;
#else
    return 12;
#endif
}

// win is used to get a correct em_unit value
// It's important for bitmaps of dialogs.
// if win == nullptr, em_unit value of MainFrame will be used
wxBitmap create_scaled_bitmap(  const std::string& bmp_name_in, 
                                wxWindow *win/* = nullptr*/,
                                const int px_cnt/* = 16*/, 
                                const bool grayscale/* = false*/)
{
    static Slic3r::GUI::BitmapCache cache;

    unsigned int width = 0;
    unsigned int height = (unsigned int)(em_unit(win) * px_cnt * 0.1f + 0.5f);

    std::string bmp_name = bmp_name_in;
    boost::replace_last(bmp_name, ".png", "");

    // Try loading an SVG first, then PNG if SVG is not found:
    wxBitmap *bmp = cache.load_svg(bmp_name, width, height, grayscale, Slic3r::GUI::wxGetApp().dark_mode());
    if (bmp == nullptr) {
        bmp = cache.load_png(bmp_name, width, height, grayscale);
    }

    if (bmp == nullptr) {
        // Neither SVG nor PNG has been found, raise error
        throw std::runtime_error("Could not load bitmap: " + bmp_name);
    }

    return *bmp;
}

std::vector<wxBitmap*> get_extruder_color_icons(bool thin_icon/* = false*/)
{
    static Slic3r::GUI::BitmapCache bmp_cache;

    // Create the bitmap with color bars.
    std::vector<wxBitmap*> bmps;
    std::vector<std::string> colors = Slic3r::GUI::wxGetApp().plater()->get_extruder_colors_from_plater_config();

    if (colors.empty())
        return bmps;

    unsigned char rgb[3];

    /* It's supposed that standard size of an icon is 36px*16px for 100% scaled display.
     * So set sizes for solid_colored icons used for filament preset
     * and scale them in respect to em_unit value
     */
    const double em = Slic3r::GUI::wxGetApp().em_unit();
    const int icon_width = lround((thin_icon ? 1.6 : 3.2) * em);
    const int icon_height = lround(1.6 * em);

    for (const std::string& color : colors)
    {
        std::string bitmap_key = color + "-h" + std::to_string(icon_height) + "-w" + std::to_string(icon_width);

        wxBitmap* bitmap = bmp_cache.find(bitmap_key);
        if (bitmap == nullptr) {
            // Paint the color icon.
            Slic3r::GUI::BitmapCache::parse_color(color, rgb);
            // there is no neede to scale created solid bitmap
            bitmap = bmp_cache.insert(bitmap_key, bmp_cache.mksolid(icon_width, icon_height, rgb, true));
        }
        bmps.emplace_back(bitmap);
    }

    return bmps;
}


void apply_extruder_selector(wxBitmapComboBox** ctrl, 
                             wxWindow* parent,
                             const std::string& first_item/* = ""*/, 
                             wxPoint pos/* = wxDefaultPosition*/,
                             wxSize size/* = wxDefaultSize*/,
                             bool use_thin_icon/* = false*/)
{
    std::vector<wxBitmap*> icons = get_extruder_color_icons(use_thin_icon);

    if (!*ctrl)
        *ctrl = new wxBitmapComboBox(parent, wxID_ANY, wxEmptyString, pos, size,
            0, nullptr, wxCB_READONLY);
    else
    {
        (*ctrl)->SetPosition(pos);
        (*ctrl)->SetMinSize(size);
        (*ctrl)->SetSize(size);
        (*ctrl)->Clear();
    }
    if (first_item.empty())
        (*ctrl)->Hide();    // to avoid unwanted rendering before layout (ExtruderSequenceDialog)

    if (icons.empty() && !first_item.empty()) {
        (*ctrl)->Append(_(first_item), wxNullBitmap);
        return;
    }

    // For ObjectList we use short extruder name (just a number)
    const bool use_full_item_name = dynamic_cast<Slic3r::GUI::ObjectList*>(parent) == nullptr;

    int i = 0;
    wxString str = _(L("Extruder"));
    for (wxBitmap* bmp : icons) {
        if (i == 0) {
            if (!first_item.empty())
                (*ctrl)->Append(_(first_item), *bmp);
            ++i;
        }

        (*ctrl)->Append(use_full_item_name
                        ? Slic3r::GUI::from_u8((boost::format("%1% %2%") % str % i).str())
                        : wxString::Format("%d", i), *bmp);
        ++i;
    }
    (*ctrl)->SetSelection(0);
}


// ----------------------------------------------------------------------------
// LockButton
// ----------------------------------------------------------------------------

LockButton::LockButton( wxWindow *parent, 
                        wxWindowID id, 
                        const wxPoint& pos /*= wxDefaultPosition*/, 
                        const wxSize& size /*= wxDefaultSize*/):
                        wxButton(parent, id, wxEmptyString, pos, size, wxBU_EXACTFIT | wxNO_BORDER)
{
    m_bmp_lock_closed   = ScalableBitmap(this, "lock_closed");
    m_bmp_lock_closed_f = ScalableBitmap(this, "lock_closed_f");
    m_bmp_lock_open     = ScalableBitmap(this, "lock_open");
    m_bmp_lock_open_f   = ScalableBitmap(this, "lock_open_f");

#ifdef __WXMSW__
    SetBackgroundColour(wxSystemSettings::GetColour(wxSYS_COLOUR_WINDOW));
#endif // __WXMSW__
    SetBitmap(m_bmp_lock_open.bmp());
    SetBitmapDisabled(m_bmp_lock_open.bmp());
    SetBitmapHover(m_bmp_lock_closed_f.bmp());

    //button events
    Bind(wxEVT_BUTTON, &LockButton::OnButton, this);
}

void LockButton::OnButton(wxCommandEvent& event)
{
    if (m_disabled)
        return;

    m_is_pushed = !m_is_pushed;
    update_button_bitmaps();

    event.Skip();
}

void LockButton::SetLock(bool lock)
{
    m_is_pushed = lock;
    update_button_bitmaps();
}

void LockButton::msw_rescale()
{
    m_bmp_lock_closed.msw_rescale();
    m_bmp_lock_closed_f.msw_rescale();
    m_bmp_lock_open.msw_rescale();
    m_bmp_lock_open_f.msw_rescale();

    update_button_bitmaps();
}

void LockButton::update_button_bitmaps()
{
    SetBitmap(m_is_pushed ? m_bmp_lock_closed.bmp() : m_bmp_lock_open.bmp());
    SetBitmapHover(m_is_pushed ? m_bmp_lock_closed_f.bmp() : m_bmp_lock_open_f.bmp());

    Refresh();
    Update();
}

<<<<<<< HEAD
    std::map<Slic3r::OptionCategory, wxBitmap>& categories_icon = Slic3r::GUI::wxGetApp().obj_list()->CATEGORY_ICON;
=======
>>>>>>> d5bcddee


<<<<<<< HEAD
    wxBitmap *bmp = m_bitmap_cache->find(scaled_bitmap_name);
    if (bmp == nullptr) {
        std::vector<wxBitmap> bmps;
        for (Slic3r::OptionCategory& cat : m_opt_categories)
            bmps.emplace_back(  categories_icon.find(cat) == categories_icon.end() ?
                                wxNullBitmap : categories_icon.at(cat));
        bmp = m_bitmap_cache->insert(scaled_bitmap_name, bmps);
    }
=======
// ----------------------------------------------------------------------------
// ModeButton
// ----------------------------------------------------------------------------
>>>>>>> d5bcddee

ModeButton::ModeButton( wxWindow *          parent,
                        wxWindowID          id,
                        const std::string&  icon_name   /* = ""*/,
                        const wxString&     mode        /* = wxEmptyString*/,
                        const wxSize&       size        /* = wxDefaultSize*/,
                        const wxPoint&      pos         /* = wxDefaultPosition*/) :
    ScalableButton(parent, id, icon_name, mode, size, pos, wxBU_EXACTFIT)
{
    Init(mode);
}

<<<<<<< HEAD
bool ObjectDataViewModelNode::update_settings_digest(const std::vector<Slic3r::OptionCategory>& categories)
=======
ModeButton::ModeButton( wxWindow*           parent,
                        const wxString&     mode/* = wxEmptyString*/,
                        const std::string&  icon_name/* = ""*/,
                        int                 px_cnt/* = 16*/) :
    ScalableButton(parent, wxID_ANY, ScalableBitmap(parent, icon_name, px_cnt), mode, wxBU_EXACTFIT)
>>>>>>> d5bcddee
{
    Init(mode);
}

<<<<<<< HEAD
    for (Slic3r::OptionCategory& cat : m_opt_categories)
        m_name += _(toString(cat)) + "; ";
    if (!m_name.IsEmpty())
        m_name.erase(m_name.Length()-2, 2); // Delete last "; " <- ??? you just added it!!
=======
void ModeButton::Init(const wxString &mode)
{
    std::string mode_str = std::string(mode.ToUTF8());
    m_tt_focused  = Slic3r::GUI::from_u8((boost::format(_utf8(L("Switch to the %s mode"))) % mode_str).str());
    m_tt_selected = Slic3r::GUI::from_u8((boost::format(_utf8(L("Current mode is %s"))) % mode_str).str());
>>>>>>> d5bcddee

    SetBitmapMargins(3, 0);

    //button events
    Bind(wxEVT_BUTTON,          &ModeButton::OnButton, this);
    Bind(wxEVT_ENTER_WINDOW,    &ModeButton::OnEnterBtn, this);
    Bind(wxEVT_LEAVE_WINDOW,    &ModeButton::OnLeaveBtn, this);
}

void ModeButton::OnButton(wxCommandEvent& event)
{
    m_is_selected = true;
    focus_button(m_is_selected);

    event.Skip();
}

void ModeButton::SetState(const bool state)
{
    m_is_selected = state;
    focus_button(m_is_selected);
    SetToolTip(state ? m_tt_selected : m_tt_focused);
}

void ModeButton::focus_button(const bool focus)
{
    const wxFont& new_font = focus ? 
                             Slic3r::GUI::wxGetApp().bold_font() : 
                             Slic3r::GUI::wxGetApp().normal_font();

    SetFont(new_font);
    SetForegroundColour(wxSystemSettings::GetColour(focus ? wxSYS_COLOUR_BTNTEXT : wxSYS_COLOUR_BTNSHADOW));

    Refresh();
    Update();
}


// ----------------------------------------------------------------------------
// ModeSizer
// ----------------------------------------------------------------------------

ModeSizer::ModeSizer(wxWindow *parent, int hgap/* = 0*/) :
    wxFlexGridSizer(3, 0, hgap)
{
    SetFlexibleDirection(wxHORIZONTAL);

    std::vector < std::pair < wxString, std::string >> buttons = {
        {_(L("Simple")),    "mode_simple"},
        {_(L("Advanced")),  "mode_advanced"},
        {_(L("Expert")),    "mode_expert"},
    };

    auto modebtnfn = [](wxCommandEvent &event, int mode_id) {
        Slic3r::GUI::wxGetApp().save_mode(mode_id);
        event.Skip();
    };
    
    m_mode_btns.reserve(3);
    for (const auto& button : buttons) {
        m_mode_btns.push_back(new ModeButton(parent, button.first, button.second, mode_icon_px_size()));

        m_mode_btns.back()->Bind(wxEVT_BUTTON, std::bind(modebtnfn, std::placeholders::_1, int(m_mode_btns.size() - 1)));
        Add(m_mode_btns.back());
    }
}

void ModeSizer::SetMode(const int mode)
{
    for (size_t m = 0; m < m_mode_btns.size(); m++)
        m_mode_btns[m]->SetState(int(m) == mode);
}


void ModeSizer::msw_rescale()
{
    for (size_t m = 0; m < m_mode_btns.size(); m++)
        m_mode_btns[m]->msw_rescale();
}

// ----------------------------------------------------------------------------
// MenuWithSeparators
// ----------------------------------------------------------------------------

void MenuWithSeparators::DestroySeparators()
{
    if (m_separator_frst) {
        Destroy(m_separator_frst);
        m_separator_frst = nullptr;
    }

    if (m_separator_scnd) {
        Destroy(m_separator_scnd);
        m_separator_scnd = nullptr;
    }
}

void MenuWithSeparators::SetFirstSeparator()
{
    m_separator_frst = this->AppendSeparator();
}

void MenuWithSeparators::SetSecondSeparator()
{
    m_separator_scnd = this->AppendSeparator();
}

// ----------------------------------------------------------------------------
// PrusaBitmap
// ----------------------------------------------------------------------------
ScalableBitmap::ScalableBitmap( wxWindow *parent, 
                                const std::string& icon_name/* = ""*/,
                                const int px_cnt/* = 16*/):
    m_parent(parent), m_icon_name(icon_name),
    m_px_cnt(px_cnt)
{
    m_bmp = create_scaled_bitmap(icon_name, parent, px_cnt);
}

wxSize ScalableBitmap::GetBmpSize() const
{
#ifdef __APPLE__
    return m_bmp.GetScaledSize();
#else
    return m_bmp.GetSize();
#endif
}

int ScalableBitmap::GetBmpWidth() const
{
#ifdef __APPLE__
    return m_bmp.GetScaledWidth();
#else
    return m_bmp.GetWidth();
#endif
}

int ScalableBitmap::GetBmpHeight() const
{
#ifdef __APPLE__
    return m_bmp.GetScaledHeight();
#else
    return m_bmp.GetHeight();
#endif
}


<<<<<<< HEAD
        instance_node->set_printable_icon(print_indicator[counter] ? piPrintable : piUnprintable);

        inst_root_node->Append(instance_node);
        // notify control
        const wxDataViewItem instance_item((void*)instance_node);
        ItemAdded(inst_root_item, instance_item);
        ++counter;
    }

    // update object_node printable property
    UpdateObjectPrintable(parent_item);

    return wxDataViewItem((void*)instance_node);
}

void ObjectDataViewModel::UpdateObjectPrintable(wxDataViewItem parent_item)
{
    const wxDataViewItem inst_root_item = GetInstanceRootItem(parent_item);
    if (!inst_root_item) 
        return;

    ObjectDataViewModelNode* inst_root_node = (ObjectDataViewModelNode*)inst_root_item.GetID();

    const size_t child_cnt = inst_root_node->GetChildren().Count();
    PrintIndicator obj_pi = piUnprintable;
    for (size_t i=0; i < child_cnt; i++)
        if (inst_root_node->GetNthChild(i)->IsPrintable() & piPrintable) {
            obj_pi = piPrintable;
            break;
        }
    // and set printable state for object_node to piUndef
    ObjectDataViewModelNode* obj_node = (ObjectDataViewModelNode*)parent_item.GetID();
    obj_node->set_printable_icon(obj_pi);
    ItemChanged(parent_item);
}

// update printable property for all instances from object
void ObjectDataViewModel::UpdateInstancesPrintable(wxDataViewItem parent_item)
{
    const wxDataViewItem inst_root_item = GetInstanceRootItem(parent_item);
    if (!inst_root_item) 
        return;

    ObjectDataViewModelNode* obj_node = (ObjectDataViewModelNode*)parent_item.GetID();
    const PrintIndicator obj_pi = obj_node->IsPrintable();

    ObjectDataViewModelNode* inst_root_node = (ObjectDataViewModelNode*)inst_root_item.GetID();
    const size_t child_cnt = inst_root_node->GetChildren().Count();

    for (size_t i=0; i < child_cnt; i++)
    {
        ObjectDataViewModelNode* inst_node = inst_root_node->GetNthChild(i);
        // and set printable state for object_node to piUndef
        inst_node->set_printable_icon(obj_pi);
        ItemChanged(wxDataViewItem((void*)inst_node));
    }
}

bool ObjectDataViewModel::IsPrintable(const wxDataViewItem& item) const
{
    ObjectDataViewModelNode* node = (ObjectDataViewModelNode*)item.GetID();
    if (!node)
        return false;

    return node->IsPrintable() == piPrintable;
}

wxDataViewItem ObjectDataViewModel::AddLayersRoot(const wxDataViewItem &parent_item)
{
    return AddRoot(parent_item, itLayerRoot);
}

wxDataViewItem ObjectDataViewModel::AddLayersChild(const wxDataViewItem &parent_item, 
                                                   const t_layer_height_range& layer_range,
                                                   const int extruder/* = 0*/, 
                                                   const int index /* = -1*/)
{
    ObjectDataViewModelNode *parent_node = (ObjectDataViewModelNode*)parent_item.GetID();
    if (!parent_node) return wxDataViewItem(0);

    wxString extruder_str = extruder == 0 ? _(L("default")) : wxString::Format("%d", extruder);

    // get LayerRoot node
    ObjectDataViewModelNode *layer_root_node;
    wxDataViewItem layer_root_item;

    if (parent_node->GetType() & itLayerRoot) {
        layer_root_node = parent_node;
        layer_root_item = parent_item;
    }
    else {
        const int root_idx = get_root_idx(parent_node, itLayerRoot);
        if (root_idx < 0) return wxDataViewItem(0);
        layer_root_node = parent_node->GetNthChild(root_idx);
        layer_root_item = wxDataViewItem((void*)layer_root_node);
    }

    // Add layer node
    ObjectDataViewModelNode *layer_node = new ObjectDataViewModelNode(layer_root_node, layer_range, index, extruder_str);
    if (index < 0)
        layer_root_node->Append(layer_node);
    else
        layer_root_node->Insert(layer_node, index);

    // notify control
    const wxDataViewItem layer_item((void*)layer_node);
    ItemAdded(layer_root_item, layer_item);

    return layer_item;
}

wxDataViewItem ObjectDataViewModel::Delete(const wxDataViewItem &item)
{
	auto ret_item = wxDataViewItem(0);
	ObjectDataViewModelNode *node = (ObjectDataViewModelNode*)item.GetID();
	if (!node)      // happens if item.IsOk()==false
		return ret_item;

	auto node_parent = node->GetParent();
	wxDataViewItem parent(node_parent);

	// first remove the node from the parent's array of children;
	// NOTE: MyObjectTreeModelNodePtrArray is only an array of _pointers_
	//       thus removing the node from it doesn't result in freeing it
	if (node_parent) {
        if (node->m_type & (itInstanceRoot|itLayerRoot))
        {
            // node can be deleted by the Delete, let's check its type while we safely can
            bool is_instance_root = (node->m_type & itInstanceRoot);

            for (int i = int(node->GetChildCount() - 1); i >= (is_instance_root ? 1 : 0); i--)
                Delete(wxDataViewItem(node->GetNthChild(i)));

            return parent;
        }

		auto id = node_parent->GetChildren().Index(node);
        auto idx = node->GetIdx();


        if (node->m_type & (itVolume|itLayer)) {
            node_parent->m_volumes_cnt--;
            DeleteSettings(item);
        }
		node_parent->GetChildren().Remove(node);

		if (id > 0) { 
            if (size_t(id) == node_parent->GetChildCount()) id--;
			ret_item = wxDataViewItem(node_parent->GetChildren().Item(id));
		}

		//update idx value for remaining child-nodes
		auto children = node_parent->GetChildren();
        for (size_t i = 0; i < node_parent->GetChildCount() && idx>=0; i++)
		{
            auto cur_idx = children[i]->GetIdx();
			if (cur_idx > idx)
				children[i]->SetIdx(cur_idx-1);
		}

        // if there is last instance item, delete both of it and instance root item
        if (node_parent->GetChildCount() == 1 && node_parent->GetNthChild(0)->m_type == itInstance)
        {
            delete node;
            ItemDeleted(parent, item);

            ObjectDataViewModelNode *last_instance_node = node_parent->GetNthChild(0);
            PrintIndicator last_instance_printable = last_instance_node->IsPrintable();
            node_parent->GetChildren().Remove(last_instance_node);
            delete last_instance_node;
            ItemDeleted(parent, wxDataViewItem(last_instance_node));

            ObjectDataViewModelNode *obj_node = node_parent->GetParent();
            obj_node->set_printable_icon(last_instance_printable);
            obj_node->GetChildren().Remove(node_parent);
            delete node_parent;
            ret_item = wxDataViewItem(obj_node);

#ifndef __WXGTK__
            if (obj_node->GetChildCount() == 0)
                obj_node->m_container = false;
#endif //__WXGTK__
            ItemDeleted(ret_item, wxDataViewItem(node_parent));
            return ret_item;
        }

        if (node->m_type & itInstance)
            UpdateObjectPrintable(wxDataViewItem(node_parent->GetParent()));

        // if there was last layer item, delete this one and layers root item
        if (node_parent->GetChildCount() == 0 && node_parent->m_type == itLayerRoot)
        {
            ObjectDataViewModelNode *obj_node = node_parent->GetParent();
            obj_node->GetChildren().Remove(node_parent);
            delete node_parent;
            ret_item = wxDataViewItem(obj_node);

#ifndef __WXGTK__
            if (obj_node->GetChildCount() == 0)
                obj_node->m_container = false;
#endif //__WXGTK__
            ItemDeleted(ret_item, wxDataViewItem(node_parent));
            return ret_item;
        }

        // if there is last volume item after deleting, delete this last volume too
        if (node_parent->GetChildCount() <= 3) // 3??? #ys_FIXME
        {
            int vol_cnt = 0;
            int vol_idx = 0;
            for (size_t i = 0; i < node_parent->GetChildCount(); ++i) {
                if (node_parent->GetNthChild(i)->GetType() == itVolume) {
                    vol_idx = i;
                    vol_cnt++;
                }
                if (vol_cnt > 1)
                    break;
            }

            if (vol_cnt == 1) {
                delete node;
                ItemDeleted(parent, item);

                ObjectDataViewModelNode *last_child_node = node_parent->GetNthChild(vol_idx);
                DeleteSettings(wxDataViewItem(last_child_node));
                node_parent->GetChildren().Remove(last_child_node);
                node_parent->m_volumes_cnt = 0;
                delete last_child_node;

#ifndef __WXGTK__
                if (node_parent->GetChildCount() == 0)
                    node_parent->m_container = false;
#endif //__WXGTK__
                ItemDeleted(parent, wxDataViewItem(last_child_node));

                wxCommandEvent event(wxCUSTOMEVT_LAST_VOLUME_IS_DELETED);
                auto it = find(m_objects.begin(), m_objects.end(), node_parent);
                event.SetInt(it == m_objects.end() ? -1 : it - m_objects.begin());
                wxPostEvent(m_ctrl, event);

                ret_item = parent;

                return ret_item;
            }
        }
	}
	else
	{
		auto it = find(m_objects.begin(), m_objects.end(), node);
        size_t id = it - m_objects.begin();
		if (it != m_objects.end())
		{
            // Delete all sub-items
            int i = m_objects[id]->GetChildCount() - 1;
            while (i >= 0) {
                Delete(wxDataViewItem(m_objects[id]->GetNthChild(i)));
                i = m_objects[id]->GetChildCount() - 1;
            }
			m_objects.erase(it);
        }
		if (id > 0) { 
			if(id == m_objects.size()) id--;
			ret_item = wxDataViewItem(m_objects[id]);
		}
	}
	// free the node
	delete node;

	// set m_containet to FALSE if parent has no child
	if (node_parent) {
#ifndef __WXGTK__
        if (node_parent->GetChildCount() == 0)
            node_parent->m_container = false;
#endif //__WXGTK__
		ret_item = parent;
	}

	// notify control
	ItemDeleted(parent, item);
	return ret_item;
}

wxDataViewItem ObjectDataViewModel::DeleteLastInstance(const wxDataViewItem &parent_item, size_t num)
{
    auto ret_item = wxDataViewItem(0);
    ObjectDataViewModelNode *parent_node = (ObjectDataViewModelNode*)parent_item.GetID();
    if (!parent_node) return ret_item;

    const int inst_root_id = get_root_idx(parent_node, itInstanceRoot);
    if (inst_root_id < 0) return ret_item;

    wxDataViewItemArray items;
    ObjectDataViewModelNode *inst_root_node = parent_node->GetNthChild(inst_root_id);
    const wxDataViewItem inst_root_item((void*)inst_root_node);

    const int inst_cnt = inst_root_node->GetChildCount();
    const bool delete_inst_root_item = inst_cnt - num < 2 ? true : false;

    PrintIndicator last_inst_printable = piUndef;

    int stop = delete_inst_root_item ? 0 : inst_cnt - num;
    for (int i = inst_cnt - 1; i >= stop;--i) {
        ObjectDataViewModelNode *last_instance_node = inst_root_node->GetNthChild(i);
        if (i==0) last_inst_printable = last_instance_node->IsPrintable();
        inst_root_node->GetChildren().Remove(last_instance_node);
        delete last_instance_node;
        ItemDeleted(inst_root_item, wxDataViewItem(last_instance_node));
    }

    if (delete_inst_root_item) {
        ret_item = parent_item;
        parent_node->GetChildren().Remove(inst_root_node);
        parent_node->set_printable_icon(last_inst_printable);
        ItemDeleted(parent_item, inst_root_item);
        ItemChanged(parent_item);
#ifndef __WXGTK__
        if (parent_node->GetChildCount() == 0)
            parent_node->m_container = false;
#endif //__WXGTK__
    }

    // update object_node printable property
    UpdateObjectPrintable(parent_item);

    return ret_item;
}

void ObjectDataViewModel::DeleteAll()
{
	while (!m_objects.empty())
	{
		auto object = m_objects.back();
// 		object->RemoveAllChildren();
		Delete(wxDataViewItem(object));	
	}
}

void ObjectDataViewModel::DeleteChildren(wxDataViewItem& parent)
{
    ObjectDataViewModelNode *root = (ObjectDataViewModelNode*)parent.GetID();
    if (!root)      // happens if item.IsOk()==false
        return;

    // first remove the node from the parent's array of children;
    // NOTE: MyObjectTreeModelNodePtrArray is only an array of _pointers_
    //       thus removing the node from it doesn't result in freeing it
    auto& children = root->GetChildren();
    for (int id = root->GetChildCount() - 1; id >= 0; --id)
    {
        auto node = children[id];
        auto item = wxDataViewItem(node);
        children.RemoveAt(id);

        if (node->m_type == itVolume)
            root->m_volumes_cnt--;

        // free the node
        delete node;

        // notify control
        ItemDeleted(parent, item);
    }

    // set m_containet to FALSE if parent has no child
#ifndef __WXGTK__
        root->m_container = false;
#endif //__WXGTK__
}

void ObjectDataViewModel::DeleteVolumeChildren(wxDataViewItem& parent)
{
    ObjectDataViewModelNode *root = (ObjectDataViewModelNode*)parent.GetID();
    if (!root)      // happens if item.IsOk()==false
        return;

    // first remove the node from the parent's array of children;
    // NOTE: MyObjectTreeModelNodePtrArray is only an array of _pointers_
    //       thus removing the node from it doesn't result in freeing it
    auto& children = root->GetChildren();
    for (int id = root->GetChildCount() - 1; id >= 0; --id)
    {
        auto node = children[id];
        if (node->m_type != itVolume)
            continue;

        auto item = wxDataViewItem(node);
        DeleteSettings(item);
        children.RemoveAt(id);

        // free the node
        delete node;

        // notify control
        ItemDeleted(parent, item);
    }
    root->m_volumes_cnt = 0;

    // set m_containet to FALSE if parent has no child
#ifndef __WXGTK__
    root->m_container = false;
#endif //__WXGTK__
}

void ObjectDataViewModel::DeleteSettings(const wxDataViewItem& parent)
{
    ObjectDataViewModelNode *node = (ObjectDataViewModelNode*)parent.GetID();
    if (!node) return;

    // if volume has a "settings"item, than delete it before volume deleting
    if (node->GetChildCount() > 0 && node->GetNthChild(0)->GetType() == itSettings) {
        auto settings_node = node->GetNthChild(0);
        auto settings_item = wxDataViewItem(settings_node);
        node->GetChildren().RemoveAt(0);
        delete settings_node;
        ItemDeleted(parent, settings_item);
    }
}

wxDataViewItem ObjectDataViewModel::GetItemById(int obj_idx)
{
    if (size_t(obj_idx) >= m_objects.size())
	{
		printf("Error! Out of objects range.\n");
		return wxDataViewItem(0);
	}
	return wxDataViewItem(m_objects[obj_idx]);
}


wxDataViewItem ObjectDataViewModel::GetItemByVolumeId(int obj_idx, int volume_idx)
{
    if (size_t(obj_idx) >= m_objects.size()) {
		printf("Error! Out of objects range.\n");
		return wxDataViewItem(0);
	}

    auto parent = m_objects[obj_idx];
    if (parent->GetChildCount() == 0 ||
        (parent->GetChildCount() == 1 && parent->GetNthChild(0)->GetType() & itSettings )) {
        if (volume_idx == 0)
            return GetItemById(obj_idx);

        printf("Error! Object has no one volume.\n");
        return wxDataViewItem(0);
    }

    for (size_t i = 0; i < parent->GetChildCount(); i++)
        if (parent->GetNthChild(i)->m_idx == volume_idx && parent->GetNthChild(i)->GetType() & itVolume)
            return wxDataViewItem(parent->GetNthChild(i));

    return wxDataViewItem(0);
}

wxDataViewItem ObjectDataViewModel::GetItemById(const int obj_idx, const int sub_obj_idx, const ItemType parent_type)
{
    if (size_t(obj_idx) >= m_objects.size()) {
        printf("Error! Out of objects range.\n");
        return wxDataViewItem(0);
    }

    auto item = GetItemByType(wxDataViewItem(m_objects[obj_idx]), parent_type);
    if (!item)
        return wxDataViewItem(0);

    auto parent = (ObjectDataViewModelNode*)item.GetID();
    for (size_t i = 0; i < parent->GetChildCount(); i++)
        if (parent->GetNthChild(i)->m_idx == sub_obj_idx)
            return wxDataViewItem(parent->GetNthChild(i));

    return wxDataViewItem(0);
}

wxDataViewItem ObjectDataViewModel::GetItemByInstanceId(int obj_idx, int inst_idx)
{
    return GetItemById(obj_idx, inst_idx, itInstanceRoot);
}

wxDataViewItem ObjectDataViewModel::GetItemByLayerId(int obj_idx, int layer_idx)
{
    return GetItemById(obj_idx, layer_idx, itLayerRoot);
}

wxDataViewItem ObjectDataViewModel::GetItemByLayerRange(const int obj_idx, const t_layer_height_range& layer_range)
{
    if (size_t(obj_idx) >= m_objects.size()) {
        printf("Error! Out of objects range.\n");
        return wxDataViewItem(0);
    }

    auto item = GetItemByType(wxDataViewItem(m_objects[obj_idx]), itLayerRoot);
    if (!item)
        return wxDataViewItem(0);

    auto parent = (ObjectDataViewModelNode*)item.GetID();
    for (size_t i = 0; i < parent->GetChildCount(); i++)
        if (parent->GetNthChild(i)->m_layer_range == layer_range)
            return wxDataViewItem(parent->GetNthChild(i));

    return wxDataViewItem(0);
}

int  ObjectDataViewModel::GetItemIdByLayerRange(const int obj_idx, const t_layer_height_range& layer_range)
{
    wxDataViewItem item = GetItemByLayerRange(obj_idx, layer_range);
    if (!item)
        return -1;

    return GetLayerIdByItem(item);
}

int ObjectDataViewModel::GetIdByItem(const wxDataViewItem& item) const
{
	if(!item.IsOk())
        return -1;

	ObjectDataViewModelNode *node = (ObjectDataViewModelNode*)item.GetID();
	auto it = find(m_objects.begin(), m_objects.end(), node);
	if (it == m_objects.end())
		return -1;

	return it - m_objects.begin();
}

int ObjectDataViewModel::GetIdByItemAndType(const wxDataViewItem& item, const ItemType type) const
{
	wxASSERT(item.IsOk());

	ObjectDataViewModelNode *node = (ObjectDataViewModelNode*)item.GetID();
	if (!node || node->m_type != type)
		return -1;
	return node->GetIdx();
}

int ObjectDataViewModel::GetObjectIdByItem(const wxDataViewItem& item) const
{
    return GetIdByItem(GetTopParent(item));
}

int ObjectDataViewModel::GetVolumeIdByItem(const wxDataViewItem& item) const
{
    return GetIdByItemAndType(item, itVolume);
}

int ObjectDataViewModel::GetInstanceIdByItem(const wxDataViewItem& item) const 
{
    return GetIdByItemAndType(item, itInstance);
}

int ObjectDataViewModel::GetLayerIdByItem(const wxDataViewItem& item) const 
{
    return GetIdByItemAndType(item, itLayer);
}

t_layer_height_range ObjectDataViewModel::GetLayerRangeByItem(const wxDataViewItem& item) const
{
    wxASSERT(item.IsOk());

    ObjectDataViewModelNode *node = (ObjectDataViewModelNode*)item.GetID();
    if (!node || node->m_type != itLayer)
        return { 0.0f, 0.0f };
    return node->GetLayerRange();
}

bool ObjectDataViewModel::UpdateColumValues(unsigned col)
{
    switch (col)
    {
    case colPrint:
    case colName:
    case colEditing:
        return true;
    case colExtruder:
    {
        wxDataViewItemArray items;
        GetAllChildren(wxDataViewItem(nullptr), items);

        if (items.IsEmpty()) return false;

        for (auto item : items)
            UpdateExtruderBitmap(item);

        return true;
    }
    default:
        printf("MyObjectTreeModel::SetValue: wrong column");
    }
    return false;
}


void ObjectDataViewModel::UpdateExtruderBitmap(wxDataViewItem item)
{
    wxString extruder = GetExtruder(item);
    if (extruder.IsEmpty())
        return;

    // set extruder bitmap
    int extruder_idx = atoi(extruder.c_str());
    if (extruder_idx > 0) --extruder_idx;

    const DataViewBitmapText extruder_val(extruder, get_extruder_color_icon(extruder_idx));

    wxVariant value;
    value << extruder_val;

    SetValue(value, item, colExtruder);
}

void ObjectDataViewModel::GetItemInfo(const wxDataViewItem& item, ItemType& type, int& obj_idx, int& idx)
{
    wxASSERT(item.IsOk());
    type = itUndef;

    ObjectDataViewModelNode *node = (ObjectDataViewModelNode*)item.GetID();
    if (!node || 
        node->GetIdx() <-1 || 
        ( node->GetIdx() == -1 && 
         !(node->GetType() & (itObject | itSettings | itInstanceRoot | itLayerRoot/* | itLayer*/))
        )
       )
        return;

    idx = node->GetIdx();
    type = node->GetType();

    ObjectDataViewModelNode *parent_node = node->GetParent();
    if (!parent_node) return;

    // get top parent (Object) node
    while (parent_node->m_type != itObject)
        parent_node = parent_node->GetParent();

    auto it = find(m_objects.begin(), m_objects.end(), parent_node);
    if (it != m_objects.end())
        obj_idx = it - m_objects.begin();
    else
        type = itUndef;
}

int ObjectDataViewModel::GetRowByItem(const wxDataViewItem& item) const
{
    if (m_objects.empty())
        return -1;

    int row_num = 0;
    
    for (size_t i = 0; i < m_objects.size(); i++)
    {
        row_num++;
        if (item == wxDataViewItem(m_objects[i]))
            return row_num;

        for (size_t j = 0; j < m_objects[i]->GetChildCount(); j++)
        {
            row_num++;
            ObjectDataViewModelNode* cur_node = m_objects[i]->GetNthChild(j);
            if (item == wxDataViewItem(cur_node))
                return row_num;

            if (cur_node->m_type == itVolume && cur_node->GetChildCount() == 1)
                row_num++;
            if (cur_node->m_type == itInstanceRoot)
            {
                row_num++;
                for (size_t t = 0; t < cur_node->GetChildCount(); t++)
                {
                    row_num++;
                    if (item == wxDataViewItem(cur_node->GetNthChild(t)))
                        return row_num;
                }
            }
        }        
    }

    return -1;
}

bool ObjectDataViewModel::InvalidItem(const wxDataViewItem& item)
{
    if (!item)
        return true;

    ObjectDataViewModelNode* node = (ObjectDataViewModelNode*)item.GetID();
    if (!node || node->invalid()) 
        return true;

    return false;
}

wxString ObjectDataViewModel::GetName(const wxDataViewItem &item) const
{
	ObjectDataViewModelNode *node = (ObjectDataViewModelNode*)item.GetID();
	if (!node)      // happens if item.IsOk()==false
		return wxEmptyString;

	return node->m_name;
}

wxBitmap& ObjectDataViewModel::GetBitmap(const wxDataViewItem &item) const
{
    ObjectDataViewModelNode *node = (ObjectDataViewModelNode*)item.GetID();
    return node->m_bmp;
}

wxString ObjectDataViewModel::GetExtruder(const wxDataViewItem& item) const
{
	ObjectDataViewModelNode *node = (ObjectDataViewModelNode*)item.GetID();
	if (!node)      // happens if item.IsOk()==false
		return wxEmptyString;

	return node->m_extruder;
}

int ObjectDataViewModel::GetExtruderNumber(const wxDataViewItem& item) const
{
	ObjectDataViewModelNode *node = (ObjectDataViewModelNode*)item.GetID();
	if (!node)      // happens if item.IsOk()==false
		return 0;

	return atoi(node->m_extruder.c_str());
}

void ObjectDataViewModel::GetValue(wxVariant &variant, const wxDataViewItem &item, unsigned int col) const
{
	wxASSERT(item.IsOk());

	ObjectDataViewModelNode *node = (ObjectDataViewModelNode*)item.GetID();
	switch (col)
	{
	case colPrint:
		variant << node->m_printable_icon;
		break;
	case colName:
        variant << DataViewBitmapText(node->m_name, node->m_bmp);
		break;
	case colExtruder:
		variant << DataViewBitmapText(node->m_extruder, node->m_extruder_bmp);
		break;
	case colEditing:
		variant << node->m_action_icon;
		break;
	default:
		;
	}
}

bool ObjectDataViewModel::SetValue(const wxVariant &variant, const wxDataViewItem &item, unsigned int col)
{
	wxASSERT(item.IsOk());

	ObjectDataViewModelNode *node = (ObjectDataViewModelNode*)item.GetID();
	return node->SetValue(variant, col);
}

bool ObjectDataViewModel::SetValue(const wxVariant &variant, const int item_idx, unsigned int col)
{
    if (size_t(item_idx) >= m_objects.size())
		return false;

	return m_objects[item_idx]->SetValue(variant, col);
}

void ObjectDataViewModel::SetExtruder(const wxString& extruder, wxDataViewItem item)
{
    DataViewBitmapText extruder_val;
    extruder_val.SetText(extruder);

    // set extruder bitmap
    int extruder_idx = atoi(extruder.c_str());
    if (extruder_idx > 0) --extruder_idx;
    extruder_val.SetBitmap(get_extruder_color_icon(extruder_idx));

    wxVariant value;
    value << extruder_val;
    
    SetValue(value, item, colExtruder);
}

wxDataViewItem ObjectDataViewModel::ReorganizeChildren( const int current_volume_id, 
                                                        const int new_volume_id, 
                                                        const wxDataViewItem &parent)
{
    auto ret_item = wxDataViewItem(0);
    if (current_volume_id == new_volume_id)
        return ret_item;
    wxASSERT(parent.IsOk());
    ObjectDataViewModelNode *node_parent = (ObjectDataViewModelNode*)parent.GetID();
    if (!node_parent)      // happens if item.IsOk()==false
        return ret_item;

    const size_t shift = node_parent->GetChildren().Item(0)->m_type == itSettings ? 1 : 0;

    ObjectDataViewModelNode *deleted_node = node_parent->GetNthChild(current_volume_id+shift);
    node_parent->GetChildren().Remove(deleted_node);
    ItemDeleted(parent, wxDataViewItem(deleted_node));
    node_parent->Insert(deleted_node, new_volume_id+shift);
    ItemAdded(parent, wxDataViewItem(deleted_node));
    const auto settings_item = GetSettingsItem(wxDataViewItem(deleted_node));
    if (settings_item)
        ItemAdded(wxDataViewItem(deleted_node), settings_item);

    //update volume_id value for child-nodes
    auto children = node_parent->GetChildren();
    int id_frst = current_volume_id < new_volume_id ? current_volume_id : new_volume_id;
    int id_last = current_volume_id > new_volume_id ? current_volume_id : new_volume_id;
    for (int id = id_frst; id <= id_last; ++id)
        children[id+shift]->SetIdx(id);

    return wxDataViewItem(node_parent->GetNthChild(new_volume_id+shift));
}

bool ObjectDataViewModel::IsEnabled(const wxDataViewItem &item, unsigned int col) const
{
    wxASSERT(item.IsOk());
    ObjectDataViewModelNode *node = (ObjectDataViewModelNode*)item.GetID();

    // disable extruder selection for the non "itObject|itVolume" item
    return !(col == colExtruder && node->m_extruder.IsEmpty());
}

wxDataViewItem ObjectDataViewModel::GetParent(const wxDataViewItem &item) const
{
	// the invisible root node has no parent
	if (!item.IsOk())
		return wxDataViewItem(0);

	ObjectDataViewModelNode *node = (ObjectDataViewModelNode*)item.GetID();
	assert(node != nullptr && node->valid());

	// objects nodes has no parent too
    if (node->m_type == itObject)
		return wxDataViewItem(0);

	return wxDataViewItem((void*)node->GetParent());
}

wxDataViewItem ObjectDataViewModel::GetTopParent(const wxDataViewItem &item) const
{
	// the invisible root node has no parent
	if (!item.IsOk())
		return wxDataViewItem(0);

	ObjectDataViewModelNode *node = (ObjectDataViewModelNode*)item.GetID();
    if (node->m_type == itObject)
        return item;

    ObjectDataViewModelNode *parent_node = node->GetParent();
    while (parent_node->m_type != itObject)
        parent_node = parent_node->GetParent();

    return wxDataViewItem((void*)parent_node);
}

bool ObjectDataViewModel::IsContainer(const wxDataViewItem &item) const
{
	// the invisible root node can have children
	if (!item.IsOk())
		return true;

	ObjectDataViewModelNode *node = (ObjectDataViewModelNode*)item.GetID();
	return node->IsContainer();
}

unsigned int ObjectDataViewModel::GetChildren(const wxDataViewItem &parent, wxDataViewItemArray &array) const
{
	ObjectDataViewModelNode *node = (ObjectDataViewModelNode*)parent.GetID();
	if (!node)
	{
		for (auto object : m_objects)
			array.Add(wxDataViewItem((void*)object));
		return m_objects.size();
	}

	if (node->GetChildCount() == 0)
	{
		return 0;
	}

	unsigned int count = node->GetChildren().GetCount();
	for (unsigned int pos = 0; pos < count; pos++)
	{
		ObjectDataViewModelNode *child = node->GetChildren().Item(pos);
		array.Add(wxDataViewItem((void*)child));
	}

	return count;
}

void ObjectDataViewModel::GetAllChildren(const wxDataViewItem &parent, wxDataViewItemArray &array) const
{
	ObjectDataViewModelNode *node = (ObjectDataViewModelNode*)parent.GetID();
	if (!node) {
		for (auto object : m_objects)
			array.Add(wxDataViewItem((void*)object));
	}
	else if (node->GetChildCount() == 0)
		return;
    else {
        const size_t count = node->GetChildren().GetCount();
        for (size_t pos = 0; pos < count; pos++) {
            ObjectDataViewModelNode *child = node->GetChildren().Item(pos);
            array.Add(wxDataViewItem((void*)child));
        }
    }

    wxDataViewItemArray new_array = array;
    for (const auto item : new_array)
    {
        wxDataViewItemArray children;
        GetAllChildren(item, children);
        WX_APPEND_ARRAY(array, children);
    }
}

ItemType ObjectDataViewModel::GetItemType(const wxDataViewItem &item) const 
{
    if (!item.IsOk())
        return itUndef;
    ObjectDataViewModelNode *node = (ObjectDataViewModelNode*)item.GetID();
    return node->m_type < 0 ? itUndef : node->m_type;
}

wxDataViewItem ObjectDataViewModel::GetItemByType(const wxDataViewItem &parent_item, ItemType type) const 
{
    if (!parent_item.IsOk())
        return wxDataViewItem(0);

    ObjectDataViewModelNode *node = (ObjectDataViewModelNode*)parent_item.GetID();
    if (node->GetChildCount() == 0)
        return wxDataViewItem(0);

    for (size_t i = 0; i < node->GetChildCount(); i++) {
        if (node->GetNthChild(i)->m_type == type)
            return wxDataViewItem((void*)node->GetNthChild(i));
    }

    return wxDataViewItem(0);
}

wxDataViewItem ObjectDataViewModel::GetSettingsItem(const wxDataViewItem &item) const
{
    return GetItemByType(item, itSettings);
}

wxDataViewItem ObjectDataViewModel::GetInstanceRootItem(const wxDataViewItem &item) const
{
    return GetItemByType(item, itInstanceRoot);
}

wxDataViewItem ObjectDataViewModel::GetLayerRootItem(const wxDataViewItem &item) const
{
    return GetItemByType(item, itLayerRoot);
}

bool ObjectDataViewModel::IsSettingsItem(const wxDataViewItem &item) const
{
    if (!item.IsOk())
        return false;
    ObjectDataViewModelNode *node = (ObjectDataViewModelNode*)item.GetID();
    return node->m_type == itSettings;
}

void ObjectDataViewModel::UpdateSettingsDigest(const wxDataViewItem &item, 
                                                    const std::vector<Slic3r::OptionCategory>& categories)
{
    if (!item.IsOk()) return;
    ObjectDataViewModelNode *node = (ObjectDataViewModelNode*)item.GetID();
    if (!node->update_settings_digest(categories))
        return;
    ItemChanged(item);
}

void ObjectDataViewModel::SetVolumeType(const wxDataViewItem &item, const Slic3r::ModelVolumeType type)
{
    if (!item.IsOk() || GetItemType(item) != itVolume) 
        return;

    ObjectDataViewModelNode *node = (ObjectDataViewModelNode*)item.GetID();
    node->SetBitmap(*m_volume_bmps[int(type)]);
    ItemChanged(item);
}

wxDataViewItem ObjectDataViewModel::SetPrintableState(
    PrintIndicator  printable,
    int             obj_idx,
    int             subobj_idx /* = -1*/,
    ItemType        subobj_type/* = itInstance*/)
{
    wxDataViewItem item = wxDataViewItem(0);
    if (subobj_idx < 0)
        item = GetItemById(obj_idx);
    else
        item =  subobj_type&itInstance ? GetItemByInstanceId(obj_idx, subobj_idx) :
                GetItemByVolumeId(obj_idx, subobj_idx);

    ObjectDataViewModelNode* node = (ObjectDataViewModelNode*)item.GetID();
    if (!node)
        return wxDataViewItem(0);
    node->set_printable_icon(printable);
    ItemChanged(item);

    if (subobj_idx >= 0)
        UpdateObjectPrintable(GetItemById(obj_idx));

    return item;
}

wxDataViewItem ObjectDataViewModel::SetObjectPrintableState(
    PrintIndicator  printable,
    wxDataViewItem  obj_item)
{
    ObjectDataViewModelNode* node = (ObjectDataViewModelNode*)obj_item.GetID();
    if (!node)
        return wxDataViewItem(0);
    node->set_printable_icon(printable);
    ItemChanged(obj_item);

    UpdateInstancesPrintable(obj_item);

    return obj_item;
}

void ObjectDataViewModel::Rescale()
{
    wxDataViewItemArray all_items;
    GetAllChildren(wxDataViewItem(0), all_items);

    for (wxDataViewItem item : all_items)
    {
        if (!item.IsOk())
            continue;

        ObjectDataViewModelNode *node = (ObjectDataViewModelNode*)item.GetID();
        node->msw_rescale();

        switch (node->m_type)
        {
        case itObject:
            if (node->m_bmp.IsOk()) node->m_bmp = *m_warning_bmp;
            break;
        case itVolume:
            node->m_bmp = GetVolumeIcon(node->m_volume_type, node->m_bmp.GetWidth() != node->m_bmp.GetHeight());
            break;
        case itLayerRoot:
            node->m_bmp = create_scaled_bitmap(nullptr, LAYER_ROOT_ICON);    // FIXME: pass window ptr
            break;
        case itLayer:
            node->m_bmp = create_scaled_bitmap(nullptr, LAYER_ICON);    // FIXME: pass window ptr
            break;
        default: break;
        }

        ItemChanged(item);
    }
}

wxBitmap ObjectDataViewModel::GetVolumeIcon(const Slic3r::ModelVolumeType vol_type, const bool is_marked/* = false*/)
{
    if (!is_marked)
        return *m_volume_bmps[static_cast<int>(vol_type)];

    std::string scaled_bitmap_name = "warning" + std::to_string(static_cast<int>(vol_type));
    scaled_bitmap_name += "-em" + std::to_string(Slic3r::GUI::wxGetApp().em_unit());

    wxBitmap *bmp = m_bitmap_cache->find(scaled_bitmap_name);
    if (bmp == nullptr) {
        std::vector<wxBitmap> bmps;

        bmps.emplace_back(*m_warning_bmp);
        bmps.emplace_back(*m_volume_bmps[static_cast<int>(vol_type)]);

        bmp = m_bitmap_cache->insert(scaled_bitmap_name, bmps);
    }

    return *bmp;
}

void ObjectDataViewModel::DeleteWarningIcon(const wxDataViewItem& item, const bool unmark_object/* = false*/)
{
    if (!item.IsOk())
        return;

    ObjectDataViewModelNode *node = (ObjectDataViewModelNode*)item.GetID();

    if (!node->GetBitmap().IsOk() || !(node->GetType() & (itVolume | itObject)))
        return;

    if (node->GetType() & itVolume) {
        node->SetBitmap(*m_volume_bmps[static_cast<int>(node->volume_type())]);
        return;
    }

    node->SetBitmap(wxNullBitmap);
    if (unmark_object)
    {
        wxDataViewItemArray children;
        GetChildren(item, children);
        for (const wxDataViewItem& child : children)
            DeleteWarningIcon(child);
    }
}

//-----------------------------------------------------------------------------
// DataViewBitmapText
//-----------------------------------------------------------------------------

wxIMPLEMENT_DYNAMIC_CLASS(DataViewBitmapText, wxObject)

IMPLEMENT_VARIANT_OBJECT(DataViewBitmapText)

// ---------------------------------------------------------
// BitmapTextRenderer
// ---------------------------------------------------------

#if ENABLE_NONCUSTOM_DATA_VIEW_RENDERING
BitmapTextRenderer::BitmapTextRenderer(wxDataViewCellMode mode /*= wxDATAVIEW_CELL_EDITABLE*/, 
                                                 int align /*= wxDVR_DEFAULT_ALIGNMENT*/): 
wxDataViewRenderer(wxT("PrusaDataViewBitmapText"), mode, align)
{
    SetMode(mode);
    SetAlignment(align);
}
#endif // ENABLE_NONCUSTOM_DATA_VIEW_RENDERING

bool BitmapTextRenderer::SetValue(const wxVariant &value)
{
    m_value << value;
    return true;
}

bool BitmapTextRenderer::GetValue(wxVariant& WXUNUSED(value)) const
{
    return false;
}

#if ENABLE_NONCUSTOM_DATA_VIEW_RENDERING && wxUSE_ACCESSIBILITY
wxString BitmapTextRenderer::GetAccessibleDescription() const
{
    return m_value.GetText();
}
#endif // wxUSE_ACCESSIBILITY && ENABLE_NONCUSTOM_DATA_VIEW_RENDERING

bool BitmapTextRenderer::Render(wxRect rect, wxDC *dc, int state)
{
    int xoffset = 0;

    const wxBitmap& icon = m_value.GetBitmap();
    if (icon.IsOk())
    {
        dc->DrawBitmap(icon, rect.x, rect.y + (rect.height - icon.GetHeight()) / 2);
        xoffset = icon.GetWidth() + 4;
    }

    RenderText(m_value.GetText(), xoffset, rect, dc, state);

    return true;
}

wxSize BitmapTextRenderer::GetSize() const
{
    if (!m_value.GetText().empty())
    {
        wxSize size = GetTextExtent(m_value.GetText());

        if (m_value.GetBitmap().IsOk())
            size.x += m_value.GetBitmap().GetWidth() + 4;
        return size;
    }
    return wxSize(80, 20);
}


wxWindow* BitmapTextRenderer::CreateEditorCtrl(wxWindow* parent, wxRect labelRect, const wxVariant& value)
{
    wxDataViewCtrl* const dv_ctrl = GetOwner()->GetOwner();
    ObjectDataViewModel* const model = dynamic_cast<ObjectDataViewModel*>(dv_ctrl->GetModel());

    if ( !(model->GetItemType(dv_ctrl->GetSelection()) & (itVolume | itObject)) )
        return nullptr;

    DataViewBitmapText data;
    data << value;

    m_was_unusable_symbol = false;

    wxPoint position = labelRect.GetPosition();
    if (data.GetBitmap().IsOk()) {
        const int bmp_width = data.GetBitmap().GetWidth();
        position.x += bmp_width;
        labelRect.SetWidth(labelRect.GetWidth() - bmp_width);
    }

    wxTextCtrl* text_editor = new wxTextCtrl(parent, wxID_ANY, data.GetText(),
                                             position, labelRect.GetSize(), wxTE_PROCESS_ENTER);
    text_editor->SetInsertionPointEnd();
    text_editor->SelectAll();

    return text_editor;
}

bool BitmapTextRenderer::GetValueFromEditorCtrl(wxWindow* ctrl, wxVariant& value)
{
    wxTextCtrl* text_editor = wxDynamicCast(ctrl, wxTextCtrl);
    if (!text_editor || text_editor->GetValue().IsEmpty())
        return false;

    std::string chosen_name = Slic3r::normalize_utf8_nfc(text_editor->GetValue().ToUTF8());
    const char* unusable_symbols = "<>:/\\|?*\"";
    for (size_t i = 0; i < std::strlen(unusable_symbols); i++) {
        if (chosen_name.find_first_of(unusable_symbols[i]) != std::string::npos) {
            m_was_unusable_symbol = true;
            return false;
        }
    }

    // The icon can't be edited so get its old value and reuse it.
    wxVariant valueOld;
    GetView()->GetModel()->GetValue(valueOld, m_item, colName); 
    
    DataViewBitmapText bmpText;
    bmpText << valueOld;

    // But replace the text with the value entered by user.
    bmpText.SetText(text_editor->GetValue());

    value << bmpText;
    return true;
}

// ----------------------------------------------------------------------------
// BitmapChoiceRenderer
// ----------------------------------------------------------------------------

bool BitmapChoiceRenderer::SetValue(const wxVariant& value)
{
    m_value << value;
    return true;
}

bool BitmapChoiceRenderer::GetValue(wxVariant& value) const 
{
    value << m_value;
    return true;
}

bool BitmapChoiceRenderer::Render(wxRect rect, wxDC* dc, int state)
{
    int xoffset = 0;

    const wxBitmap& icon = m_value.GetBitmap();
    if (icon.IsOk())
    {
        dc->DrawBitmap(icon, rect.x, rect.y + (rect.height - icon.GetHeight()) / 2);
        xoffset = icon.GetWidth() + 4;
    }

    if (rect.height==0)
        rect.height= icon.GetHeight();
    RenderText(m_value.GetText(), xoffset, rect, dc, state);

    return true;
}

wxSize BitmapChoiceRenderer::GetSize() const
{
    wxSize sz = GetTextExtent(m_value.GetText());

    if (m_value.GetBitmap().IsOk())
        sz.x += m_value.GetBitmap().GetWidth() + 4;

    return sz;
}


wxWindow* BitmapChoiceRenderer::CreateEditorCtrl(wxWindow* parent, wxRect labelRect, const wxVariant& value)
{
    wxDataViewCtrl* const dv_ctrl = GetOwner()->GetOwner();
    ObjectDataViewModel* const model = dynamic_cast<ObjectDataViewModel*>(dv_ctrl->GetModel());

    if (!(model->GetItemType(dv_ctrl->GetSelection()) & (itVolume | itLayer | itObject)))
        return nullptr;

    std::vector<wxBitmap*> icons = get_extruder_color_icons();
    if (icons.empty())
        return nullptr;

    DataViewBitmapText data;
    data << value;

    auto c_editor = new wxBitmapComboBox(parent, wxID_ANY, wxEmptyString,
        labelRect.GetTopLeft(), wxSize(labelRect.GetWidth(), -1), 
        0, nullptr , wxCB_READONLY);

    int i=0;
    for (wxBitmap* bmp : icons) {
        if (i==0) {
            c_editor->Append(_(L("default")), *bmp);
            ++i;
        }

        c_editor->Append(wxString::Format("%d", i), *bmp);
        ++i;
    }
    c_editor->SetSelection(atoi(data.GetText().c_str()));

    // to avoid event propagation to other sidebar items
    c_editor->Bind(wxEVT_COMBOBOX, [this](wxCommandEvent& evt) {
            evt.StopPropagation();
            // FinishEditing grabs new selection and triggers config update. We better call
            // it explicitly, automatic update on KILL_FOCUS didn't work on Linux.
            this->FinishEditing();
    });

    return c_editor;
}

bool BitmapChoiceRenderer::GetValueFromEditorCtrl(wxWindow* ctrl, wxVariant& value)
{
    wxBitmapComboBox* c = (wxBitmapComboBox*)ctrl;
    int selection = c->GetSelection();
    if (selection < 0)
        return false;
   
    DataViewBitmapText bmpText;

    bmpText.SetText(c->GetString(selection));
    bmpText.SetBitmap(c->GetItemBitmap(selection));

    value << bmpText;
    return true;
}

// ----------------------------------------------------------------------------
// DoubleSlider
// ----------------------------------------------------------------------------
DoubleSlider::DoubleSlider( wxWindow *parent,
                            wxWindowID id,
                            int lowerValue, 
                            int higherValue, 
                            int minValue, 
                            int maxValue,
                            const wxPoint& pos,
                            const wxSize& size,
                            long style,
                            const wxValidator& val,
                            const wxString& name) : 
    wxControl(parent, id, pos, size, wxWANTS_CHARS | wxBORDER_NONE),
    m_lower_value(lowerValue), m_higher_value (higherValue), 
    m_min_value(minValue), m_max_value(maxValue),
    m_style(style == wxSL_HORIZONTAL || style == wxSL_VERTICAL ? style: wxSL_HORIZONTAL)
{
#ifdef __WXOSX__ 
    is_osx = true;
#endif //__WXOSX__
    if (!is_osx)
        SetDoubleBuffered(true);// SetDoubleBuffered exists on Win and Linux/GTK, but is missing on OSX

    const float scale_factor = get_svg_scale_factor(this);

    m_bmp_thumb_higher = (style == wxSL_HORIZONTAL ? ScalableBitmap(this, "right_half_circle.png") : ScalableBitmap(this, "thumb_up"));
    m_bmp_thumb_lower  = (style == wxSL_HORIZONTAL ? ScalableBitmap(this, "left_half_circle.png" ) : ScalableBitmap(this, "thumb_down"));
    m_thumb_size = m_bmp_thumb_lower.bmp().GetSize()*(1.0/scale_factor);

    m_bmp_add_tick_on  = ScalableBitmap(this, "colorchange_add");
    m_bmp_add_tick_off = ScalableBitmap(this, "colorchange_add_f");
    m_bmp_del_tick_on  = ScalableBitmap(this, "colorchange_del");
    m_bmp_del_tick_off = ScalableBitmap(this, "colorchange_del_f");
    m_tick_icon_dim = int((float)m_bmp_add_tick_on.bmp().GetSize().x / scale_factor);

    m_bmp_one_layer_lock_on    = ScalableBitmap(this, "lock_closed");
    m_bmp_one_layer_lock_off   = ScalableBitmap(this, "lock_closed_f");
    m_bmp_one_layer_unlock_on  = ScalableBitmap(this, "lock_open");
    m_bmp_one_layer_unlock_off = ScalableBitmap(this, "lock_open_f");
    m_lock_icon_dim   = int((float)m_bmp_one_layer_lock_on.bmp().GetSize().x / scale_factor);

    m_bmp_revert               = ScalableBitmap(this, "undo");
    m_revert_icon_dim = int((float)m_bmp_revert.bmp().GetSize().x / scale_factor);
    m_bmp_cog                  = ScalableBitmap(this, "cog");
    m_cog_icon_dim    = int((float)m_bmp_cog.bmp().GetSize().x / scale_factor);

    m_selection = ssUndef;
    m_pause_print_msg = _utf8(L("Place bearings in slots and resume"));

    // slider events
    Bind(wxEVT_PAINT,       &DoubleSlider::OnPaint,    this);
    Bind(wxEVT_CHAR,        &DoubleSlider::OnChar,     this);
    Bind(wxEVT_LEFT_DOWN,   &DoubleSlider::OnLeftDown, this);
    Bind(wxEVT_MOTION,      &DoubleSlider::OnMotion,   this);
    Bind(wxEVT_LEFT_UP,     &DoubleSlider::OnLeftUp,   this);
    Bind(wxEVT_MOUSEWHEEL,  &DoubleSlider::OnWheel,    this);
    Bind(wxEVT_ENTER_WINDOW,&DoubleSlider::OnEnterWin, this);
    Bind(wxEVT_LEAVE_WINDOW,&DoubleSlider::OnLeaveWin, this);
    Bind(wxEVT_KEY_DOWN,    &DoubleSlider::OnKeyDown,  this);
    Bind(wxEVT_KEY_UP,      &DoubleSlider::OnKeyUp,    this);
    Bind(wxEVT_RIGHT_DOWN,  &DoubleSlider::OnRightDown,this);
    Bind(wxEVT_RIGHT_UP,    &DoubleSlider::OnRightUp,  this);

    // control's view variables
    SLIDER_MARGIN     = 4 + Slic3r::GUI::wxGetApp().em_unit();

    DARK_ORANGE_PEN   = wxPen(wxColour(237, 107, 33));
    ORANGE_PEN        = wxPen(wxColour(253, 126, 66));
    LIGHT_ORANGE_PEN  = wxPen(wxColour(254, 177, 139));

    DARK_GREY_PEN     = wxPen(wxColour(128, 128, 128));
    GREY_PEN          = wxPen(wxColour(164, 164, 164));
    LIGHT_GREY_PEN    = wxPen(wxColour(204, 204, 204));

    m_line_pens = { &DARK_GREY_PEN, &GREY_PEN, &LIGHT_GREY_PEN };
    m_segm_pens = { &DARK_ORANGE_PEN, &ORANGE_PEN, &LIGHT_ORANGE_PEN };

    const wxFont& font = GetFont();
    m_font = is_osx ? font.Smaller().Smaller() : font.Smaller();
}

void DoubleSlider::msw_rescale()
{
    const wxFont& font = Slic3r::GUI::wxGetApp().normal_font();
    m_font = is_osx ? font.Smaller().Smaller() : font.Smaller();

    m_bmp_thumb_higher.msw_rescale();
    m_bmp_thumb_lower .msw_rescale();
    m_thumb_size = m_bmp_thumb_lower.bmp().GetSize();

    m_bmp_add_tick_on .msw_rescale();
    m_bmp_add_tick_off.msw_rescale();
    m_bmp_del_tick_on .msw_rescale();
    m_bmp_del_tick_off.msw_rescale();
    m_tick_icon_dim = m_bmp_add_tick_on.bmp().GetSize().x;

    m_bmp_one_layer_lock_on   .msw_rescale();
    m_bmp_one_layer_lock_off  .msw_rescale();
    m_bmp_one_layer_unlock_on .msw_rescale();
    m_bmp_one_layer_unlock_off.msw_rescale();
    m_lock_icon_dim = m_bmp_one_layer_lock_on.bmp().GetSize().x;

    m_bmp_revert.msw_rescale();
    m_revert_icon_dim = m_bmp_revert.bmp().GetSize().x;
    m_bmp_cog.msw_rescale();
    m_cog_icon_dim = m_bmp_cog.bmp().GetSize().x;

    SLIDER_MARGIN = 4 + Slic3r::GUI::wxGetApp().em_unit();

    SetMinSize(get_min_size());
    GetParent()->Layout();
}

int DoubleSlider::GetActiveValue() const
{
    return m_selection == ssLower ?
    m_lower_value : m_selection == ssHigher ?
                m_higher_value : -1;
}

wxSize DoubleSlider::get_min_size() const 
{
    const int min_side = is_horizontal() ?
        (is_osx ? 8 : 6) * Slic3r::GUI::wxGetApp().em_unit() :
        /*(is_osx ? 10 : 8)*/10 * Slic3r::GUI::wxGetApp().em_unit();

    return wxSize(min_side, min_side);
}

wxSize DoubleSlider::DoGetBestSize() const
{
    const wxSize size = wxControl::DoGetBestSize();
    if (size.x > 1 && size.y > 1)
        return size;
    return get_min_size();
}

void DoubleSlider::SetLowerValue(const int lower_val)
{
    m_selection = ssLower;
    m_lower_value = lower_val;
    correct_lower_value();
    Refresh();
    Update();

    wxCommandEvent e(wxEVT_SCROLL_CHANGED);
    e.SetEventObject(this);
    ProcessWindowEvent(e);
}

void DoubleSlider::SetHigherValue(const int higher_val)
{
    m_selection = ssHigher;
    m_higher_value = higher_val;
    correct_higher_value();
    Refresh();
    Update();

    wxCommandEvent e(wxEVT_SCROLL_CHANGED);
    e.SetEventObject(this);
    ProcessWindowEvent(e);
}

void DoubleSlider::SetSelectionSpan(const int lower_val, const int higher_val)
{
    m_lower_value  = std::max(lower_val, m_min_value);
    m_higher_value = std::max(std::min(higher_val, m_max_value), m_lower_value);
    if (m_lower_value < m_higher_value)
        m_is_one_layer = false;

    Refresh();
    Update();

    wxCommandEvent e(wxEVT_SCROLL_CHANGED);
    e.SetEventObject(this);
    ProcessWindowEvent(e);
}

void DoubleSlider::SetMaxValue(const int max_value)
{
    m_max_value = max_value;
    Refresh();
    Update();
}

void DoubleSlider::draw_scroll_line(wxDC& dc, const int lower_pos, const int higher_pos)
{
    int width;
    int height;
    get_size(&width, &height);

    wxCoord line_beg_x = is_horizontal() ? SLIDER_MARGIN : width*0.5 - 1;
    wxCoord line_beg_y = is_horizontal() ? height*0.5 - 1 : SLIDER_MARGIN;
    wxCoord line_end_x = is_horizontal() ? width - SLIDER_MARGIN + 1 : width*0.5 - 1;
    wxCoord line_end_y = is_horizontal() ? height*0.5 - 1 : height - SLIDER_MARGIN + 1;

    wxCoord segm_beg_x = is_horizontal() ? lower_pos : width*0.5 - 1;
    wxCoord segm_beg_y = is_horizontal() ? height*0.5 - 1 : lower_pos/*-1*/;
    wxCoord segm_end_x = is_horizontal() ? higher_pos : width*0.5 - 1;
    wxCoord segm_end_y = is_horizontal() ? height*0.5 - 1 : higher_pos-1;

    for (size_t id = 0; id < m_line_pens.size(); id++)
    {
        dc.SetPen(*m_line_pens[id]);
        dc.DrawLine(line_beg_x, line_beg_y, line_end_x, line_end_y);
        dc.SetPen(*m_segm_pens[id]);
        dc.DrawLine(segm_beg_x, segm_beg_y, segm_end_x, segm_end_y);
        if (is_horizontal())
            line_beg_y = line_end_y = segm_beg_y = segm_end_y += 1;
        else
            line_beg_x = line_end_x = segm_beg_x = segm_end_x += 1;
    }
}

double DoubleSlider::get_scroll_step()
{
    const wxSize sz = get_size();
    const int& slider_len = m_style == wxSL_HORIZONTAL ? sz.x : sz.y;
    return double(slider_len - SLIDER_MARGIN * 2) / (m_max_value - m_min_value);
}

// get position on the slider line from entered value
wxCoord DoubleSlider::get_position_from_value(const int value)
{
    const double step = get_scroll_step();
    const int val = is_horizontal() ? value : m_max_value - value;
    return wxCoord(SLIDER_MARGIN + int(val*step + 0.5));
}

wxSize DoubleSlider::get_size()
{
    int w, h;
    get_size(&w, &h);
    return wxSize(w, h);
}

void DoubleSlider::get_size(int *w, int *h)
{
    GetSize(w, h);
    is_horizontal() ? *w -= m_lock_icon_dim : *h -= m_lock_icon_dim;
}

double DoubleSlider::get_double_value(const SelectedSlider& selection)
{
    if (m_values.empty() || m_lower_value<0)
        return 0.0;
    if (m_values.size() <= m_higher_value) {
        correct_higher_value();
        return m_values.back();
    }
    return m_values[selection == ssLower ? m_lower_value : m_higher_value];
}

using t_custom_code = Slic3r::Model::CustomGCode;
std::vector<t_custom_code> DoubleSlider::GetTicksValues() const
{
    std::vector<t_custom_code> values;

    const int val_size = m_values.size();
    if (!m_values.empty())
        for (const TICK_CODE& tick : m_ticks_) {
            if (tick.tick > val_size)
                break;
            values.emplace_back(t_custom_code{m_values[tick.tick], tick.gcode, tick.extruder, tick.color});
        }

    return values;
}

void DoubleSlider::SetTicksValues(const std::vector<t_custom_code>& heights)
{
    if (m_values.empty())
        return;

    const bool was_empty = m_ticks_.empty();

    m_ticks_.clear();
    for (auto h : heights) {
        auto it = std::lower_bound(m_values.begin(), m_values.end(), h.print_z - epsilon());

        if (it == m_values.end())
            continue;

        m_ticks_.emplace(TICK_CODE{int(it-m_values.begin()), h.gcode, h.extruder, h.color});
    }
    
    if (!was_empty && m_ticks_.empty())
        // Switch to the "Feature type"/"Tool" from the very beginning of a new object slicing after deleting of the old one
        wxPostEvent(this->GetParent(), wxCommandEvent(wxCUSTOMEVT_TICKSCHANGED));

    Refresh();
    Update();
}

void DoubleSlider::get_lower_and_higher_position(int& lower_pos, int& higher_pos)
{
    const double step = get_scroll_step();
    if (is_horizontal()) {
        lower_pos = SLIDER_MARGIN + int(m_lower_value*step + 0.5);
        higher_pos = SLIDER_MARGIN + int(m_higher_value*step + 0.5);
    }
    else {
        lower_pos = SLIDER_MARGIN + int((m_max_value - m_lower_value)*step + 0.5);
        higher_pos = SLIDER_MARGIN + int((m_max_value - m_higher_value)*step + 0.5);
    }
}

void DoubleSlider::draw_focus_rect()
{
    if (!m_is_focused) 
        return;
    const wxSize sz = GetSize();
    wxPaintDC dc(this);
    const wxPen pen = wxPen(wxColour(128, 128, 10), 1, wxPENSTYLE_DOT);
    dc.SetPen(pen);
    dc.SetBrush(wxBrush(wxColour(0, 0, 0), wxBRUSHSTYLE_TRANSPARENT));
    dc.DrawRectangle(1, 1, sz.x - 2, sz.y - 2);
}

void DoubleSlider::render()
{
    SetBackgroundColour(GetParent()->GetBackgroundColour());
    draw_focus_rect();

    wxPaintDC dc(this);
    dc.SetFont(m_font);

    const wxCoord lower_pos = get_position_from_value(m_lower_value);
    const wxCoord higher_pos = get_position_from_value(m_higher_value);

    // draw colored band on the background of a scroll line 
    // and only in a case of no-empty m_values
    draw_colored_band(dc);

    // draw line
    draw_scroll_line(dc, lower_pos, higher_pos);

//     //lower slider:
//     draw_thumb(dc, lower_pos, ssLower);
//     //higher slider:
//     draw_thumb(dc, higher_pos, ssHigher);

    //draw color print ticks
    draw_ticks(dc);

    // draw both sliders
    draw_thumbs(dc, lower_pos, higher_pos);

    //draw lock/unlock
    draw_one_layer_icon(dc);

    //draw revert bitmap (if it's shown)
    draw_revert_icon(dc);

    //draw cog bitmap (if it's shown)
    draw_cog_icon(dc);
}

void DoubleSlider::draw_action_icon(wxDC& dc, const wxPoint pt_beg, const wxPoint pt_end)
{
    const int tick = m_selection == ssLower ? m_lower_value : m_higher_value;

    // suppress add tick on first layer
    if (tick == 0)
        return;

    wxBitmap* icon = m_is_action_icon_focesed ? &m_bmp_add_tick_off.bmp() : &m_bmp_add_tick_on.bmp();
    if (m_ticks_.find(TICK_CODE{tick}) != m_ticks_.end())
        icon = m_is_action_icon_focesed ? &m_bmp_del_tick_off.bmp() : &m_bmp_del_tick_on.bmp();

    wxCoord x_draw, y_draw;
    is_horizontal() ? x_draw = pt_beg.x - 0.5*m_tick_icon_dim : y_draw = pt_beg.y - 0.5*m_tick_icon_dim;
    if (m_selection == ssLower)
        is_horizontal() ? y_draw = pt_end.y + 3 : x_draw = pt_beg.x - m_tick_icon_dim-2;
    else
        is_horizontal() ? y_draw = pt_beg.y - m_tick_icon_dim-2 : x_draw = pt_end.x + 3;

    dc.DrawBitmap(*icon, x_draw, y_draw);

    //update rect of the tick action icon
    m_rect_tick_action = wxRect(x_draw, y_draw, m_tick_icon_dim, m_tick_icon_dim);
}

void DoubleSlider::draw_info_line_with_icon(wxDC& dc, const wxPoint& pos, const SelectedSlider selection)
{
    if (m_selection == selection) {
        //draw info line
        dc.SetPen(DARK_ORANGE_PEN);
        const wxPoint pt_beg = is_horizontal() ? wxPoint(pos.x, pos.y - m_thumb_size.y) : wxPoint(pos.x - m_thumb_size.x, pos.y/* - 1*/);
        const wxPoint pt_end = is_horizontal() ? wxPoint(pos.x, pos.y + m_thumb_size.y) : wxPoint(pos.x + m_thumb_size.x, pos.y/* - 1*/);
        dc.DrawLine(pt_beg, pt_end);

        //draw action icon
        if (m_is_enabled_tick_manipulation)
            draw_action_icon(dc, pt_beg, pt_end);
    }
}

wxString DoubleSlider::get_label(const SelectedSlider& selection) const
{
    const int value = selection == ssLower ? m_lower_value : m_higher_value;

    if (m_label_koef == 1.0 && m_values.empty())
        return wxString::Format("%d", value);
    if (value >= m_values.size())
        return "ErrVal";

    const wxString str = m_values.empty() ? 
                         wxNumberFormatter::ToString(m_label_koef*value, 2, wxNumberFormatter::Style_None) :
                         wxNumberFormatter::ToString(m_values[value], 2, wxNumberFormatter::Style_None);
    return wxString::Format("%s\n(%d)", str, m_values.empty() ? value : value+1);
}

void DoubleSlider::draw_thumb_text(wxDC& dc, const wxPoint& pos, const SelectedSlider& selection) const
{
    if ( selection == ssUndef || 
        ((m_is_one_layer || m_higher_value==m_lower_value) && selection != m_selection) )
        return;
    wxCoord text_width, text_height;
    const wxString label = get_label(selection);
    dc.GetMultiLineTextExtent(label, &text_width, &text_height);
    wxPoint text_pos;
    if (selection ==ssLower)
        text_pos = is_horizontal() ? wxPoint(pos.x + 1, pos.y + m_thumb_size.x) :
                           wxPoint(pos.x + m_thumb_size.x+1, pos.y - 0.5*text_height - 1);
    else
        text_pos = is_horizontal() ? wxPoint(pos.x - text_width - 1, pos.y - m_thumb_size.x - text_height) :
                    wxPoint(pos.x - text_width - 1 - m_thumb_size.x, pos.y - 0.5*text_height + 1);
    dc.DrawText(label, text_pos);
}

void DoubleSlider::draw_thumb_item(wxDC& dc, const wxPoint& pos, const SelectedSlider& selection)
{
    wxCoord x_draw, y_draw;
    if (selection == ssLower) {
        if (is_horizontal()) {
            x_draw = pos.x - m_thumb_size.x;
            y_draw = pos.y - int(0.5*m_thumb_size.y);
        }
        else {
            x_draw = pos.x - int(0.5*m_thumb_size.x);
            y_draw = pos.y - int(0.5*m_thumb_size.y);
        }
    }
    else{
        if (is_horizontal()) {
            x_draw = pos.x;
            y_draw = pos.y - int(0.5*m_thumb_size.y);
        }
        else {
            x_draw = pos.x - int(0.5*m_thumb_size.x);
            y_draw = pos.y - int(0.5*m_thumb_size.y);
        }
    }
    dc.DrawBitmap(selection == ssLower ? m_bmp_thumb_lower.bmp() : m_bmp_thumb_higher.bmp(), x_draw, y_draw);

    // Update thumb rect
    update_thumb_rect(x_draw, y_draw, selection);
}

void DoubleSlider::draw_thumb(wxDC& dc, const wxCoord& pos_coord, const SelectedSlider& selection)
{
    //calculate thumb position on slider line
    int width, height;
    get_size(&width, &height);
    const wxPoint pos = is_horizontal() ? wxPoint(pos_coord, height*0.5) : wxPoint(0.5*width, pos_coord);

    // Draw thumb
    draw_thumb_item(dc, pos, selection);

    // Draw info_line
    draw_info_line_with_icon(dc, pos, selection);

    // Draw thumb text
    draw_thumb_text(dc, pos, selection);
}

void DoubleSlider::draw_thumbs(wxDC& dc, const wxCoord& lower_pos, const wxCoord& higher_pos)
{
    //calculate thumb position on slider line
    int width, height;
    get_size(&width, &height);
    const wxPoint pos_l = is_horizontal() ? wxPoint(lower_pos, height*0.5) : wxPoint(0.5*width, lower_pos);
    const wxPoint pos_h = is_horizontal() ? wxPoint(higher_pos, height*0.5) : wxPoint(0.5*width, higher_pos);

    // Draw lower thumb
    draw_thumb_item(dc, pos_l, ssLower);
    // Draw lower info_line
    draw_info_line_with_icon(dc, pos_l, ssLower);

    // Draw higher thumb
    draw_thumb_item(dc, pos_h, ssHigher);
    // Draw higher info_line
    draw_info_line_with_icon(dc, pos_h, ssHigher);
    // Draw higher thumb text
    draw_thumb_text(dc, pos_h, ssHigher);

    // Draw lower thumb text
    draw_thumb_text(dc, pos_l, ssLower);
}

void DoubleSlider::draw_ticks(wxDC& dc)
{
    if (!m_is_enabled_tick_manipulation)
        return;

    dc.SetPen(m_is_enabled_tick_manipulation ? DARK_GREY_PEN : LIGHT_GREY_PEN );
    int height, width;
    get_size(&width, &height);
    const wxCoord mid = is_horizontal() ? 0.5*height : 0.5*width;
    for (auto tick : m_ticks_)
    {
        const wxCoord pos = get_position_from_value(tick.tick);

        is_horizontal() ?   dc.DrawLine(pos, mid-14, pos, mid-9) :
                            dc.DrawLine(mid - 14, pos/* - 1*/, mid - 9, pos/* - 1*/);
        is_horizontal() ?   dc.DrawLine(pos, mid+14, pos, mid+9) :
                            dc.DrawLine(mid + 14, pos/* - 1*/, mid + 9, pos/* - 1*/);

        // Draw icon for "Pause print" or "Custom Gcode"
        if (tick.gcode != Slic3r::ColorChangeCode && tick.gcode != Slic3r::ExtruderChangeCode)
        {
            wxBitmap icon = create_scaled_bitmap(this, tick.gcode == Slic3r::GCodeWriter::PausePrintCode ? "pause_print" : "edit_gcode");

            wxCoord x_draw, y_draw;
            is_horizontal() ? x_draw = pos - 0.5 * m_tick_icon_dim : y_draw = pos - 0.5 * m_tick_icon_dim;
            is_horizontal() ? y_draw = mid + 22 : x_draw = mid + m_thumb_size.x + 3;

            dc.DrawBitmap(icon, x_draw, y_draw);
        }
    }
}

void DoubleSlider::draw_colored_band(wxDC& dc)
{
    if (!m_is_enabled_tick_manipulation)
        return;

    int height, width;
    get_size(&width, &height);

    const wxCoord mid = is_horizontal() ? 0.5 * height : 0.5 * width;

    wxRect main_band = is_horizontal() ?
                       wxRect(SLIDER_MARGIN, lround(mid - 0.375 * m_thumb_size.y), 
                            width - 2 * SLIDER_MARGIN + 1, lround(0.75 * m_thumb_size.y)) :
                       wxRect(lround(mid - 0.375 * m_thumb_size.x), SLIDER_MARGIN, 
                              lround(0.75 * m_thumb_size.x), height - 2 * SLIDER_MARGIN + 1);

    auto draw_band = [](wxDC& dc, const wxColour& clr, const wxRect& band_rc) {
        dc.SetPen(clr);
        dc.SetBrush(clr);
        dc.DrawRectangle(band_rc);
    };

    const std::vector<std::string>& colors = Slic3r::GUI::wxGetApp().plater()->get_extruder_colors_from_plater_config();
    int colors_cnt = colors.size();

    const wxColour bg_clr = GetParent()->GetBackgroundColour();

    wxColour clr = m_state == msSingleExtruder ? wxColour(colors[0]) : bg_clr;
    draw_band(dc, clr, main_band);

    size_t i = 1;
    for (auto tick : m_ticks_)
    {
        if ( (m_state == msSingleExtruder && tick.gcode != Slic3r::ColorChangeCode) ||
             (m_state == msMultiExtruder && tick.gcode != Slic3r::ExtruderChangeCode) )
            continue;

        const wxCoord pos = get_position_from_value(tick.tick);
        is_horizontal() ? main_band.SetLeft(SLIDER_MARGIN + pos) :
            main_band.SetBottom(pos - 1);

        clr = (m_state == msMultiExtruder && tick.color.empty()) ? bg_clr :
               m_state == msMultiExtruder ? wxColour(colors[std::min<int>(colors_cnt - 1, tick.extruder-1)]) : wxColour(tick.color);
        draw_band(dc, clr, main_band);
        i++;
    }
}

void DoubleSlider::draw_one_layer_icon(wxDC& dc)
{
    const wxBitmap& icon = m_is_one_layer ?
                     m_is_one_layer_icon_focesed ? m_bmp_one_layer_lock_off.bmp()   : m_bmp_one_layer_lock_on.bmp() :
                     m_is_one_layer_icon_focesed ? m_bmp_one_layer_unlock_off.bmp() : m_bmp_one_layer_unlock_on.bmp();

    int width, height;
    get_size(&width, &height);

    wxCoord x_draw, y_draw;
    is_horizontal() ? x_draw = width-2 : x_draw = 0.5*width - 0.5*m_lock_icon_dim;
    is_horizontal() ? y_draw = 0.5*height - 0.5*m_lock_icon_dim : y_draw = height-2;

    dc.DrawBitmap(icon, x_draw, y_draw);

    //update rect of the lock/unlock icon
    m_rect_one_layer_icon = wxRect(x_draw, y_draw, m_lock_icon_dim, m_lock_icon_dim);
}

void DoubleSlider::draw_revert_icon(wxDC& dc)
{
    if (m_ticks_.empty() || !m_is_enabled_tick_manipulation)
        return;

    int width, height;
    get_size(&width, &height);

    wxCoord x_draw, y_draw;
    is_horizontal() ? x_draw = width-2 : x_draw = 0.25*SLIDER_MARGIN;
    is_horizontal() ? y_draw = 0.25*SLIDER_MARGIN: y_draw = height-2;

    dc.DrawBitmap(m_bmp_revert.bmp(), x_draw, y_draw);

    //update rect of the lock/unlock icon
    m_rect_revert_icon = wxRect(x_draw, y_draw, m_revert_icon_dim, m_revert_icon_dim);
}

void DoubleSlider::draw_cog_icon(wxDC& dc)
{
    if (m_state != msMultiExtruder)
        return;

    int width, height;
    get_size(&width, &height);

    wxCoord x_draw, y_draw;
    is_horizontal() ? x_draw = width-2 : x_draw = width - m_cog_icon_dim - 2;
    is_horizontal() ? y_draw = height - m_cog_icon_dim - 2 : y_draw = height-2;

    dc.DrawBitmap(m_bmp_cog.bmp(), x_draw, y_draw);

    //update rect of the lock/unlock icon
    m_rect_cog_icon = wxRect(x_draw, y_draw, m_cog_icon_dim, m_cog_icon_dim);
}

void DoubleSlider::update_thumb_rect(const wxCoord& begin_x, const wxCoord& begin_y, const SelectedSlider& selection)
{
    const wxRect& rect = wxRect(begin_x, begin_y, m_thumb_size.x, int(m_thumb_size.y*0.5));
    if (selection == ssLower)
        m_rect_lower_thumb = rect;
    else
        m_rect_higher_thumb = rect;
}

int DoubleSlider::get_value_from_position(const wxCoord x, const wxCoord y)
{
    const int height = get_size().y;
    const double step = get_scroll_step();
    
    if (is_horizontal()) 
        return int(double(x - SLIDER_MARGIN) / step + 0.5);

    return int(m_min_value + double(height - SLIDER_MARGIN - y) / step + 0.5);
}

void DoubleSlider::detect_selected_slider(const wxPoint& pt)
{
    m_selection = is_point_in_rect(pt, m_rect_lower_thumb) ? ssLower :
                  is_point_in_rect(pt, m_rect_higher_thumb) ? ssHigher : ssUndef;
}

bool DoubleSlider::is_point_in_rect(const wxPoint& pt, const wxRect& rect)
{
    if (rect.GetLeft() <= pt.x && pt.x <= rect.GetRight() && 
        rect.GetTop()  <= pt.y && pt.y <= rect.GetBottom())
        return true;
    return false;
}

int DoubleSlider::is_point_near_tick(const wxPoint& pt)
{
    for (auto tick : m_ticks_) {
        const wxCoord pos = get_position_from_value(tick.tick);

        if (is_horizontal()) {
            if (pos - 4 <= pt.x && pt.x <= pos + 4)
                return tick.tick;
        }
        else {
            if (pos - 4 <= pt.y && pt.y <= pos + 4) 
                return tick.tick;
        }
    }
    return -1;
}

void DoubleSlider::ChangeOneLayerLock()
{
    m_is_one_layer = !m_is_one_layer;
    m_selection == ssLower ? correct_lower_value() : correct_higher_value();
    if (!m_selection) m_selection = ssHigher;

    Refresh();
    Update();

    wxCommandEvent e(wxEVT_SCROLL_CHANGED);
    e.SetEventObject(this);
    ProcessWindowEvent(e);
}

void DoubleSlider::OnLeftDown(wxMouseEvent& event)
{
    if (HasCapture())
        return;
    this->CaptureMouse();

    wxClientDC dc(this);
    wxPoint pos = event.GetLogicalPosition(dc);
    if (is_point_in_rect(pos, m_rect_tick_action) && m_is_enabled_tick_manipulation) {
        action_tick(taOnIcon);
        return;
    }

    m_is_left_down = true;
    if (is_point_in_rect(pos, m_rect_one_layer_icon)) {
        // switch on/off one layer mode
        m_is_one_layer = !m_is_one_layer;
        if (!m_is_one_layer) {
            SetLowerValue(m_min_value);
            SetHigherValue(m_max_value);
        }
        m_selection == ssLower ? correct_lower_value() : correct_higher_value();
        if (!m_selection) m_selection = ssHigher;
    }
    else if (is_point_in_rect(pos, m_rect_revert_icon) && m_is_enabled_tick_manipulation) {
        // discard all color changes
        SetLowerValue(m_min_value);
        SetHigherValue(m_max_value);

        m_selection == ssLower ? correct_lower_value() : correct_higher_value();
        if (!m_selection) m_selection = ssHigher;

        m_ticks_.clear();
        wxPostEvent(this->GetParent(), wxCommandEvent(wxCUSTOMEVT_TICKSCHANGED));
    }
    else if (is_point_in_rect(pos, m_rect_cog_icon) && m_state == msMultiExtruder) {
        // show dialog for set extruder sequence
        m_edit_extruder_sequence = true;
    }
    else
        detect_selected_slider(pos);

    if (!m_selection) {
        const int tick_val  = is_point_near_tick(pos);
        /* Set current thumb position to the nearest tick (if it is)
         * OR to a value corresponding to the mouse click
         * */ 
        const int mouse_val = tick_val >= 0 && m_is_enabled_tick_manipulation ? tick_val : 
                              get_value_from_position(pos.x, pos.y);
        if (mouse_val >= 0)
        {
            // if (abs(mouse_val - m_lower_value) < abs(mouse_val - m_higher_value)) {
            if ( mouse_val <= m_lower_value ) {
                SetLowerValue(mouse_val);
                correct_lower_value();
                m_selection = ssLower;
            }
            else {
                SetHigherValue(mouse_val);
                correct_higher_value();
                m_selection = ssHigher;
            }
        }
    }

    Refresh();
    Update();
    event.Skip();
}

void DoubleSlider::correct_lower_value()
{
    if (m_lower_value < m_min_value)
        m_lower_value = m_min_value;
    else if (m_lower_value > m_max_value)
        m_lower_value = m_max_value;
    
    if ((m_lower_value >= m_higher_value && m_lower_value <= m_max_value) || m_is_one_layer)
        m_higher_value = m_lower_value;
}

void DoubleSlider::correct_higher_value()
{
    if (m_higher_value > m_max_value)
        m_higher_value = m_max_value;
    else if (m_higher_value < m_min_value)
        m_higher_value = m_min_value;
    
    if ((m_higher_value <= m_lower_value && m_higher_value >= m_min_value) || m_is_one_layer)
        m_lower_value = m_higher_value;
}

wxString DoubleSlider::get_tooltip(IconFocus icon_focus)
{
    wxString tooltip(wxEmptyString);
    if (m_is_one_layer_icon_focesed)
        tooltip = _(L("One layer mode"));

    if (icon_focus == ifRevert)
        tooltip = _(L("Discard all custom changes"));
    if (icon_focus == ifCog)
        tooltip = _(L("Set extruder sequence for whole print"));
    else if (m_is_action_icon_focesed)
    {
        const int tick = m_selection == ssLower ? m_lower_value : m_higher_value;
        const auto tick_code_it = m_ticks_.find(TICK_CODE{tick});
        tooltip = tick_code_it == m_ticks_.end()            ? (m_state == msSingleExtruder ?
                        _(L("For add color change use left mouse button click")) :
                        _(L("For add change extruder use left mouse button click"))) + "\n" +
                        _(L("For add another code use right mouse button click")) :
                  tick_code_it->gcode == Slic3r::ColorChangeCode             ? ( m_state == msSingleExtruder ?
                      _(L("For Delete color change use left mouse button click\n"
                          "For Edit color use right mouse button click")) :
                      from_u8((boost::format(_utf8(L("Delete color change for Extruder %1%"))) % tick_code_it->extruder).str()) ):
//                  tick_code_it->gcode == Slic3r::PausePrintCode             ? _(L("Delete pause")) :
                  tick_code_it->gcode == Slic3r::ExtruderChangeCode         ?
                      from_u8((boost::format(_utf8(L("Delete extruder change to \"%1%\""))) % tick_code_it->extruder).str()) :
                      from_u8((boost::format(_utf8(L("For Delete \"%1%\" code use left mouse button click\n"
                                                       "For Edit \"%1%\" code use right mouse button click"))) % tick_code_it->gcode ).str());
    }

    return tooltip;
}

void DoubleSlider::OnMotion(wxMouseEvent& event)
{
    bool action = false;

    const wxClientDC dc(this);
    const wxPoint pos = event.GetLogicalPosition(dc);

    m_is_one_layer_icon_focesed = is_point_in_rect(pos, m_rect_one_layer_icon);
    IconFocus icon_focus = ifNone;

    if (!m_is_left_down && !m_is_one_layer) {
        m_is_action_icon_focesed = is_point_in_rect(pos, m_rect_tick_action);
        if (!m_ticks_.empty() && is_point_in_rect(pos, m_rect_revert_icon))
            icon_focus = ifRevert;
        else if (is_point_in_rect(pos, m_rect_cog_icon))
            icon_focus = ifCog;
    }
    else if (m_is_left_down || m_is_right_down) {
        if (m_selection == ssLower) {
            int current_value = m_lower_value;
            m_lower_value = get_value_from_position(pos.x, pos.y);
            correct_lower_value();
            action = (current_value != m_lower_value);
        }
        else if (m_selection == ssHigher) {
            int current_value = m_higher_value;
            m_higher_value = get_value_from_position(pos.x, pos.y);
            correct_higher_value();
            action = (current_value != m_higher_value);
        }
    }
    Refresh();
    Update();
    event.Skip();

    // Set tooltips with information for each icon
    this->SetToolTip(get_tooltip(icon_focus));

    if (action)
    {
        wxCommandEvent e(wxEVT_SCROLL_CHANGED);
        e.SetEventObject(this);
        e.SetString("moving");
        ProcessWindowEvent(e);
    }
}

void DoubleSlider::OnLeftUp(wxMouseEvent& event)
{
    if (!HasCapture())
        return;
    this->ReleaseMouse();
    m_is_left_down = false;

    if (m_show_context_menu)
    {
        if (m_state == msMultiExtruder)
        {
            wxMenu menu;
            const int extruders_cnt = Slic3r::GUI::wxGetApp().extruders_edited_cnt();
            if (extruders_cnt > 1)
            {
                const int initial_extruder = get_extruder_for_tick(m_selection == ssLower ? m_lower_value : m_higher_value);

                wxMenu* change_extruder_menu = new wxMenu();

                for (int i = 0; i <= extruders_cnt; i++) {
                    const wxString item_name = i == 0 ? _(L("Default")) : wxString::Format(_(L("Extruder %d")), i);

                    append_menu_radio_item(change_extruder_menu, wxID_ANY, item_name, "",
                        [this, i](wxCommandEvent&) { change_extruder(i); }, &menu)->Check(i == initial_extruder);
                }

                wxMenuItem* change_extruder_menu_item = menu.AppendSubMenu(change_extruder_menu, _(L("Change extruder")), _(L("Use another extruder")));
                change_extruder_menu_item->SetBitmap(create_scaled_bitmap(nullptr, "change_extruder"));
            }

            Slic3r::GUI::wxGetApp().plater()->PopupMenu(&menu);
        }
        else
            add_code(Slic3r::ColorChangeCode);
        
        m_show_context_menu = false;
    }

    if (m_edit_extruder_sequence) {
        edit_extruder_sequence();
        m_edit_extruder_sequence = false;
    }

    Refresh();
    Update();
    event.Skip();

    wxCommandEvent e(wxEVT_SCROLL_CHANGED);
    e.SetEventObject(this);
    ProcessWindowEvent(e);
}

void DoubleSlider::enter_window(wxMouseEvent& event, const bool enter)
{
    m_is_focused = enter;
    Refresh();
    Update();
    event.Skip();
}

// "condition" have to be true for:
//    -  value increase (if wxSL_VERTICAL)
//    -  value decrease (if wxSL_HORIZONTAL) 
void DoubleSlider::move_current_thumb(const bool condition)
{
//     m_is_one_layer = wxGetKeyState(WXK_CONTROL);
    int delta = condition ? -1 : 1;
    if (is_horizontal())
        delta *= -1;

    if (m_selection == ssLower) {
        m_lower_value -= delta;
        correct_lower_value();
    }
    else if (m_selection == ssHigher) {
        m_higher_value -= delta;
        correct_higher_value();
    }
    Refresh();
    Update();

    wxCommandEvent e(wxEVT_SCROLL_CHANGED);
    e.SetEventObject(this);
    ProcessWindowEvent(e);
}

void DoubleSlider::action_tick(const TicksAction action)
{
    if (m_selection == ssUndef)
        return;

    const int tick = m_selection == ssLower ? m_lower_value : m_higher_value;

    const auto it = m_ticks_.find(TICK_CODE{tick});

    if (it != m_ticks_.end()) // erase this tick
    {
        if (action == taAdd)
            return;
        m_ticks_.erase(TICK_CODE{tick});

        wxPostEvent(this->GetParent(), wxCommandEvent(wxCUSTOMEVT_TICKSCHANGED));
        Refresh();
        Update();
        return;
    }
    
    if (action == taDel)
        return;
    if (action == taAdd)
    {
        // OnChar() is called immediately after OnKeyDown(), which can cause call of add_code() twice.
        // To avoid this case we should suppress second add_code() call.
        if (m_suppress_add_code)
            return;
        m_suppress_add_code = true;
        if (m_state != msMultiExtruder)
            add_code(Slic3r::ColorChangeCode);
        m_suppress_add_code = false;
        return;
    }

    m_show_context_menu = true;
}

void DoubleSlider::OnWheel(wxMouseEvent& event)
{
    // Set nearest to the mouse thumb as a selected, if there is not selected thumb
    if (m_selection == ssUndef) 
    {
        const wxPoint& pt = event.GetLogicalPosition(wxClientDC(this));
        
        if (is_horizontal())
            m_selection = abs(pt.x - m_rect_lower_thumb.GetRight()) <= 
                          abs(pt.x - m_rect_higher_thumb.GetLeft()) ? 
                          ssLower : ssHigher;
        else
            m_selection = abs(pt.y - m_rect_lower_thumb.GetTop()) <= 
                          abs(pt.y - m_rect_higher_thumb.GetBottom()) ? 
                          ssLower : ssHigher;
    }

    move_current_thumb(event.GetWheelRotation() > 0);
}

void DoubleSlider::OnKeyDown(wxKeyEvent &event)
{
    const int key = event.GetKeyCode();
    if (key == WXK_NUMPAD_ADD)
        action_tick(taAdd);
    else if (key == 390 || key == WXK_DELETE || key == WXK_BACK)
        action_tick(taDel);
    else if (is_horizontal())
    {
        if (key == WXK_LEFT || key == WXK_RIGHT)
            move_current_thumb(key == WXK_LEFT); 
        else if (key == WXK_UP || key == WXK_DOWN) {
            m_selection = key == WXK_UP ? ssHigher : ssLower;
            Refresh();
        }
    }
    else {
        if (key == WXK_LEFT || key == WXK_RIGHT) {
            m_selection = key == WXK_LEFT ? ssHigher : ssLower;
            Refresh();
        }
        else if (key == WXK_UP || key == WXK_DOWN)
            move_current_thumb(key == WXK_UP);
    }

    event.Skip(); // !Needed to have EVT_CHAR generated as well
}

void DoubleSlider::OnKeyUp(wxKeyEvent &event)
{
    if (event.GetKeyCode() == WXK_CONTROL)
        m_is_one_layer = false;
    Refresh();
    Update();
    event.Skip();
}

void DoubleSlider::OnChar(wxKeyEvent& event)
{
    const int key = event.GetKeyCode();
    if (key == '+')
        action_tick(taAdd);
    else if (key == '-')
        action_tick(taDel);
}

void DoubleSlider::OnRightDown(wxMouseEvent& event)
{
    if (HasCapture()) return;
    this->CaptureMouse();

    const wxClientDC dc(this);

    wxPoint pos = event.GetLogicalPosition(dc);
    if (is_point_in_rect(pos, m_rect_tick_action) && m_is_enabled_tick_manipulation)
    {
        const int tick = m_selection == ssLower ? m_lower_value : m_higher_value;
        // if on this Z doesn't exist tick
        auto it = m_ticks_.find(TICK_CODE{ tick });
        if (it == m_ticks_.end())
        {
            // show context menu on OnRightUp()
            m_show_context_menu = true;
            return;
        }
        if (it->gcode != Slic3r::ExtruderChangeCode)
        {
            // show "Edit" and "Delete" menu on OnRightUp()
            m_show_edit_menu = true;
            return;
        }
    }

    detect_selected_slider(event.GetLogicalPosition(dc));
    if (!m_selection)
        return;

    if (m_selection == ssLower)
        m_higher_value = m_lower_value;
    else
        m_lower_value = m_higher_value;

    // set slider to "one layer" mode
    m_is_right_down = m_is_one_layer = true; 

    Refresh();
    Update();
    event.Skip();
}

int DoubleSlider::get_extruder_for_tick(int tick)
{
    if (m_ticks_.empty())
        return 0;
    
    auto it = m_ticks_.lower_bound(TICK_CODE{tick});
    while (it != m_ticks_.begin()) {
        --it;
        if(it->gcode == Slic3r::ExtruderChangeCode)
            return it->extruder;
    }

    return 0;
}

void DoubleSlider::OnRightUp(wxMouseEvent& event)
{
    if (!HasCapture())
        return;
    this->ReleaseMouse();
    m_is_right_down = m_is_one_layer = false;

    if (m_show_context_menu) {
        wxMenu menu;

        if (m_state == msMultiExtruder)
        {
            const int extruders_cnt = Slic3r::GUI::wxGetApp().extruders_edited_cnt();
            if (extruders_cnt > 1)
            {
                const int initial_extruder = get_extruder_for_tick(m_selection == ssLower ? m_lower_value : m_higher_value);

                wxMenu* change_extruder_menu = new wxMenu();
                wxMenu* add_color_change_menu = new wxMenu();

                for (int i = 0; i <= extruders_cnt; i++) {
                    const wxString item_name = i == 0 ? _(L("Default")) : wxString::Format(_(L("Extruder %d")), i);

                    append_menu_radio_item(change_extruder_menu, wxID_ANY, item_name, "",
                        [this, i](wxCommandEvent&) { change_extruder(i); }, &menu)->Check(i == initial_extruder);

                    if (i==0)       // don't use M600 for default extruder, if multimaterial print is selected 
                        continue;
                    append_menu_item(add_color_change_menu, wxID_ANY, item_name, "",
                        [this, i](wxCommandEvent&) { add_code(Slic3r::ColorChangeCode, i); }, "", &menu);
                }

                wxMenuItem* change_extruder_menu_item = menu.AppendSubMenu(change_extruder_menu, _(L("Change extruder")), _(L("Use another extruder")));
                change_extruder_menu_item->SetBitmap(create_scaled_bitmap(nullptr, "change_extruder"));

                const wxString menu_name = from_u8((boost::format(_utf8(L("Add color change (%1%) for:"))) % Slic3r::ColorChangeCode).str());
                wxMenuItem* add_color_change_menu_item = menu.AppendSubMenu(add_color_change_menu, menu_name, "");
                add_color_change_menu_item->SetBitmap(create_scaled_bitmap(nullptr, "colorchange_add_m"));
            }
        }
        else
        append_menu_item(&menu, wxID_ANY, _(L("Add color change")) + " (M600)", "",
            [this](wxCommandEvent&) { add_code(Slic3r::ColorChangeCode); }, "colorchange_add_m", &menu);

        append_menu_item(&menu, wxID_ANY, _(L("Add pause print")) + " (M601)", "",
            [this](wxCommandEvent&) { add_code(Slic3r::GCodeWriter::PausePrintCode); }, "pause_print", &menu);
    
        append_menu_item(&menu, wxID_ANY, _(L("Add custom G-code")), "",
            [this](wxCommandEvent&) { add_code(""); }, "edit_gcode", &menu);
    
        Slic3r::GUI::wxGetApp().plater()->PopupMenu(&menu);

        m_show_context_menu = false;
    }
    else if (m_show_edit_menu) {
        wxMenu menu;

        std::set<TICK_CODE>::iterator it = m_ticks_.find(TICK_CODE{ m_selection == ssLower ? m_lower_value : m_higher_value });
        const bool is_color_change = it->gcode == Slic3r::ColorChangeCode;

        append_menu_item(&menu, wxID_ANY, it->gcode == Slic3r::ColorChangeCode ? _(L("Edit color")) :
                                          it->gcode == Slic3r::GCodeWriter::PausePrintCode ? _(L("Edit pause print message")) :
                                          _(L("Edit custom G-code")), "",
            [this](wxCommandEvent&) { edit_tick(); }, "edit_uni", &menu);

        append_menu_item(&menu, wxID_ANY, it->gcode == Slic3r::ColorChangeCode ? _(L("Delete color change")) : 
                                          it->gcode == Slic3r::GCodeWriter::PausePrintCode ? _(L("Delete pause print")) :
                                          _(L("Delete custom G-code")), "",
            [this](wxCommandEvent&) { action_tick(taDel); }, "colorchange_del_f", &menu);

        Slic3r::GUI::wxGetApp().plater()->PopupMenu(&menu);

        m_show_edit_menu = false;
    }

    Refresh();
    Update();
    event.Skip();
}

static std::string get_new_color(const std::string& color)
{
    wxColour clr(color);
    if (!clr.IsOk())
        clr = wxColour(0, 0, 0); // Don't set alfa to transparence

    auto data = new wxColourData();
    data->SetChooseFull(1);
    data->SetColour(clr);

    wxColourDialog dialog(nullptr, data);
    dialog.CenterOnParent();
    if (dialog.ShowModal() == wxID_OK)
        return dialog.GetColourData().GetColour().GetAsString(wxC2S_HTML_SYNTAX).ToStdString();
    return "";
}

static std::string get_custom_code(const std::string& code_in, double height)
{
    wxString msg_text = from_u8(_utf8(L("Enter custom G-code used on current layer"))) + ":";
    wxString msg_header = from_u8((boost::format(_utf8(L("Custom Gcode on current layer (%1% mm)."))) % height).str());

    // get custom gcode
    wxTextEntryDialog dlg(nullptr, msg_text, msg_header, code_in,
        wxTextEntryDialogStyle | wxTE_MULTILINE);
    if (dlg.ShowModal() != wxID_OK || dlg.GetValue().IsEmpty())
        return "";

    return dlg.GetValue().ToStdString();
}

static std::string get_pause_print_msg(const std::string& msg_in, double height)
{
    wxString msg_text = from_u8(_utf8(L("Enter short message shown on Printer display during pause print"))) + ":";
    wxString msg_header = from_u8((boost::format(_utf8(L("Message for pause print on current layer (%1% mm)."))) % height).str());

    // get custom gcode
    wxTextEntryDialog dlg(nullptr, msg_text, msg_header, from_u8(msg_in),
        wxTextEntryDialogStyle);
    if (dlg.ShowModal() != wxID_OK || dlg.GetValue().IsEmpty())
        return "";

    return into_u8(dlg.GetValue());
}

void DoubleSlider::add_code(std::string code, int selected_extruder/* = -1*/)
{
    const int tick = m_selection == ssLower ? m_lower_value : m_higher_value;
    // if on this Z doesn't exist tick
    auto it = m_ticks_.find(TICK_CODE{ tick });
    if (it == m_ticks_.end())
    {
        std::string color = "";
        if (code == Slic3r::ColorChangeCode)
        {
            std::vector<std::string> colors = Slic3r::GUI::wxGetApp().plater()->get_extruder_colors_from_plater_config();

            if (m_state == msSingleExtruder && !m_ticks_.empty()) {
                auto before_tick_it = std::lower_bound(m_ticks_.begin(), m_ticks_.end(), TICK_CODE{ tick });
                while (before_tick_it != m_ticks_.begin()) {
                    --before_tick_it;
                    if (before_tick_it->gcode == Slic3r::ColorChangeCode) {
                        color = before_tick_it->color;
                        break;
                    }
                }

                if (color.empty())
                    color = colors[0];
            }
            else
                color = colors[selected_extruder > 0 ? selected_extruder-1 : 0];

            color = get_new_color(color);
            if (color.empty())
                return;
        }
        else if (code == Slic3r::GCodeWriter::PausePrintCode)
        {
            /* PausePrintCode doesn't need a color, so
             * this field is used for save a short message shown on Printer display 
             * */
            color = get_pause_print_msg(m_pause_print_msg, m_values[tick]);
            if (color.empty())
                return;
            m_pause_print_msg = color;
        }
        else if (code.empty())
        {
            code = get_custom_code(m_custom_gcode, m_values[tick]);
            if (code.empty())
                return;
            m_custom_gcode = code;
        }

        int extruder = 1;
        if (m_state == msMultiExtruder) { 
            if (code == Slic3r::ColorChangeCode && selected_extruder >= 0)
                extruder = selected_extruder;
            else
                extruder = get_extruder_for_tick(m_selection == ssLower ? m_lower_value : m_higher_value);
        }

        m_ticks_.emplace(TICK_CODE{tick, code, extruder, color});

        wxPostEvent(this->GetParent(), wxCommandEvent(wxCUSTOMEVT_TICKSCHANGED));
        Refresh();
        Update();
    }
}

void DoubleSlider::edit_tick()
{
    const int tick = m_selection == ssLower ? m_lower_value : m_higher_value;
    // if on this Z exists tick
    std::set<TICK_CODE>::iterator it = m_ticks_.find(TICK_CODE{ tick });
    if (it != m_ticks_.end())
    {
        std::string edited_value;
        if (it->gcode == Slic3r::ColorChangeCode)
            edited_value = get_new_color(it->color);
        else if (it->gcode == Slic3r::GCodeWriter::PausePrintCode)
            edited_value = get_pause_print_msg(it->color, m_values[it->tick]);
        else
            edited_value = get_custom_code(it->gcode, m_values[it->tick]);

        if (edited_value.empty())
            return;

        TICK_CODE changed_tick = *it;
        if (it->gcode == Slic3r::ColorChangeCode || it->gcode == Slic3r::GCodeWriter::PausePrintCode) {
            if (it->color == edited_value)
                return;
            changed_tick.color = edited_value;
        }
        else {
            if (it->gcode == edited_value)
                return;
            changed_tick.gcode = edited_value;
        }
        
        m_ticks_.erase(it);
        m_ticks_.emplace(changed_tick);

        wxPostEvent(this->GetParent(), wxCommandEvent(wxCUSTOMEVT_TICKSCHANGED));
    }
}

void DoubleSlider::change_extruder(int extruder)
{
    const int tick = m_selection == ssLower ? m_lower_value : m_higher_value;

    std::vector<std::string> colors = Slic3r::GUI::wxGetApp().plater()->get_extruder_colors_from_plater_config();

    // if on this Y doesn't exist tick
    if (m_ticks_.find(TICK_CODE{tick}) == m_ticks_.end())
    {        
        m_ticks_.emplace(TICK_CODE{tick, Slic3r::ExtruderChangeCode, extruder, extruder == 0 ? "" : colors[extruder-1]});

        wxPostEvent(this->GetParent(), wxCommandEvent(wxCUSTOMEVT_TICKSCHANGED));
        Refresh();
        Update();
    }
}

void DoubleSlider::edit_extruder_sequence()
{
    Slic3r::GUI::ExtruderSequenceDialog dlg(m_extruders_sequence);
    if (dlg.ShowModal() != wxID_OK)
        return;

    const ExtrudersSequence& from_dlg_val = dlg.GetValue();
    if (m_extruders_sequence == from_dlg_val)
        return;

    m_extruders_sequence = from_dlg_val;

    auto it = m_ticks_.begin();
    while (it != m_ticks_.end()) {
        if (it->gcode == Slic3r::ExtruderChangeCode)
            it = m_ticks_.erase(it);
        else
            ++it;
    }

    int tick = 0;
    double value = 0.0;
    int extruder = 0;
    const int extr_cnt = m_extruders_sequence.extruders.size();

    std::vector<std::string> colors = Slic3r::GUI::wxGetApp().plater()->get_extruder_colors_from_plater_config();

    while (tick <= m_max_value)
    {
        int cur_extruder = m_extruders_sequence.extruders[extruder];
        m_ticks_.emplace(TICK_CODE{tick, Slic3r::ExtruderChangeCode, cur_extruder + 1, colors[cur_extruder]});

        extruder++;
        if (extruder == extr_cnt)
            extruder = 0;
        if (m_extruders_sequence.is_mm_intervals)
        {
            value += m_extruders_sequence.interval_by_mm;
            auto val_it = std::lower_bound(m_values.begin(), m_values.end(), value - epsilon());

            if (val_it == m_values.end())
                break;

            tick = val_it - m_values.begin();
        }
        else
            tick += m_extruders_sequence.interval_by_layers;
    }

    wxPostEvent(this->GetParent(), wxCommandEvent(wxCUSTOMEVT_TICKSCHANGED));
}


// ----------------------------------------------------------------------------
// LockButton
// ----------------------------------------------------------------------------

LockButton::LockButton( wxWindow *parent, 
                        wxWindowID id, 
                        const wxPoint& pos /*= wxDefaultPosition*/, 
                        const wxSize& size /*= wxDefaultSize*/):
                        wxButton(parent, id, wxEmptyString, pos, size, wxBU_EXACTFIT | wxNO_BORDER)
{
    m_bmp_lock_closed   = ScalableBitmap(this, "lock_closed");
    m_bmp_lock_closed_f = ScalableBitmap(this, "lock_closed_f");
    m_bmp_lock_open     = ScalableBitmap(this, "lock_open");
    m_bmp_lock_open_f   = ScalableBitmap(this, "lock_open_f");

#ifdef __WXMSW__
    SetBackgroundColour(wxSystemSettings::GetColour(wxSYS_COLOUR_WINDOW));
#endif // __WXMSW__
    SetBitmap(m_bmp_lock_open.bmp());
    SetBitmapDisabled(m_bmp_lock_open.bmp());
    SetBitmapHover(m_bmp_lock_closed_f.bmp());

    //button events
    Bind(wxEVT_BUTTON, &LockButton::OnButton, this);
}

void LockButton::OnButton(wxCommandEvent& event)
{
    if (m_disabled)
        return;

    m_is_pushed = !m_is_pushed;
    update_button_bitmaps();

    event.Skip();
}

void LockButton::SetLock(bool lock)
{
    m_is_pushed = lock;
    update_button_bitmaps();
}

void LockButton::msw_rescale()
{
    m_bmp_lock_closed.msw_rescale();
    m_bmp_lock_closed_f.msw_rescale();
    m_bmp_lock_open.msw_rescale();
    m_bmp_lock_open_f.msw_rescale();

    update_button_bitmaps();
}

void LockButton::update_button_bitmaps()
{
    SetBitmap(m_is_pushed ? m_bmp_lock_closed.bmp() : m_bmp_lock_open.bmp());
    SetBitmapHover(m_is_pushed ? m_bmp_lock_closed_f.bmp() : m_bmp_lock_open_f.bmp());

    Refresh();
    Update();
}



// ----------------------------------------------------------------------------
// ModeButton
// ----------------------------------------------------------------------------

ModeButton::ModeButton( wxWindow *          parent,
                        wxWindowID          id,
                        const std::string&  icon_name   /* = ""*/,
                        const wxString&     mode        /* = wxEmptyString*/,
                        const wxSize&       size        /* = wxDefaultSize*/,
                        const wxPoint&      pos         /* = wxDefaultPosition*/) :
    ScalableButton(parent, id, icon_name, mode, size, pos, wxBU_EXACTFIT)
{
    m_tt_focused = wxString::Format(_(L("Switch to the %s mode")), mode);
    m_tt_selected = wxString::Format(_(L("Current mode is %s")), mode);

    SetBitmapMargins(3, 0);

    //button events
    Bind(wxEVT_BUTTON,          &ModeButton::OnButton, this);
    Bind(wxEVT_ENTER_WINDOW,    &ModeButton::OnEnterBtn, this);
    Bind(wxEVT_LEAVE_WINDOW,    &ModeButton::OnLeaveBtn, this);
}

void ModeButton::OnButton(wxCommandEvent& event)
{
    m_is_selected = true;
    focus_button(m_is_selected);

    event.Skip();
}

void ModeButton::SetState(const bool state)
{
    m_is_selected = state;
    focus_button(m_is_selected);
    SetToolTip(state ? m_tt_selected : m_tt_focused);
}

void ModeButton::focus_button(const bool focus)
{
    const wxFont& new_font = focus ? 
                             Slic3r::GUI::wxGetApp().bold_font() : 
                             Slic3r::GUI::wxGetApp().normal_font();

    SetFont(new_font);
    SetForegroundColour(wxSystemSettings::GetColour(focus ? wxSYS_COLOUR_BTNTEXT : wxSYS_COLOUR_BTNSHADOW));

    Refresh();
    Update();
}


// ----------------------------------------------------------------------------
// ModeSizer
// ----------------------------------------------------------------------------

ModeSizer::ModeSizer(wxWindow *parent, int hgap/* = 0*/) :
    wxFlexGridSizer(3, 0, hgap)
{
    SetFlexibleDirection(wxHORIZONTAL);

    std::vector < std::pair < wxString, std::string >> buttons = {
        {_(L("Simple")),    "mode_simple_sq.png"},
        {_(L("Advanced")),  "mode_advanced_sq.png"},
        {_(L("Expert")),    "mode_expert_sq.png"}
    };

    auto modebtnfn = [](wxCommandEvent &event, int mode_id) {
        Slic3r::GUI::wxGetApp().save_mode(mode_id);
        event.Skip();
    };
    
    m_mode_btns.reserve(3);
    for (const auto& button : buttons) {
        m_mode_btns.push_back(new ModeButton(parent, wxID_ANY, button.second, button.first));

        m_mode_btns.back()->Bind(wxEVT_BUTTON, std::bind(modebtnfn, std::placeholders::_1, int(m_mode_btns.size() - 1)));
        Add(m_mode_btns.back());
    }
}

void ModeSizer::SetMode(const int mode)
{
    for (size_t m = 0; m < m_mode_btns.size(); m++)
        m_mode_btns[m]->SetState(int(m) == mode);
}


void ModeSizer::msw_rescale()
{
    for (size_t m = 0; m < m_mode_btns.size(); m++)
        m_mode_btns[m]->msw_rescale();
}

// ----------------------------------------------------------------------------
// MenuWithSeparators
// ----------------------------------------------------------------------------

void MenuWithSeparators::DestroySeparators()
{
    if (m_separator_frst) {
        Destroy(m_separator_frst);
        m_separator_frst = nullptr;
    }

    if (m_separator_scnd) {
        Destroy(m_separator_scnd);
        m_separator_scnd = nullptr;
    }
}

void MenuWithSeparators::SetFirstSeparator()
{
    m_separator_frst = this->AppendSeparator();
}

void MenuWithSeparators::SetSecondSeparator()
{
    m_separator_scnd = this->AppendSeparator();
}

// ----------------------------------------------------------------------------
// PrusaBitmap
// ----------------------------------------------------------------------------
ScalableBitmap::ScalableBitmap( wxWindow *parent, 
                                const std::string& icon_name/* = ""*/,
                                const int px_cnt/* = 16*/, 
                                const bool is_horizontal/*  = false*/):
    m_parent(parent), m_icon_name(icon_name),
    m_px_cnt(px_cnt), m_is_horizontal(is_horizontal)
{
    m_bmp = create_scaled_bitmap(parent, icon_name, px_cnt, is_horizontal);
}


void ScalableBitmap::msw_rescale()
{
    m_bmp = create_scaled_bitmap(m_parent, m_icon_name, m_px_cnt, m_is_horizontal);
=======
void ScalableBitmap::msw_rescale()
{
    m_bmp = create_scaled_bitmap(m_icon_name, m_parent, m_px_cnt);
>>>>>>> d5bcddee
}

// ----------------------------------------------------------------------------
// PrusaButton
// ----------------------------------------------------------------------------

ScalableButton::ScalableButton( wxWindow *          parent,
                                wxWindowID          id,
                                const std::string&  icon_name /*= ""*/,
                                const wxString&     label /* = wxEmptyString*/,
                                const wxSize&       size /* = wxDefaultSize*/,
                                const wxPoint&      pos /* = wxDefaultPosition*/,
                                long                style /*= wxBU_EXACTFIT | wxNO_BORDER*/) :
    m_current_icon_name(icon_name),
    m_parent(parent)
{
    Create(parent, id, label, pos, size, style);
#ifdef __WXMSW__
    if (style & wxNO_BORDER)
        SetBackgroundColour(wxSystemSettings::GetColour(wxSYS_COLOUR_WINDOW));
#endif // __WXMSW__

    SetBitmap(create_scaled_bitmap(icon_name, parent));

    if (size != wxDefaultSize)
    {
        const int em = em_unit(parent);
        m_width = size.x/em;
        m_height= size.y/em;
    }
}


ScalableButton::ScalableButton( wxWindow *          parent, 
                                wxWindowID          id,
                                const ScalableBitmap&  bitmap,
                                const wxString&     label /*= wxEmptyString*/, 
                                long                style /*= wxBU_EXACTFIT | wxNO_BORDER*/) :
    m_parent(parent),
    m_current_icon_name(bitmap.name()),
    m_px_cnt(bitmap.px_cnt())
{
    Create(parent, id, label, wxDefaultPosition, wxDefaultSize, style);
#ifdef __WXMSW__
    if (style & wxNO_BORDER)
        SetBackgroundColour(wxSystemSettings::GetColour(wxSYS_COLOUR_WINDOW));
#endif // __WXMSW__

    SetBitmap(bitmap.bmp());
}

void ScalableButton::SetBitmap_(const ScalableBitmap& bmp)
{
    SetBitmap(bmp.bmp());
    m_current_icon_name = bmp.name();
}

void ScalableButton::SetBitmapDisabled_(const ScalableBitmap& bmp)
{
    SetBitmapDisabled(bmp.bmp());
    m_disabled_icon_name = bmp.name();
}

int ScalableButton::GetBitmapHeight()
{
#ifdef __APPLE__
    return GetBitmap().GetScaledHeight();
#else
    return GetBitmap().GetHeight();
#endif
}

void ScalableButton::msw_rescale()
{
    SetBitmap(create_scaled_bitmap(m_current_icon_name, m_parent, m_px_cnt));
    if (!m_disabled_icon_name.empty())
        SetBitmapDisabled(create_scaled_bitmap(m_disabled_icon_name, m_parent, m_px_cnt));

    if (m_width > 0 || m_height>0)
    {
        const int em = em_unit(m_parent);
        wxSize size(m_width * em, m_height * em);
        SetMinSize(size);
    }
}



<|MERGE_RESOLUTION|>--- conflicted
+++ resolved
@@ -11,11 +11,7 @@
 #include "GUI.hpp"
 #include "GUI_App.hpp"
 #include "GUI_ObjectList.hpp"
-<<<<<<< HEAD
-#include "libslic3r/GCode/PreviewData.hpp"
 #include "libslic3r/Config.hpp"
-=======
->>>>>>> d5bcddee
 #include "I18N.hpp"
 #include "GUI_Utils.hpp"
 #include "../Utils/MacDarkMode.hpp"
@@ -679,26 +675,11 @@
     Update();
 }
 
-<<<<<<< HEAD
-    std::map<Slic3r::OptionCategory, wxBitmap>& categories_icon = Slic3r::GUI::wxGetApp().obj_list()->CATEGORY_ICON;
-=======
->>>>>>> d5bcddee
-
-
-<<<<<<< HEAD
-    wxBitmap *bmp = m_bitmap_cache->find(scaled_bitmap_name);
-    if (bmp == nullptr) {
-        std::vector<wxBitmap> bmps;
-        for (Slic3r::OptionCategory& cat : m_opt_categories)
-            bmps.emplace_back(  categories_icon.find(cat) == categories_icon.end() ?
-                                wxNullBitmap : categories_icon.at(cat));
-        bmp = m_bitmap_cache->insert(scaled_bitmap_name, bmps);
-    }
-=======
+
+
 // ----------------------------------------------------------------------------
 // ModeButton
 // ----------------------------------------------------------------------------
->>>>>>> d5bcddee
 
 ModeButton::ModeButton( wxWindow *          parent,
                         wxWindowID          id,
@@ -711,31 +692,20 @@
     Init(mode);
 }
 
-<<<<<<< HEAD
-bool ObjectDataViewModelNode::update_settings_digest(const std::vector<Slic3r::OptionCategory>& categories)
-=======
 ModeButton::ModeButton( wxWindow*           parent,
                         const wxString&     mode/* = wxEmptyString*/,
                         const std::string&  icon_name/* = ""*/,
                         int                 px_cnt/* = 16*/) :
     ScalableButton(parent, wxID_ANY, ScalableBitmap(parent, icon_name, px_cnt), mode, wxBU_EXACTFIT)
->>>>>>> d5bcddee
 {
     Init(mode);
 }
 
-<<<<<<< HEAD
-    for (Slic3r::OptionCategory& cat : m_opt_categories)
-        m_name += _(toString(cat)) + "; ";
-    if (!m_name.IsEmpty())
-        m_name.erase(m_name.Length()-2, 2); // Delete last "; " <- ??? you just added it!!
-=======
 void ModeButton::Init(const wxString &mode)
 {
     std::string mode_str = std::string(mode.ToUTF8());
     m_tt_focused  = Slic3r::GUI::from_u8((boost::format(_utf8(L("Switch to the %s mode"))) % mode_str).str());
     m_tt_selected = Slic3r::GUI::from_u8((boost::format(_utf8(L("Current mode is %s"))) % mode_str).str());
->>>>>>> d5bcddee
 
     SetBitmapMargins(3, 0);
 
@@ -883,2968 +853,9 @@
 }
 
 
-<<<<<<< HEAD
-        instance_node->set_printable_icon(print_indicator[counter] ? piPrintable : piUnprintable);
-
-        inst_root_node->Append(instance_node);
-        // notify control
-        const wxDataViewItem instance_item((void*)instance_node);
-        ItemAdded(inst_root_item, instance_item);
-        ++counter;
-    }
-
-    // update object_node printable property
-    UpdateObjectPrintable(parent_item);
-
-    return wxDataViewItem((void*)instance_node);
-}
-
-void ObjectDataViewModel::UpdateObjectPrintable(wxDataViewItem parent_item)
-{
-    const wxDataViewItem inst_root_item = GetInstanceRootItem(parent_item);
-    if (!inst_root_item) 
-        return;
-
-    ObjectDataViewModelNode* inst_root_node = (ObjectDataViewModelNode*)inst_root_item.GetID();
-
-    const size_t child_cnt = inst_root_node->GetChildren().Count();
-    PrintIndicator obj_pi = piUnprintable;
-    for (size_t i=0; i < child_cnt; i++)
-        if (inst_root_node->GetNthChild(i)->IsPrintable() & piPrintable) {
-            obj_pi = piPrintable;
-            break;
-        }
-    // and set printable state for object_node to piUndef
-    ObjectDataViewModelNode* obj_node = (ObjectDataViewModelNode*)parent_item.GetID();
-    obj_node->set_printable_icon(obj_pi);
-    ItemChanged(parent_item);
-}
-
-// update printable property for all instances from object
-void ObjectDataViewModel::UpdateInstancesPrintable(wxDataViewItem parent_item)
-{
-    const wxDataViewItem inst_root_item = GetInstanceRootItem(parent_item);
-    if (!inst_root_item) 
-        return;
-
-    ObjectDataViewModelNode* obj_node = (ObjectDataViewModelNode*)parent_item.GetID();
-    const PrintIndicator obj_pi = obj_node->IsPrintable();
-
-    ObjectDataViewModelNode* inst_root_node = (ObjectDataViewModelNode*)inst_root_item.GetID();
-    const size_t child_cnt = inst_root_node->GetChildren().Count();
-
-    for (size_t i=0; i < child_cnt; i++)
-    {
-        ObjectDataViewModelNode* inst_node = inst_root_node->GetNthChild(i);
-        // and set printable state for object_node to piUndef
-        inst_node->set_printable_icon(obj_pi);
-        ItemChanged(wxDataViewItem((void*)inst_node));
-    }
-}
-
-bool ObjectDataViewModel::IsPrintable(const wxDataViewItem& item) const
-{
-    ObjectDataViewModelNode* node = (ObjectDataViewModelNode*)item.GetID();
-    if (!node)
-        return false;
-
-    return node->IsPrintable() == piPrintable;
-}
-
-wxDataViewItem ObjectDataViewModel::AddLayersRoot(const wxDataViewItem &parent_item)
-{
-    return AddRoot(parent_item, itLayerRoot);
-}
-
-wxDataViewItem ObjectDataViewModel::AddLayersChild(const wxDataViewItem &parent_item, 
-                                                   const t_layer_height_range& layer_range,
-                                                   const int extruder/* = 0*/, 
-                                                   const int index /* = -1*/)
-{
-    ObjectDataViewModelNode *parent_node = (ObjectDataViewModelNode*)parent_item.GetID();
-    if (!parent_node) return wxDataViewItem(0);
-
-    wxString extruder_str = extruder == 0 ? _(L("default")) : wxString::Format("%d", extruder);
-
-    // get LayerRoot node
-    ObjectDataViewModelNode *layer_root_node;
-    wxDataViewItem layer_root_item;
-
-    if (parent_node->GetType() & itLayerRoot) {
-        layer_root_node = parent_node;
-        layer_root_item = parent_item;
-    }
-    else {
-        const int root_idx = get_root_idx(parent_node, itLayerRoot);
-        if (root_idx < 0) return wxDataViewItem(0);
-        layer_root_node = parent_node->GetNthChild(root_idx);
-        layer_root_item = wxDataViewItem((void*)layer_root_node);
-    }
-
-    // Add layer node
-    ObjectDataViewModelNode *layer_node = new ObjectDataViewModelNode(layer_root_node, layer_range, index, extruder_str);
-    if (index < 0)
-        layer_root_node->Append(layer_node);
-    else
-        layer_root_node->Insert(layer_node, index);
-
-    // notify control
-    const wxDataViewItem layer_item((void*)layer_node);
-    ItemAdded(layer_root_item, layer_item);
-
-    return layer_item;
-}
-
-wxDataViewItem ObjectDataViewModel::Delete(const wxDataViewItem &item)
-{
-	auto ret_item = wxDataViewItem(0);
-	ObjectDataViewModelNode *node = (ObjectDataViewModelNode*)item.GetID();
-	if (!node)      // happens if item.IsOk()==false
-		return ret_item;
-
-	auto node_parent = node->GetParent();
-	wxDataViewItem parent(node_parent);
-
-	// first remove the node from the parent's array of children;
-	// NOTE: MyObjectTreeModelNodePtrArray is only an array of _pointers_
-	//       thus removing the node from it doesn't result in freeing it
-	if (node_parent) {
-        if (node->m_type & (itInstanceRoot|itLayerRoot))
-        {
-            // node can be deleted by the Delete, let's check its type while we safely can
-            bool is_instance_root = (node->m_type & itInstanceRoot);
-
-            for (int i = int(node->GetChildCount() - 1); i >= (is_instance_root ? 1 : 0); i--)
-                Delete(wxDataViewItem(node->GetNthChild(i)));
-
-            return parent;
-        }
-
-		auto id = node_parent->GetChildren().Index(node);
-        auto idx = node->GetIdx();
-
-
-        if (node->m_type & (itVolume|itLayer)) {
-            node_parent->m_volumes_cnt--;
-            DeleteSettings(item);
-        }
-		node_parent->GetChildren().Remove(node);
-
-		if (id > 0) { 
-            if (size_t(id) == node_parent->GetChildCount()) id--;
-			ret_item = wxDataViewItem(node_parent->GetChildren().Item(id));
-		}
-
-		//update idx value for remaining child-nodes
-		auto children = node_parent->GetChildren();
-        for (size_t i = 0; i < node_parent->GetChildCount() && idx>=0; i++)
-		{
-            auto cur_idx = children[i]->GetIdx();
-			if (cur_idx > idx)
-				children[i]->SetIdx(cur_idx-1);
-		}
-
-        // if there is last instance item, delete both of it and instance root item
-        if (node_parent->GetChildCount() == 1 && node_parent->GetNthChild(0)->m_type == itInstance)
-        {
-            delete node;
-            ItemDeleted(parent, item);
-
-            ObjectDataViewModelNode *last_instance_node = node_parent->GetNthChild(0);
-            PrintIndicator last_instance_printable = last_instance_node->IsPrintable();
-            node_parent->GetChildren().Remove(last_instance_node);
-            delete last_instance_node;
-            ItemDeleted(parent, wxDataViewItem(last_instance_node));
-
-            ObjectDataViewModelNode *obj_node = node_parent->GetParent();
-            obj_node->set_printable_icon(last_instance_printable);
-            obj_node->GetChildren().Remove(node_parent);
-            delete node_parent;
-            ret_item = wxDataViewItem(obj_node);
-
-#ifndef __WXGTK__
-            if (obj_node->GetChildCount() == 0)
-                obj_node->m_container = false;
-#endif //__WXGTK__
-            ItemDeleted(ret_item, wxDataViewItem(node_parent));
-            return ret_item;
-        }
-
-        if (node->m_type & itInstance)
-            UpdateObjectPrintable(wxDataViewItem(node_parent->GetParent()));
-
-        // if there was last layer item, delete this one and layers root item
-        if (node_parent->GetChildCount() == 0 && node_parent->m_type == itLayerRoot)
-        {
-            ObjectDataViewModelNode *obj_node = node_parent->GetParent();
-            obj_node->GetChildren().Remove(node_parent);
-            delete node_parent;
-            ret_item = wxDataViewItem(obj_node);
-
-#ifndef __WXGTK__
-            if (obj_node->GetChildCount() == 0)
-                obj_node->m_container = false;
-#endif //__WXGTK__
-            ItemDeleted(ret_item, wxDataViewItem(node_parent));
-            return ret_item;
-        }
-
-        // if there is last volume item after deleting, delete this last volume too
-        if (node_parent->GetChildCount() <= 3) // 3??? #ys_FIXME
-        {
-            int vol_cnt = 0;
-            int vol_idx = 0;
-            for (size_t i = 0; i < node_parent->GetChildCount(); ++i) {
-                if (node_parent->GetNthChild(i)->GetType() == itVolume) {
-                    vol_idx = i;
-                    vol_cnt++;
-                }
-                if (vol_cnt > 1)
-                    break;
-            }
-
-            if (vol_cnt == 1) {
-                delete node;
-                ItemDeleted(parent, item);
-
-                ObjectDataViewModelNode *last_child_node = node_parent->GetNthChild(vol_idx);
-                DeleteSettings(wxDataViewItem(last_child_node));
-                node_parent->GetChildren().Remove(last_child_node);
-                node_parent->m_volumes_cnt = 0;
-                delete last_child_node;
-
-#ifndef __WXGTK__
-                if (node_parent->GetChildCount() == 0)
-                    node_parent->m_container = false;
-#endif //__WXGTK__
-                ItemDeleted(parent, wxDataViewItem(last_child_node));
-
-                wxCommandEvent event(wxCUSTOMEVT_LAST_VOLUME_IS_DELETED);
-                auto it = find(m_objects.begin(), m_objects.end(), node_parent);
-                event.SetInt(it == m_objects.end() ? -1 : it - m_objects.begin());
-                wxPostEvent(m_ctrl, event);
-
-                ret_item = parent;
-
-                return ret_item;
-            }
-        }
-	}
-	else
-	{
-		auto it = find(m_objects.begin(), m_objects.end(), node);
-        size_t id = it - m_objects.begin();
-		if (it != m_objects.end())
-		{
-            // Delete all sub-items
-            int i = m_objects[id]->GetChildCount() - 1;
-            while (i >= 0) {
-                Delete(wxDataViewItem(m_objects[id]->GetNthChild(i)));
-                i = m_objects[id]->GetChildCount() - 1;
-            }
-			m_objects.erase(it);
-        }
-		if (id > 0) { 
-			if(id == m_objects.size()) id--;
-			ret_item = wxDataViewItem(m_objects[id]);
-		}
-	}
-	// free the node
-	delete node;
-
-	// set m_containet to FALSE if parent has no child
-	if (node_parent) {
-#ifndef __WXGTK__
-        if (node_parent->GetChildCount() == 0)
-            node_parent->m_container = false;
-#endif //__WXGTK__
-		ret_item = parent;
-	}
-
-	// notify control
-	ItemDeleted(parent, item);
-	return ret_item;
-}
-
-wxDataViewItem ObjectDataViewModel::DeleteLastInstance(const wxDataViewItem &parent_item, size_t num)
-{
-    auto ret_item = wxDataViewItem(0);
-    ObjectDataViewModelNode *parent_node = (ObjectDataViewModelNode*)parent_item.GetID();
-    if (!parent_node) return ret_item;
-
-    const int inst_root_id = get_root_idx(parent_node, itInstanceRoot);
-    if (inst_root_id < 0) return ret_item;
-
-    wxDataViewItemArray items;
-    ObjectDataViewModelNode *inst_root_node = parent_node->GetNthChild(inst_root_id);
-    const wxDataViewItem inst_root_item((void*)inst_root_node);
-
-    const int inst_cnt = inst_root_node->GetChildCount();
-    const bool delete_inst_root_item = inst_cnt - num < 2 ? true : false;
-
-    PrintIndicator last_inst_printable = piUndef;
-
-    int stop = delete_inst_root_item ? 0 : inst_cnt - num;
-    for (int i = inst_cnt - 1; i >= stop;--i) {
-        ObjectDataViewModelNode *last_instance_node = inst_root_node->GetNthChild(i);
-        if (i==0) last_inst_printable = last_instance_node->IsPrintable();
-        inst_root_node->GetChildren().Remove(last_instance_node);
-        delete last_instance_node;
-        ItemDeleted(inst_root_item, wxDataViewItem(last_instance_node));
-    }
-
-    if (delete_inst_root_item) {
-        ret_item = parent_item;
-        parent_node->GetChildren().Remove(inst_root_node);
-        parent_node->set_printable_icon(last_inst_printable);
-        ItemDeleted(parent_item, inst_root_item);
-        ItemChanged(parent_item);
-#ifndef __WXGTK__
-        if (parent_node->GetChildCount() == 0)
-            parent_node->m_container = false;
-#endif //__WXGTK__
-    }
-
-    // update object_node printable property
-    UpdateObjectPrintable(parent_item);
-
-    return ret_item;
-}
-
-void ObjectDataViewModel::DeleteAll()
-{
-	while (!m_objects.empty())
-	{
-		auto object = m_objects.back();
-// 		object->RemoveAllChildren();
-		Delete(wxDataViewItem(object));	
-	}
-}
-
-void ObjectDataViewModel::DeleteChildren(wxDataViewItem& parent)
-{
-    ObjectDataViewModelNode *root = (ObjectDataViewModelNode*)parent.GetID();
-    if (!root)      // happens if item.IsOk()==false
-        return;
-
-    // first remove the node from the parent's array of children;
-    // NOTE: MyObjectTreeModelNodePtrArray is only an array of _pointers_
-    //       thus removing the node from it doesn't result in freeing it
-    auto& children = root->GetChildren();
-    for (int id = root->GetChildCount() - 1; id >= 0; --id)
-    {
-        auto node = children[id];
-        auto item = wxDataViewItem(node);
-        children.RemoveAt(id);
-
-        if (node->m_type == itVolume)
-            root->m_volumes_cnt--;
-
-        // free the node
-        delete node;
-
-        // notify control
-        ItemDeleted(parent, item);
-    }
-
-    // set m_containet to FALSE if parent has no child
-#ifndef __WXGTK__
-        root->m_container = false;
-#endif //__WXGTK__
-}
-
-void ObjectDataViewModel::DeleteVolumeChildren(wxDataViewItem& parent)
-{
-    ObjectDataViewModelNode *root = (ObjectDataViewModelNode*)parent.GetID();
-    if (!root)      // happens if item.IsOk()==false
-        return;
-
-    // first remove the node from the parent's array of children;
-    // NOTE: MyObjectTreeModelNodePtrArray is only an array of _pointers_
-    //       thus removing the node from it doesn't result in freeing it
-    auto& children = root->GetChildren();
-    for (int id = root->GetChildCount() - 1; id >= 0; --id)
-    {
-        auto node = children[id];
-        if (node->m_type != itVolume)
-            continue;
-
-        auto item = wxDataViewItem(node);
-        DeleteSettings(item);
-        children.RemoveAt(id);
-
-        // free the node
-        delete node;
-
-        // notify control
-        ItemDeleted(parent, item);
-    }
-    root->m_volumes_cnt = 0;
-
-    // set m_containet to FALSE if parent has no child
-#ifndef __WXGTK__
-    root->m_container = false;
-#endif //__WXGTK__
-}
-
-void ObjectDataViewModel::DeleteSettings(const wxDataViewItem& parent)
-{
-    ObjectDataViewModelNode *node = (ObjectDataViewModelNode*)parent.GetID();
-    if (!node) return;
-
-    // if volume has a "settings"item, than delete it before volume deleting
-    if (node->GetChildCount() > 0 && node->GetNthChild(0)->GetType() == itSettings) {
-        auto settings_node = node->GetNthChild(0);
-        auto settings_item = wxDataViewItem(settings_node);
-        node->GetChildren().RemoveAt(0);
-        delete settings_node;
-        ItemDeleted(parent, settings_item);
-    }
-}
-
-wxDataViewItem ObjectDataViewModel::GetItemById(int obj_idx)
-{
-    if (size_t(obj_idx) >= m_objects.size())
-	{
-		printf("Error! Out of objects range.\n");
-		return wxDataViewItem(0);
-	}
-	return wxDataViewItem(m_objects[obj_idx]);
-}
-
-
-wxDataViewItem ObjectDataViewModel::GetItemByVolumeId(int obj_idx, int volume_idx)
-{
-    if (size_t(obj_idx) >= m_objects.size()) {
-		printf("Error! Out of objects range.\n");
-		return wxDataViewItem(0);
-	}
-
-    auto parent = m_objects[obj_idx];
-    if (parent->GetChildCount() == 0 ||
-        (parent->GetChildCount() == 1 && parent->GetNthChild(0)->GetType() & itSettings )) {
-        if (volume_idx == 0)
-            return GetItemById(obj_idx);
-
-        printf("Error! Object has no one volume.\n");
-        return wxDataViewItem(0);
-    }
-
-    for (size_t i = 0; i < parent->GetChildCount(); i++)
-        if (parent->GetNthChild(i)->m_idx == volume_idx && parent->GetNthChild(i)->GetType() & itVolume)
-            return wxDataViewItem(parent->GetNthChild(i));
-
-    return wxDataViewItem(0);
-}
-
-wxDataViewItem ObjectDataViewModel::GetItemById(const int obj_idx, const int sub_obj_idx, const ItemType parent_type)
-{
-    if (size_t(obj_idx) >= m_objects.size()) {
-        printf("Error! Out of objects range.\n");
-        return wxDataViewItem(0);
-    }
-
-    auto item = GetItemByType(wxDataViewItem(m_objects[obj_idx]), parent_type);
-    if (!item)
-        return wxDataViewItem(0);
-
-    auto parent = (ObjectDataViewModelNode*)item.GetID();
-    for (size_t i = 0; i < parent->GetChildCount(); i++)
-        if (parent->GetNthChild(i)->m_idx == sub_obj_idx)
-            return wxDataViewItem(parent->GetNthChild(i));
-
-    return wxDataViewItem(0);
-}
-
-wxDataViewItem ObjectDataViewModel::GetItemByInstanceId(int obj_idx, int inst_idx)
-{
-    return GetItemById(obj_idx, inst_idx, itInstanceRoot);
-}
-
-wxDataViewItem ObjectDataViewModel::GetItemByLayerId(int obj_idx, int layer_idx)
-{
-    return GetItemById(obj_idx, layer_idx, itLayerRoot);
-}
-
-wxDataViewItem ObjectDataViewModel::GetItemByLayerRange(const int obj_idx, const t_layer_height_range& layer_range)
-{
-    if (size_t(obj_idx) >= m_objects.size()) {
-        printf("Error! Out of objects range.\n");
-        return wxDataViewItem(0);
-    }
-
-    auto item = GetItemByType(wxDataViewItem(m_objects[obj_idx]), itLayerRoot);
-    if (!item)
-        return wxDataViewItem(0);
-
-    auto parent = (ObjectDataViewModelNode*)item.GetID();
-    for (size_t i = 0; i < parent->GetChildCount(); i++)
-        if (parent->GetNthChild(i)->m_layer_range == layer_range)
-            return wxDataViewItem(parent->GetNthChild(i));
-
-    return wxDataViewItem(0);
-}
-
-int  ObjectDataViewModel::GetItemIdByLayerRange(const int obj_idx, const t_layer_height_range& layer_range)
-{
-    wxDataViewItem item = GetItemByLayerRange(obj_idx, layer_range);
-    if (!item)
-        return -1;
-
-    return GetLayerIdByItem(item);
-}
-
-int ObjectDataViewModel::GetIdByItem(const wxDataViewItem& item) const
-{
-	if(!item.IsOk())
-        return -1;
-
-	ObjectDataViewModelNode *node = (ObjectDataViewModelNode*)item.GetID();
-	auto it = find(m_objects.begin(), m_objects.end(), node);
-	if (it == m_objects.end())
-		return -1;
-
-	return it - m_objects.begin();
-}
-
-int ObjectDataViewModel::GetIdByItemAndType(const wxDataViewItem& item, const ItemType type) const
-{
-	wxASSERT(item.IsOk());
-
-	ObjectDataViewModelNode *node = (ObjectDataViewModelNode*)item.GetID();
-	if (!node || node->m_type != type)
-		return -1;
-	return node->GetIdx();
-}
-
-int ObjectDataViewModel::GetObjectIdByItem(const wxDataViewItem& item) const
-{
-    return GetIdByItem(GetTopParent(item));
-}
-
-int ObjectDataViewModel::GetVolumeIdByItem(const wxDataViewItem& item) const
-{
-    return GetIdByItemAndType(item, itVolume);
-}
-
-int ObjectDataViewModel::GetInstanceIdByItem(const wxDataViewItem& item) const 
-{
-    return GetIdByItemAndType(item, itInstance);
-}
-
-int ObjectDataViewModel::GetLayerIdByItem(const wxDataViewItem& item) const 
-{
-    return GetIdByItemAndType(item, itLayer);
-}
-
-t_layer_height_range ObjectDataViewModel::GetLayerRangeByItem(const wxDataViewItem& item) const
-{
-    wxASSERT(item.IsOk());
-
-    ObjectDataViewModelNode *node = (ObjectDataViewModelNode*)item.GetID();
-    if (!node || node->m_type != itLayer)
-        return { 0.0f, 0.0f };
-    return node->GetLayerRange();
-}
-
-bool ObjectDataViewModel::UpdateColumValues(unsigned col)
-{
-    switch (col)
-    {
-    case colPrint:
-    case colName:
-    case colEditing:
-        return true;
-    case colExtruder:
-    {
-        wxDataViewItemArray items;
-        GetAllChildren(wxDataViewItem(nullptr), items);
-
-        if (items.IsEmpty()) return false;
-
-        for (auto item : items)
-            UpdateExtruderBitmap(item);
-
-        return true;
-    }
-    default:
-        printf("MyObjectTreeModel::SetValue: wrong column");
-    }
-    return false;
-}
-
-
-void ObjectDataViewModel::UpdateExtruderBitmap(wxDataViewItem item)
-{
-    wxString extruder = GetExtruder(item);
-    if (extruder.IsEmpty())
-        return;
-
-    // set extruder bitmap
-    int extruder_idx = atoi(extruder.c_str());
-    if (extruder_idx > 0) --extruder_idx;
-
-    const DataViewBitmapText extruder_val(extruder, get_extruder_color_icon(extruder_idx));
-
-    wxVariant value;
-    value << extruder_val;
-
-    SetValue(value, item, colExtruder);
-}
-
-void ObjectDataViewModel::GetItemInfo(const wxDataViewItem& item, ItemType& type, int& obj_idx, int& idx)
-{
-    wxASSERT(item.IsOk());
-    type = itUndef;
-
-    ObjectDataViewModelNode *node = (ObjectDataViewModelNode*)item.GetID();
-    if (!node || 
-        node->GetIdx() <-1 || 
-        ( node->GetIdx() == -1 && 
-         !(node->GetType() & (itObject | itSettings | itInstanceRoot | itLayerRoot/* | itLayer*/))
-        )
-       )
-        return;
-
-    idx = node->GetIdx();
-    type = node->GetType();
-
-    ObjectDataViewModelNode *parent_node = node->GetParent();
-    if (!parent_node) return;
-
-    // get top parent (Object) node
-    while (parent_node->m_type != itObject)
-        parent_node = parent_node->GetParent();
-
-    auto it = find(m_objects.begin(), m_objects.end(), parent_node);
-    if (it != m_objects.end())
-        obj_idx = it - m_objects.begin();
-    else
-        type = itUndef;
-}
-
-int ObjectDataViewModel::GetRowByItem(const wxDataViewItem& item) const
-{
-    if (m_objects.empty())
-        return -1;
-
-    int row_num = 0;
-    
-    for (size_t i = 0; i < m_objects.size(); i++)
-    {
-        row_num++;
-        if (item == wxDataViewItem(m_objects[i]))
-            return row_num;
-
-        for (size_t j = 0; j < m_objects[i]->GetChildCount(); j++)
-        {
-            row_num++;
-            ObjectDataViewModelNode* cur_node = m_objects[i]->GetNthChild(j);
-            if (item == wxDataViewItem(cur_node))
-                return row_num;
-
-            if (cur_node->m_type == itVolume && cur_node->GetChildCount() == 1)
-                row_num++;
-            if (cur_node->m_type == itInstanceRoot)
-            {
-                row_num++;
-                for (size_t t = 0; t < cur_node->GetChildCount(); t++)
-                {
-                    row_num++;
-                    if (item == wxDataViewItem(cur_node->GetNthChild(t)))
-                        return row_num;
-                }
-            }
-        }        
-    }
-
-    return -1;
-}
-
-bool ObjectDataViewModel::InvalidItem(const wxDataViewItem& item)
-{
-    if (!item)
-        return true;
-
-    ObjectDataViewModelNode* node = (ObjectDataViewModelNode*)item.GetID();
-    if (!node || node->invalid()) 
-        return true;
-
-    return false;
-}
-
-wxString ObjectDataViewModel::GetName(const wxDataViewItem &item) const
-{
-	ObjectDataViewModelNode *node = (ObjectDataViewModelNode*)item.GetID();
-	if (!node)      // happens if item.IsOk()==false
-		return wxEmptyString;
-
-	return node->m_name;
-}
-
-wxBitmap& ObjectDataViewModel::GetBitmap(const wxDataViewItem &item) const
-{
-    ObjectDataViewModelNode *node = (ObjectDataViewModelNode*)item.GetID();
-    return node->m_bmp;
-}
-
-wxString ObjectDataViewModel::GetExtruder(const wxDataViewItem& item) const
-{
-	ObjectDataViewModelNode *node = (ObjectDataViewModelNode*)item.GetID();
-	if (!node)      // happens if item.IsOk()==false
-		return wxEmptyString;
-
-	return node->m_extruder;
-}
-
-int ObjectDataViewModel::GetExtruderNumber(const wxDataViewItem& item) const
-{
-	ObjectDataViewModelNode *node = (ObjectDataViewModelNode*)item.GetID();
-	if (!node)      // happens if item.IsOk()==false
-		return 0;
-
-	return atoi(node->m_extruder.c_str());
-}
-
-void ObjectDataViewModel::GetValue(wxVariant &variant, const wxDataViewItem &item, unsigned int col) const
-{
-	wxASSERT(item.IsOk());
-
-	ObjectDataViewModelNode *node = (ObjectDataViewModelNode*)item.GetID();
-	switch (col)
-	{
-	case colPrint:
-		variant << node->m_printable_icon;
-		break;
-	case colName:
-        variant << DataViewBitmapText(node->m_name, node->m_bmp);
-		break;
-	case colExtruder:
-		variant << DataViewBitmapText(node->m_extruder, node->m_extruder_bmp);
-		break;
-	case colEditing:
-		variant << node->m_action_icon;
-		break;
-	default:
-		;
-	}
-}
-
-bool ObjectDataViewModel::SetValue(const wxVariant &variant, const wxDataViewItem &item, unsigned int col)
-{
-	wxASSERT(item.IsOk());
-
-	ObjectDataViewModelNode *node = (ObjectDataViewModelNode*)item.GetID();
-	return node->SetValue(variant, col);
-}
-
-bool ObjectDataViewModel::SetValue(const wxVariant &variant, const int item_idx, unsigned int col)
-{
-    if (size_t(item_idx) >= m_objects.size())
-		return false;
-
-	return m_objects[item_idx]->SetValue(variant, col);
-}
-
-void ObjectDataViewModel::SetExtruder(const wxString& extruder, wxDataViewItem item)
-{
-    DataViewBitmapText extruder_val;
-    extruder_val.SetText(extruder);
-
-    // set extruder bitmap
-    int extruder_idx = atoi(extruder.c_str());
-    if (extruder_idx > 0) --extruder_idx;
-    extruder_val.SetBitmap(get_extruder_color_icon(extruder_idx));
-
-    wxVariant value;
-    value << extruder_val;
-    
-    SetValue(value, item, colExtruder);
-}
-
-wxDataViewItem ObjectDataViewModel::ReorganizeChildren( const int current_volume_id, 
-                                                        const int new_volume_id, 
-                                                        const wxDataViewItem &parent)
-{
-    auto ret_item = wxDataViewItem(0);
-    if (current_volume_id == new_volume_id)
-        return ret_item;
-    wxASSERT(parent.IsOk());
-    ObjectDataViewModelNode *node_parent = (ObjectDataViewModelNode*)parent.GetID();
-    if (!node_parent)      // happens if item.IsOk()==false
-        return ret_item;
-
-    const size_t shift = node_parent->GetChildren().Item(0)->m_type == itSettings ? 1 : 0;
-
-    ObjectDataViewModelNode *deleted_node = node_parent->GetNthChild(current_volume_id+shift);
-    node_parent->GetChildren().Remove(deleted_node);
-    ItemDeleted(parent, wxDataViewItem(deleted_node));
-    node_parent->Insert(deleted_node, new_volume_id+shift);
-    ItemAdded(parent, wxDataViewItem(deleted_node));
-    const auto settings_item = GetSettingsItem(wxDataViewItem(deleted_node));
-    if (settings_item)
-        ItemAdded(wxDataViewItem(deleted_node), settings_item);
-
-    //update volume_id value for child-nodes
-    auto children = node_parent->GetChildren();
-    int id_frst = current_volume_id < new_volume_id ? current_volume_id : new_volume_id;
-    int id_last = current_volume_id > new_volume_id ? current_volume_id : new_volume_id;
-    for (int id = id_frst; id <= id_last; ++id)
-        children[id+shift]->SetIdx(id);
-
-    return wxDataViewItem(node_parent->GetNthChild(new_volume_id+shift));
-}
-
-bool ObjectDataViewModel::IsEnabled(const wxDataViewItem &item, unsigned int col) const
-{
-    wxASSERT(item.IsOk());
-    ObjectDataViewModelNode *node = (ObjectDataViewModelNode*)item.GetID();
-
-    // disable extruder selection for the non "itObject|itVolume" item
-    return !(col == colExtruder && node->m_extruder.IsEmpty());
-}
-
-wxDataViewItem ObjectDataViewModel::GetParent(const wxDataViewItem &item) const
-{
-	// the invisible root node has no parent
-	if (!item.IsOk())
-		return wxDataViewItem(0);
-
-	ObjectDataViewModelNode *node = (ObjectDataViewModelNode*)item.GetID();
-	assert(node != nullptr && node->valid());
-
-	// objects nodes has no parent too
-    if (node->m_type == itObject)
-		return wxDataViewItem(0);
-
-	return wxDataViewItem((void*)node->GetParent());
-}
-
-wxDataViewItem ObjectDataViewModel::GetTopParent(const wxDataViewItem &item) const
-{
-	// the invisible root node has no parent
-	if (!item.IsOk())
-		return wxDataViewItem(0);
-
-	ObjectDataViewModelNode *node = (ObjectDataViewModelNode*)item.GetID();
-    if (node->m_type == itObject)
-        return item;
-
-    ObjectDataViewModelNode *parent_node = node->GetParent();
-    while (parent_node->m_type != itObject)
-        parent_node = parent_node->GetParent();
-
-    return wxDataViewItem((void*)parent_node);
-}
-
-bool ObjectDataViewModel::IsContainer(const wxDataViewItem &item) const
-{
-	// the invisible root node can have children
-	if (!item.IsOk())
-		return true;
-
-	ObjectDataViewModelNode *node = (ObjectDataViewModelNode*)item.GetID();
-	return node->IsContainer();
-}
-
-unsigned int ObjectDataViewModel::GetChildren(const wxDataViewItem &parent, wxDataViewItemArray &array) const
-{
-	ObjectDataViewModelNode *node = (ObjectDataViewModelNode*)parent.GetID();
-	if (!node)
-	{
-		for (auto object : m_objects)
-			array.Add(wxDataViewItem((void*)object));
-		return m_objects.size();
-	}
-
-	if (node->GetChildCount() == 0)
-	{
-		return 0;
-	}
-
-	unsigned int count = node->GetChildren().GetCount();
-	for (unsigned int pos = 0; pos < count; pos++)
-	{
-		ObjectDataViewModelNode *child = node->GetChildren().Item(pos);
-		array.Add(wxDataViewItem((void*)child));
-	}
-
-	return count;
-}
-
-void ObjectDataViewModel::GetAllChildren(const wxDataViewItem &parent, wxDataViewItemArray &array) const
-{
-	ObjectDataViewModelNode *node = (ObjectDataViewModelNode*)parent.GetID();
-	if (!node) {
-		for (auto object : m_objects)
-			array.Add(wxDataViewItem((void*)object));
-	}
-	else if (node->GetChildCount() == 0)
-		return;
-    else {
-        const size_t count = node->GetChildren().GetCount();
-        for (size_t pos = 0; pos < count; pos++) {
-            ObjectDataViewModelNode *child = node->GetChildren().Item(pos);
-            array.Add(wxDataViewItem((void*)child));
-        }
-    }
-
-    wxDataViewItemArray new_array = array;
-    for (const auto item : new_array)
-    {
-        wxDataViewItemArray children;
-        GetAllChildren(item, children);
-        WX_APPEND_ARRAY(array, children);
-    }
-}
-
-ItemType ObjectDataViewModel::GetItemType(const wxDataViewItem &item) const 
-{
-    if (!item.IsOk())
-        return itUndef;
-    ObjectDataViewModelNode *node = (ObjectDataViewModelNode*)item.GetID();
-    return node->m_type < 0 ? itUndef : node->m_type;
-}
-
-wxDataViewItem ObjectDataViewModel::GetItemByType(const wxDataViewItem &parent_item, ItemType type) const 
-{
-    if (!parent_item.IsOk())
-        return wxDataViewItem(0);
-
-    ObjectDataViewModelNode *node = (ObjectDataViewModelNode*)parent_item.GetID();
-    if (node->GetChildCount() == 0)
-        return wxDataViewItem(0);
-
-    for (size_t i = 0; i < node->GetChildCount(); i++) {
-        if (node->GetNthChild(i)->m_type == type)
-            return wxDataViewItem((void*)node->GetNthChild(i));
-    }
-
-    return wxDataViewItem(0);
-}
-
-wxDataViewItem ObjectDataViewModel::GetSettingsItem(const wxDataViewItem &item) const
-{
-    return GetItemByType(item, itSettings);
-}
-
-wxDataViewItem ObjectDataViewModel::GetInstanceRootItem(const wxDataViewItem &item) const
-{
-    return GetItemByType(item, itInstanceRoot);
-}
-
-wxDataViewItem ObjectDataViewModel::GetLayerRootItem(const wxDataViewItem &item) const
-{
-    return GetItemByType(item, itLayerRoot);
-}
-
-bool ObjectDataViewModel::IsSettingsItem(const wxDataViewItem &item) const
-{
-    if (!item.IsOk())
-        return false;
-    ObjectDataViewModelNode *node = (ObjectDataViewModelNode*)item.GetID();
-    return node->m_type == itSettings;
-}
-
-void ObjectDataViewModel::UpdateSettingsDigest(const wxDataViewItem &item, 
-                                                    const std::vector<Slic3r::OptionCategory>& categories)
-{
-    if (!item.IsOk()) return;
-    ObjectDataViewModelNode *node = (ObjectDataViewModelNode*)item.GetID();
-    if (!node->update_settings_digest(categories))
-        return;
-    ItemChanged(item);
-}
-
-void ObjectDataViewModel::SetVolumeType(const wxDataViewItem &item, const Slic3r::ModelVolumeType type)
-{
-    if (!item.IsOk() || GetItemType(item) != itVolume) 
-        return;
-
-    ObjectDataViewModelNode *node = (ObjectDataViewModelNode*)item.GetID();
-    node->SetBitmap(*m_volume_bmps[int(type)]);
-    ItemChanged(item);
-}
-
-wxDataViewItem ObjectDataViewModel::SetPrintableState(
-    PrintIndicator  printable,
-    int             obj_idx,
-    int             subobj_idx /* = -1*/,
-    ItemType        subobj_type/* = itInstance*/)
-{
-    wxDataViewItem item = wxDataViewItem(0);
-    if (subobj_idx < 0)
-        item = GetItemById(obj_idx);
-    else
-        item =  subobj_type&itInstance ? GetItemByInstanceId(obj_idx, subobj_idx) :
-                GetItemByVolumeId(obj_idx, subobj_idx);
-
-    ObjectDataViewModelNode* node = (ObjectDataViewModelNode*)item.GetID();
-    if (!node)
-        return wxDataViewItem(0);
-    node->set_printable_icon(printable);
-    ItemChanged(item);
-
-    if (subobj_idx >= 0)
-        UpdateObjectPrintable(GetItemById(obj_idx));
-
-    return item;
-}
-
-wxDataViewItem ObjectDataViewModel::SetObjectPrintableState(
-    PrintIndicator  printable,
-    wxDataViewItem  obj_item)
-{
-    ObjectDataViewModelNode* node = (ObjectDataViewModelNode*)obj_item.GetID();
-    if (!node)
-        return wxDataViewItem(0);
-    node->set_printable_icon(printable);
-    ItemChanged(obj_item);
-
-    UpdateInstancesPrintable(obj_item);
-
-    return obj_item;
-}
-
-void ObjectDataViewModel::Rescale()
-{
-    wxDataViewItemArray all_items;
-    GetAllChildren(wxDataViewItem(0), all_items);
-
-    for (wxDataViewItem item : all_items)
-    {
-        if (!item.IsOk())
-            continue;
-
-        ObjectDataViewModelNode *node = (ObjectDataViewModelNode*)item.GetID();
-        node->msw_rescale();
-
-        switch (node->m_type)
-        {
-        case itObject:
-            if (node->m_bmp.IsOk()) node->m_bmp = *m_warning_bmp;
-            break;
-        case itVolume:
-            node->m_bmp = GetVolumeIcon(node->m_volume_type, node->m_bmp.GetWidth() != node->m_bmp.GetHeight());
-            break;
-        case itLayerRoot:
-            node->m_bmp = create_scaled_bitmap(nullptr, LAYER_ROOT_ICON);    // FIXME: pass window ptr
-            break;
-        case itLayer:
-            node->m_bmp = create_scaled_bitmap(nullptr, LAYER_ICON);    // FIXME: pass window ptr
-            break;
-        default: break;
-        }
-
-        ItemChanged(item);
-    }
-}
-
-wxBitmap ObjectDataViewModel::GetVolumeIcon(const Slic3r::ModelVolumeType vol_type, const bool is_marked/* = false*/)
-{
-    if (!is_marked)
-        return *m_volume_bmps[static_cast<int>(vol_type)];
-
-    std::string scaled_bitmap_name = "warning" + std::to_string(static_cast<int>(vol_type));
-    scaled_bitmap_name += "-em" + std::to_string(Slic3r::GUI::wxGetApp().em_unit());
-
-    wxBitmap *bmp = m_bitmap_cache->find(scaled_bitmap_name);
-    if (bmp == nullptr) {
-        std::vector<wxBitmap> bmps;
-
-        bmps.emplace_back(*m_warning_bmp);
-        bmps.emplace_back(*m_volume_bmps[static_cast<int>(vol_type)]);
-
-        bmp = m_bitmap_cache->insert(scaled_bitmap_name, bmps);
-    }
-
-    return *bmp;
-}
-
-void ObjectDataViewModel::DeleteWarningIcon(const wxDataViewItem& item, const bool unmark_object/* = false*/)
-{
-    if (!item.IsOk())
-        return;
-
-    ObjectDataViewModelNode *node = (ObjectDataViewModelNode*)item.GetID();
-
-    if (!node->GetBitmap().IsOk() || !(node->GetType() & (itVolume | itObject)))
-        return;
-
-    if (node->GetType() & itVolume) {
-        node->SetBitmap(*m_volume_bmps[static_cast<int>(node->volume_type())]);
-        return;
-    }
-
-    node->SetBitmap(wxNullBitmap);
-    if (unmark_object)
-    {
-        wxDataViewItemArray children;
-        GetChildren(item, children);
-        for (const wxDataViewItem& child : children)
-            DeleteWarningIcon(child);
-    }
-}
-
-//-----------------------------------------------------------------------------
-// DataViewBitmapText
-//-----------------------------------------------------------------------------
-
-wxIMPLEMENT_DYNAMIC_CLASS(DataViewBitmapText, wxObject)
-
-IMPLEMENT_VARIANT_OBJECT(DataViewBitmapText)
-
-// ---------------------------------------------------------
-// BitmapTextRenderer
-// ---------------------------------------------------------
-
-#if ENABLE_NONCUSTOM_DATA_VIEW_RENDERING
-BitmapTextRenderer::BitmapTextRenderer(wxDataViewCellMode mode /*= wxDATAVIEW_CELL_EDITABLE*/, 
-                                                 int align /*= wxDVR_DEFAULT_ALIGNMENT*/): 
-wxDataViewRenderer(wxT("PrusaDataViewBitmapText"), mode, align)
-{
-    SetMode(mode);
-    SetAlignment(align);
-}
-#endif // ENABLE_NONCUSTOM_DATA_VIEW_RENDERING
-
-bool BitmapTextRenderer::SetValue(const wxVariant &value)
-{
-    m_value << value;
-    return true;
-}
-
-bool BitmapTextRenderer::GetValue(wxVariant& WXUNUSED(value)) const
-{
-    return false;
-}
-
-#if ENABLE_NONCUSTOM_DATA_VIEW_RENDERING && wxUSE_ACCESSIBILITY
-wxString BitmapTextRenderer::GetAccessibleDescription() const
-{
-    return m_value.GetText();
-}
-#endif // wxUSE_ACCESSIBILITY && ENABLE_NONCUSTOM_DATA_VIEW_RENDERING
-
-bool BitmapTextRenderer::Render(wxRect rect, wxDC *dc, int state)
-{
-    int xoffset = 0;
-
-    const wxBitmap& icon = m_value.GetBitmap();
-    if (icon.IsOk())
-    {
-        dc->DrawBitmap(icon, rect.x, rect.y + (rect.height - icon.GetHeight()) / 2);
-        xoffset = icon.GetWidth() + 4;
-    }
-
-    RenderText(m_value.GetText(), xoffset, rect, dc, state);
-
-    return true;
-}
-
-wxSize BitmapTextRenderer::GetSize() const
-{
-    if (!m_value.GetText().empty())
-    {
-        wxSize size = GetTextExtent(m_value.GetText());
-
-        if (m_value.GetBitmap().IsOk())
-            size.x += m_value.GetBitmap().GetWidth() + 4;
-        return size;
-    }
-    return wxSize(80, 20);
-}
-
-
-wxWindow* BitmapTextRenderer::CreateEditorCtrl(wxWindow* parent, wxRect labelRect, const wxVariant& value)
-{
-    wxDataViewCtrl* const dv_ctrl = GetOwner()->GetOwner();
-    ObjectDataViewModel* const model = dynamic_cast<ObjectDataViewModel*>(dv_ctrl->GetModel());
-
-    if ( !(model->GetItemType(dv_ctrl->GetSelection()) & (itVolume | itObject)) )
-        return nullptr;
-
-    DataViewBitmapText data;
-    data << value;
-
-    m_was_unusable_symbol = false;
-
-    wxPoint position = labelRect.GetPosition();
-    if (data.GetBitmap().IsOk()) {
-        const int bmp_width = data.GetBitmap().GetWidth();
-        position.x += bmp_width;
-        labelRect.SetWidth(labelRect.GetWidth() - bmp_width);
-    }
-
-    wxTextCtrl* text_editor = new wxTextCtrl(parent, wxID_ANY, data.GetText(),
-                                             position, labelRect.GetSize(), wxTE_PROCESS_ENTER);
-    text_editor->SetInsertionPointEnd();
-    text_editor->SelectAll();
-
-    return text_editor;
-}
-
-bool BitmapTextRenderer::GetValueFromEditorCtrl(wxWindow* ctrl, wxVariant& value)
-{
-    wxTextCtrl* text_editor = wxDynamicCast(ctrl, wxTextCtrl);
-    if (!text_editor || text_editor->GetValue().IsEmpty())
-        return false;
-
-    std::string chosen_name = Slic3r::normalize_utf8_nfc(text_editor->GetValue().ToUTF8());
-    const char* unusable_symbols = "<>:/\\|?*\"";
-    for (size_t i = 0; i < std::strlen(unusable_symbols); i++) {
-        if (chosen_name.find_first_of(unusable_symbols[i]) != std::string::npos) {
-            m_was_unusable_symbol = true;
-            return false;
-        }
-    }
-
-    // The icon can't be edited so get its old value and reuse it.
-    wxVariant valueOld;
-    GetView()->GetModel()->GetValue(valueOld, m_item, colName); 
-    
-    DataViewBitmapText bmpText;
-    bmpText << valueOld;
-
-    // But replace the text with the value entered by user.
-    bmpText.SetText(text_editor->GetValue());
-
-    value << bmpText;
-    return true;
-}
-
-// ----------------------------------------------------------------------------
-// BitmapChoiceRenderer
-// ----------------------------------------------------------------------------
-
-bool BitmapChoiceRenderer::SetValue(const wxVariant& value)
-{
-    m_value << value;
-    return true;
-}
-
-bool BitmapChoiceRenderer::GetValue(wxVariant& value) const 
-{
-    value << m_value;
-    return true;
-}
-
-bool BitmapChoiceRenderer::Render(wxRect rect, wxDC* dc, int state)
-{
-    int xoffset = 0;
-
-    const wxBitmap& icon = m_value.GetBitmap();
-    if (icon.IsOk())
-    {
-        dc->DrawBitmap(icon, rect.x, rect.y + (rect.height - icon.GetHeight()) / 2);
-        xoffset = icon.GetWidth() + 4;
-    }
-
-    if (rect.height==0)
-        rect.height= icon.GetHeight();
-    RenderText(m_value.GetText(), xoffset, rect, dc, state);
-
-    return true;
-}
-
-wxSize BitmapChoiceRenderer::GetSize() const
-{
-    wxSize sz = GetTextExtent(m_value.GetText());
-
-    if (m_value.GetBitmap().IsOk())
-        sz.x += m_value.GetBitmap().GetWidth() + 4;
-
-    return sz;
-}
-
-
-wxWindow* BitmapChoiceRenderer::CreateEditorCtrl(wxWindow* parent, wxRect labelRect, const wxVariant& value)
-{
-    wxDataViewCtrl* const dv_ctrl = GetOwner()->GetOwner();
-    ObjectDataViewModel* const model = dynamic_cast<ObjectDataViewModel*>(dv_ctrl->GetModel());
-
-    if (!(model->GetItemType(dv_ctrl->GetSelection()) & (itVolume | itLayer | itObject)))
-        return nullptr;
-
-    std::vector<wxBitmap*> icons = get_extruder_color_icons();
-    if (icons.empty())
-        return nullptr;
-
-    DataViewBitmapText data;
-    data << value;
-
-    auto c_editor = new wxBitmapComboBox(parent, wxID_ANY, wxEmptyString,
-        labelRect.GetTopLeft(), wxSize(labelRect.GetWidth(), -1), 
-        0, nullptr , wxCB_READONLY);
-
-    int i=0;
-    for (wxBitmap* bmp : icons) {
-        if (i==0) {
-            c_editor->Append(_(L("default")), *bmp);
-            ++i;
-        }
-
-        c_editor->Append(wxString::Format("%d", i), *bmp);
-        ++i;
-    }
-    c_editor->SetSelection(atoi(data.GetText().c_str()));
-
-    // to avoid event propagation to other sidebar items
-    c_editor->Bind(wxEVT_COMBOBOX, [this](wxCommandEvent& evt) {
-            evt.StopPropagation();
-            // FinishEditing grabs new selection and triggers config update. We better call
-            // it explicitly, automatic update on KILL_FOCUS didn't work on Linux.
-            this->FinishEditing();
-    });
-
-    return c_editor;
-}
-
-bool BitmapChoiceRenderer::GetValueFromEditorCtrl(wxWindow* ctrl, wxVariant& value)
-{
-    wxBitmapComboBox* c = (wxBitmapComboBox*)ctrl;
-    int selection = c->GetSelection();
-    if (selection < 0)
-        return false;
-   
-    DataViewBitmapText bmpText;
-
-    bmpText.SetText(c->GetString(selection));
-    bmpText.SetBitmap(c->GetItemBitmap(selection));
-
-    value << bmpText;
-    return true;
-}
-
-// ----------------------------------------------------------------------------
-// DoubleSlider
-// ----------------------------------------------------------------------------
-DoubleSlider::DoubleSlider( wxWindow *parent,
-                            wxWindowID id,
-                            int lowerValue, 
-                            int higherValue, 
-                            int minValue, 
-                            int maxValue,
-                            const wxPoint& pos,
-                            const wxSize& size,
-                            long style,
-                            const wxValidator& val,
-                            const wxString& name) : 
-    wxControl(parent, id, pos, size, wxWANTS_CHARS | wxBORDER_NONE),
-    m_lower_value(lowerValue), m_higher_value (higherValue), 
-    m_min_value(minValue), m_max_value(maxValue),
-    m_style(style == wxSL_HORIZONTAL || style == wxSL_VERTICAL ? style: wxSL_HORIZONTAL)
-{
-#ifdef __WXOSX__ 
-    is_osx = true;
-#endif //__WXOSX__
-    if (!is_osx)
-        SetDoubleBuffered(true);// SetDoubleBuffered exists on Win and Linux/GTK, but is missing on OSX
-
-    const float scale_factor = get_svg_scale_factor(this);
-
-    m_bmp_thumb_higher = (style == wxSL_HORIZONTAL ? ScalableBitmap(this, "right_half_circle.png") : ScalableBitmap(this, "thumb_up"));
-    m_bmp_thumb_lower  = (style == wxSL_HORIZONTAL ? ScalableBitmap(this, "left_half_circle.png" ) : ScalableBitmap(this, "thumb_down"));
-    m_thumb_size = m_bmp_thumb_lower.bmp().GetSize()*(1.0/scale_factor);
-
-    m_bmp_add_tick_on  = ScalableBitmap(this, "colorchange_add");
-    m_bmp_add_tick_off = ScalableBitmap(this, "colorchange_add_f");
-    m_bmp_del_tick_on  = ScalableBitmap(this, "colorchange_del");
-    m_bmp_del_tick_off = ScalableBitmap(this, "colorchange_del_f");
-    m_tick_icon_dim = int((float)m_bmp_add_tick_on.bmp().GetSize().x / scale_factor);
-
-    m_bmp_one_layer_lock_on    = ScalableBitmap(this, "lock_closed");
-    m_bmp_one_layer_lock_off   = ScalableBitmap(this, "lock_closed_f");
-    m_bmp_one_layer_unlock_on  = ScalableBitmap(this, "lock_open");
-    m_bmp_one_layer_unlock_off = ScalableBitmap(this, "lock_open_f");
-    m_lock_icon_dim   = int((float)m_bmp_one_layer_lock_on.bmp().GetSize().x / scale_factor);
-
-    m_bmp_revert               = ScalableBitmap(this, "undo");
-    m_revert_icon_dim = int((float)m_bmp_revert.bmp().GetSize().x / scale_factor);
-    m_bmp_cog                  = ScalableBitmap(this, "cog");
-    m_cog_icon_dim    = int((float)m_bmp_cog.bmp().GetSize().x / scale_factor);
-
-    m_selection = ssUndef;
-    m_pause_print_msg = _utf8(L("Place bearings in slots and resume"));
-
-    // slider events
-    Bind(wxEVT_PAINT,       &DoubleSlider::OnPaint,    this);
-    Bind(wxEVT_CHAR,        &DoubleSlider::OnChar,     this);
-    Bind(wxEVT_LEFT_DOWN,   &DoubleSlider::OnLeftDown, this);
-    Bind(wxEVT_MOTION,      &DoubleSlider::OnMotion,   this);
-    Bind(wxEVT_LEFT_UP,     &DoubleSlider::OnLeftUp,   this);
-    Bind(wxEVT_MOUSEWHEEL,  &DoubleSlider::OnWheel,    this);
-    Bind(wxEVT_ENTER_WINDOW,&DoubleSlider::OnEnterWin, this);
-    Bind(wxEVT_LEAVE_WINDOW,&DoubleSlider::OnLeaveWin, this);
-    Bind(wxEVT_KEY_DOWN,    &DoubleSlider::OnKeyDown,  this);
-    Bind(wxEVT_KEY_UP,      &DoubleSlider::OnKeyUp,    this);
-    Bind(wxEVT_RIGHT_DOWN,  &DoubleSlider::OnRightDown,this);
-    Bind(wxEVT_RIGHT_UP,    &DoubleSlider::OnRightUp,  this);
-
-    // control's view variables
-    SLIDER_MARGIN     = 4 + Slic3r::GUI::wxGetApp().em_unit();
-
-    DARK_ORANGE_PEN   = wxPen(wxColour(237, 107, 33));
-    ORANGE_PEN        = wxPen(wxColour(253, 126, 66));
-    LIGHT_ORANGE_PEN  = wxPen(wxColour(254, 177, 139));
-
-    DARK_GREY_PEN     = wxPen(wxColour(128, 128, 128));
-    GREY_PEN          = wxPen(wxColour(164, 164, 164));
-    LIGHT_GREY_PEN    = wxPen(wxColour(204, 204, 204));
-
-    m_line_pens = { &DARK_GREY_PEN, &GREY_PEN, &LIGHT_GREY_PEN };
-    m_segm_pens = { &DARK_ORANGE_PEN, &ORANGE_PEN, &LIGHT_ORANGE_PEN };
-
-    const wxFont& font = GetFont();
-    m_font = is_osx ? font.Smaller().Smaller() : font.Smaller();
-}
-
-void DoubleSlider::msw_rescale()
-{
-    const wxFont& font = Slic3r::GUI::wxGetApp().normal_font();
-    m_font = is_osx ? font.Smaller().Smaller() : font.Smaller();
-
-    m_bmp_thumb_higher.msw_rescale();
-    m_bmp_thumb_lower .msw_rescale();
-    m_thumb_size = m_bmp_thumb_lower.bmp().GetSize();
-
-    m_bmp_add_tick_on .msw_rescale();
-    m_bmp_add_tick_off.msw_rescale();
-    m_bmp_del_tick_on .msw_rescale();
-    m_bmp_del_tick_off.msw_rescale();
-    m_tick_icon_dim = m_bmp_add_tick_on.bmp().GetSize().x;
-
-    m_bmp_one_layer_lock_on   .msw_rescale();
-    m_bmp_one_layer_lock_off  .msw_rescale();
-    m_bmp_one_layer_unlock_on .msw_rescale();
-    m_bmp_one_layer_unlock_off.msw_rescale();
-    m_lock_icon_dim = m_bmp_one_layer_lock_on.bmp().GetSize().x;
-
-    m_bmp_revert.msw_rescale();
-    m_revert_icon_dim = m_bmp_revert.bmp().GetSize().x;
-    m_bmp_cog.msw_rescale();
-    m_cog_icon_dim = m_bmp_cog.bmp().GetSize().x;
-
-    SLIDER_MARGIN = 4 + Slic3r::GUI::wxGetApp().em_unit();
-
-    SetMinSize(get_min_size());
-    GetParent()->Layout();
-}
-
-int DoubleSlider::GetActiveValue() const
-{
-    return m_selection == ssLower ?
-    m_lower_value : m_selection == ssHigher ?
-                m_higher_value : -1;
-}
-
-wxSize DoubleSlider::get_min_size() const 
-{
-    const int min_side = is_horizontal() ?
-        (is_osx ? 8 : 6) * Slic3r::GUI::wxGetApp().em_unit() :
-        /*(is_osx ? 10 : 8)*/10 * Slic3r::GUI::wxGetApp().em_unit();
-
-    return wxSize(min_side, min_side);
-}
-
-wxSize DoubleSlider::DoGetBestSize() const
-{
-    const wxSize size = wxControl::DoGetBestSize();
-    if (size.x > 1 && size.y > 1)
-        return size;
-    return get_min_size();
-}
-
-void DoubleSlider::SetLowerValue(const int lower_val)
-{
-    m_selection = ssLower;
-    m_lower_value = lower_val;
-    correct_lower_value();
-    Refresh();
-    Update();
-
-    wxCommandEvent e(wxEVT_SCROLL_CHANGED);
-    e.SetEventObject(this);
-    ProcessWindowEvent(e);
-}
-
-void DoubleSlider::SetHigherValue(const int higher_val)
-{
-    m_selection = ssHigher;
-    m_higher_value = higher_val;
-    correct_higher_value();
-    Refresh();
-    Update();
-
-    wxCommandEvent e(wxEVT_SCROLL_CHANGED);
-    e.SetEventObject(this);
-    ProcessWindowEvent(e);
-}
-
-void DoubleSlider::SetSelectionSpan(const int lower_val, const int higher_val)
-{
-    m_lower_value  = std::max(lower_val, m_min_value);
-    m_higher_value = std::max(std::min(higher_val, m_max_value), m_lower_value);
-    if (m_lower_value < m_higher_value)
-        m_is_one_layer = false;
-
-    Refresh();
-    Update();
-
-    wxCommandEvent e(wxEVT_SCROLL_CHANGED);
-    e.SetEventObject(this);
-    ProcessWindowEvent(e);
-}
-
-void DoubleSlider::SetMaxValue(const int max_value)
-{
-    m_max_value = max_value;
-    Refresh();
-    Update();
-}
-
-void DoubleSlider::draw_scroll_line(wxDC& dc, const int lower_pos, const int higher_pos)
-{
-    int width;
-    int height;
-    get_size(&width, &height);
-
-    wxCoord line_beg_x = is_horizontal() ? SLIDER_MARGIN : width*0.5 - 1;
-    wxCoord line_beg_y = is_horizontal() ? height*0.5 - 1 : SLIDER_MARGIN;
-    wxCoord line_end_x = is_horizontal() ? width - SLIDER_MARGIN + 1 : width*0.5 - 1;
-    wxCoord line_end_y = is_horizontal() ? height*0.5 - 1 : height - SLIDER_MARGIN + 1;
-
-    wxCoord segm_beg_x = is_horizontal() ? lower_pos : width*0.5 - 1;
-    wxCoord segm_beg_y = is_horizontal() ? height*0.5 - 1 : lower_pos/*-1*/;
-    wxCoord segm_end_x = is_horizontal() ? higher_pos : width*0.5 - 1;
-    wxCoord segm_end_y = is_horizontal() ? height*0.5 - 1 : higher_pos-1;
-
-    for (size_t id = 0; id < m_line_pens.size(); id++)
-    {
-        dc.SetPen(*m_line_pens[id]);
-        dc.DrawLine(line_beg_x, line_beg_y, line_end_x, line_end_y);
-        dc.SetPen(*m_segm_pens[id]);
-        dc.DrawLine(segm_beg_x, segm_beg_y, segm_end_x, segm_end_y);
-        if (is_horizontal())
-            line_beg_y = line_end_y = segm_beg_y = segm_end_y += 1;
-        else
-            line_beg_x = line_end_x = segm_beg_x = segm_end_x += 1;
-    }
-}
-
-double DoubleSlider::get_scroll_step()
-{
-    const wxSize sz = get_size();
-    const int& slider_len = m_style == wxSL_HORIZONTAL ? sz.x : sz.y;
-    return double(slider_len - SLIDER_MARGIN * 2) / (m_max_value - m_min_value);
-}
-
-// get position on the slider line from entered value
-wxCoord DoubleSlider::get_position_from_value(const int value)
-{
-    const double step = get_scroll_step();
-    const int val = is_horizontal() ? value : m_max_value - value;
-    return wxCoord(SLIDER_MARGIN + int(val*step + 0.5));
-}
-
-wxSize DoubleSlider::get_size()
-{
-    int w, h;
-    get_size(&w, &h);
-    return wxSize(w, h);
-}
-
-void DoubleSlider::get_size(int *w, int *h)
-{
-    GetSize(w, h);
-    is_horizontal() ? *w -= m_lock_icon_dim : *h -= m_lock_icon_dim;
-}
-
-double DoubleSlider::get_double_value(const SelectedSlider& selection)
-{
-    if (m_values.empty() || m_lower_value<0)
-        return 0.0;
-    if (m_values.size() <= m_higher_value) {
-        correct_higher_value();
-        return m_values.back();
-    }
-    return m_values[selection == ssLower ? m_lower_value : m_higher_value];
-}
-
-using t_custom_code = Slic3r::Model::CustomGCode;
-std::vector<t_custom_code> DoubleSlider::GetTicksValues() const
-{
-    std::vector<t_custom_code> values;
-
-    const int val_size = m_values.size();
-    if (!m_values.empty())
-        for (const TICK_CODE& tick : m_ticks_) {
-            if (tick.tick > val_size)
-                break;
-            values.emplace_back(t_custom_code{m_values[tick.tick], tick.gcode, tick.extruder, tick.color});
-        }
-
-    return values;
-}
-
-void DoubleSlider::SetTicksValues(const std::vector<t_custom_code>& heights)
-{
-    if (m_values.empty())
-        return;
-
-    const bool was_empty = m_ticks_.empty();
-
-    m_ticks_.clear();
-    for (auto h : heights) {
-        auto it = std::lower_bound(m_values.begin(), m_values.end(), h.print_z - epsilon());
-
-        if (it == m_values.end())
-            continue;
-
-        m_ticks_.emplace(TICK_CODE{int(it-m_values.begin()), h.gcode, h.extruder, h.color});
-    }
-    
-    if (!was_empty && m_ticks_.empty())
-        // Switch to the "Feature type"/"Tool" from the very beginning of a new object slicing after deleting of the old one
-        wxPostEvent(this->GetParent(), wxCommandEvent(wxCUSTOMEVT_TICKSCHANGED));
-
-    Refresh();
-    Update();
-}
-
-void DoubleSlider::get_lower_and_higher_position(int& lower_pos, int& higher_pos)
-{
-    const double step = get_scroll_step();
-    if (is_horizontal()) {
-        lower_pos = SLIDER_MARGIN + int(m_lower_value*step + 0.5);
-        higher_pos = SLIDER_MARGIN + int(m_higher_value*step + 0.5);
-    }
-    else {
-        lower_pos = SLIDER_MARGIN + int((m_max_value - m_lower_value)*step + 0.5);
-        higher_pos = SLIDER_MARGIN + int((m_max_value - m_higher_value)*step + 0.5);
-    }
-}
-
-void DoubleSlider::draw_focus_rect()
-{
-    if (!m_is_focused) 
-        return;
-    const wxSize sz = GetSize();
-    wxPaintDC dc(this);
-    const wxPen pen = wxPen(wxColour(128, 128, 10), 1, wxPENSTYLE_DOT);
-    dc.SetPen(pen);
-    dc.SetBrush(wxBrush(wxColour(0, 0, 0), wxBRUSHSTYLE_TRANSPARENT));
-    dc.DrawRectangle(1, 1, sz.x - 2, sz.y - 2);
-}
-
-void DoubleSlider::render()
-{
-    SetBackgroundColour(GetParent()->GetBackgroundColour());
-    draw_focus_rect();
-
-    wxPaintDC dc(this);
-    dc.SetFont(m_font);
-
-    const wxCoord lower_pos = get_position_from_value(m_lower_value);
-    const wxCoord higher_pos = get_position_from_value(m_higher_value);
-
-    // draw colored band on the background of a scroll line 
-    // and only in a case of no-empty m_values
-    draw_colored_band(dc);
-
-    // draw line
-    draw_scroll_line(dc, lower_pos, higher_pos);
-
-//     //lower slider:
-//     draw_thumb(dc, lower_pos, ssLower);
-//     //higher slider:
-//     draw_thumb(dc, higher_pos, ssHigher);
-
-    //draw color print ticks
-    draw_ticks(dc);
-
-    // draw both sliders
-    draw_thumbs(dc, lower_pos, higher_pos);
-
-    //draw lock/unlock
-    draw_one_layer_icon(dc);
-
-    //draw revert bitmap (if it's shown)
-    draw_revert_icon(dc);
-
-    //draw cog bitmap (if it's shown)
-    draw_cog_icon(dc);
-}
-
-void DoubleSlider::draw_action_icon(wxDC& dc, const wxPoint pt_beg, const wxPoint pt_end)
-{
-    const int tick = m_selection == ssLower ? m_lower_value : m_higher_value;
-
-    // suppress add tick on first layer
-    if (tick == 0)
-        return;
-
-    wxBitmap* icon = m_is_action_icon_focesed ? &m_bmp_add_tick_off.bmp() : &m_bmp_add_tick_on.bmp();
-    if (m_ticks_.find(TICK_CODE{tick}) != m_ticks_.end())
-        icon = m_is_action_icon_focesed ? &m_bmp_del_tick_off.bmp() : &m_bmp_del_tick_on.bmp();
-
-    wxCoord x_draw, y_draw;
-    is_horizontal() ? x_draw = pt_beg.x - 0.5*m_tick_icon_dim : y_draw = pt_beg.y - 0.5*m_tick_icon_dim;
-    if (m_selection == ssLower)
-        is_horizontal() ? y_draw = pt_end.y + 3 : x_draw = pt_beg.x - m_tick_icon_dim-2;
-    else
-        is_horizontal() ? y_draw = pt_beg.y - m_tick_icon_dim-2 : x_draw = pt_end.x + 3;
-
-    dc.DrawBitmap(*icon, x_draw, y_draw);
-
-    //update rect of the tick action icon
-    m_rect_tick_action = wxRect(x_draw, y_draw, m_tick_icon_dim, m_tick_icon_dim);
-}
-
-void DoubleSlider::draw_info_line_with_icon(wxDC& dc, const wxPoint& pos, const SelectedSlider selection)
-{
-    if (m_selection == selection) {
-        //draw info line
-        dc.SetPen(DARK_ORANGE_PEN);
-        const wxPoint pt_beg = is_horizontal() ? wxPoint(pos.x, pos.y - m_thumb_size.y) : wxPoint(pos.x - m_thumb_size.x, pos.y/* - 1*/);
-        const wxPoint pt_end = is_horizontal() ? wxPoint(pos.x, pos.y + m_thumb_size.y) : wxPoint(pos.x + m_thumb_size.x, pos.y/* - 1*/);
-        dc.DrawLine(pt_beg, pt_end);
-
-        //draw action icon
-        if (m_is_enabled_tick_manipulation)
-            draw_action_icon(dc, pt_beg, pt_end);
-    }
-}
-
-wxString DoubleSlider::get_label(const SelectedSlider& selection) const
-{
-    const int value = selection == ssLower ? m_lower_value : m_higher_value;
-
-    if (m_label_koef == 1.0 && m_values.empty())
-        return wxString::Format("%d", value);
-    if (value >= m_values.size())
-        return "ErrVal";
-
-    const wxString str = m_values.empty() ? 
-                         wxNumberFormatter::ToString(m_label_koef*value, 2, wxNumberFormatter::Style_None) :
-                         wxNumberFormatter::ToString(m_values[value], 2, wxNumberFormatter::Style_None);
-    return wxString::Format("%s\n(%d)", str, m_values.empty() ? value : value+1);
-}
-
-void DoubleSlider::draw_thumb_text(wxDC& dc, const wxPoint& pos, const SelectedSlider& selection) const
-{
-    if ( selection == ssUndef || 
-        ((m_is_one_layer || m_higher_value==m_lower_value) && selection != m_selection) )
-        return;
-    wxCoord text_width, text_height;
-    const wxString label = get_label(selection);
-    dc.GetMultiLineTextExtent(label, &text_width, &text_height);
-    wxPoint text_pos;
-    if (selection ==ssLower)
-        text_pos = is_horizontal() ? wxPoint(pos.x + 1, pos.y + m_thumb_size.x) :
-                           wxPoint(pos.x + m_thumb_size.x+1, pos.y - 0.5*text_height - 1);
-    else
-        text_pos = is_horizontal() ? wxPoint(pos.x - text_width - 1, pos.y - m_thumb_size.x - text_height) :
-                    wxPoint(pos.x - text_width - 1 - m_thumb_size.x, pos.y - 0.5*text_height + 1);
-    dc.DrawText(label, text_pos);
-}
-
-void DoubleSlider::draw_thumb_item(wxDC& dc, const wxPoint& pos, const SelectedSlider& selection)
-{
-    wxCoord x_draw, y_draw;
-    if (selection == ssLower) {
-        if (is_horizontal()) {
-            x_draw = pos.x - m_thumb_size.x;
-            y_draw = pos.y - int(0.5*m_thumb_size.y);
-        }
-        else {
-            x_draw = pos.x - int(0.5*m_thumb_size.x);
-            y_draw = pos.y - int(0.5*m_thumb_size.y);
-        }
-    }
-    else{
-        if (is_horizontal()) {
-            x_draw = pos.x;
-            y_draw = pos.y - int(0.5*m_thumb_size.y);
-        }
-        else {
-            x_draw = pos.x - int(0.5*m_thumb_size.x);
-            y_draw = pos.y - int(0.5*m_thumb_size.y);
-        }
-    }
-    dc.DrawBitmap(selection == ssLower ? m_bmp_thumb_lower.bmp() : m_bmp_thumb_higher.bmp(), x_draw, y_draw);
-
-    // Update thumb rect
-    update_thumb_rect(x_draw, y_draw, selection);
-}
-
-void DoubleSlider::draw_thumb(wxDC& dc, const wxCoord& pos_coord, const SelectedSlider& selection)
-{
-    //calculate thumb position on slider line
-    int width, height;
-    get_size(&width, &height);
-    const wxPoint pos = is_horizontal() ? wxPoint(pos_coord, height*0.5) : wxPoint(0.5*width, pos_coord);
-
-    // Draw thumb
-    draw_thumb_item(dc, pos, selection);
-
-    // Draw info_line
-    draw_info_line_with_icon(dc, pos, selection);
-
-    // Draw thumb text
-    draw_thumb_text(dc, pos, selection);
-}
-
-void DoubleSlider::draw_thumbs(wxDC& dc, const wxCoord& lower_pos, const wxCoord& higher_pos)
-{
-    //calculate thumb position on slider line
-    int width, height;
-    get_size(&width, &height);
-    const wxPoint pos_l = is_horizontal() ? wxPoint(lower_pos, height*0.5) : wxPoint(0.5*width, lower_pos);
-    const wxPoint pos_h = is_horizontal() ? wxPoint(higher_pos, height*0.5) : wxPoint(0.5*width, higher_pos);
-
-    // Draw lower thumb
-    draw_thumb_item(dc, pos_l, ssLower);
-    // Draw lower info_line
-    draw_info_line_with_icon(dc, pos_l, ssLower);
-
-    // Draw higher thumb
-    draw_thumb_item(dc, pos_h, ssHigher);
-    // Draw higher info_line
-    draw_info_line_with_icon(dc, pos_h, ssHigher);
-    // Draw higher thumb text
-    draw_thumb_text(dc, pos_h, ssHigher);
-
-    // Draw lower thumb text
-    draw_thumb_text(dc, pos_l, ssLower);
-}
-
-void DoubleSlider::draw_ticks(wxDC& dc)
-{
-    if (!m_is_enabled_tick_manipulation)
-        return;
-
-    dc.SetPen(m_is_enabled_tick_manipulation ? DARK_GREY_PEN : LIGHT_GREY_PEN );
-    int height, width;
-    get_size(&width, &height);
-    const wxCoord mid = is_horizontal() ? 0.5*height : 0.5*width;
-    for (auto tick : m_ticks_)
-    {
-        const wxCoord pos = get_position_from_value(tick.tick);
-
-        is_horizontal() ?   dc.DrawLine(pos, mid-14, pos, mid-9) :
-                            dc.DrawLine(mid - 14, pos/* - 1*/, mid - 9, pos/* - 1*/);
-        is_horizontal() ?   dc.DrawLine(pos, mid+14, pos, mid+9) :
-                            dc.DrawLine(mid + 14, pos/* - 1*/, mid + 9, pos/* - 1*/);
-
-        // Draw icon for "Pause print" or "Custom Gcode"
-        if (tick.gcode != Slic3r::ColorChangeCode && tick.gcode != Slic3r::ExtruderChangeCode)
-        {
-            wxBitmap icon = create_scaled_bitmap(this, tick.gcode == Slic3r::GCodeWriter::PausePrintCode ? "pause_print" : "edit_gcode");
-
-            wxCoord x_draw, y_draw;
-            is_horizontal() ? x_draw = pos - 0.5 * m_tick_icon_dim : y_draw = pos - 0.5 * m_tick_icon_dim;
-            is_horizontal() ? y_draw = mid + 22 : x_draw = mid + m_thumb_size.x + 3;
-
-            dc.DrawBitmap(icon, x_draw, y_draw);
-        }
-    }
-}
-
-void DoubleSlider::draw_colored_band(wxDC& dc)
-{
-    if (!m_is_enabled_tick_manipulation)
-        return;
-
-    int height, width;
-    get_size(&width, &height);
-
-    const wxCoord mid = is_horizontal() ? 0.5 * height : 0.5 * width;
-
-    wxRect main_band = is_horizontal() ?
-                       wxRect(SLIDER_MARGIN, lround(mid - 0.375 * m_thumb_size.y), 
-                            width - 2 * SLIDER_MARGIN + 1, lround(0.75 * m_thumb_size.y)) :
-                       wxRect(lround(mid - 0.375 * m_thumb_size.x), SLIDER_MARGIN, 
-                              lround(0.75 * m_thumb_size.x), height - 2 * SLIDER_MARGIN + 1);
-
-    auto draw_band = [](wxDC& dc, const wxColour& clr, const wxRect& band_rc) {
-        dc.SetPen(clr);
-        dc.SetBrush(clr);
-        dc.DrawRectangle(band_rc);
-    };
-
-    const std::vector<std::string>& colors = Slic3r::GUI::wxGetApp().plater()->get_extruder_colors_from_plater_config();
-    int colors_cnt = colors.size();
-
-    const wxColour bg_clr = GetParent()->GetBackgroundColour();
-
-    wxColour clr = m_state == msSingleExtruder ? wxColour(colors[0]) : bg_clr;
-    draw_band(dc, clr, main_band);
-
-    size_t i = 1;
-    for (auto tick : m_ticks_)
-    {
-        if ( (m_state == msSingleExtruder && tick.gcode != Slic3r::ColorChangeCode) ||
-             (m_state == msMultiExtruder && tick.gcode != Slic3r::ExtruderChangeCode) )
-            continue;
-
-        const wxCoord pos = get_position_from_value(tick.tick);
-        is_horizontal() ? main_band.SetLeft(SLIDER_MARGIN + pos) :
-            main_band.SetBottom(pos - 1);
-
-        clr = (m_state == msMultiExtruder && tick.color.empty()) ? bg_clr :
-               m_state == msMultiExtruder ? wxColour(colors[std::min<int>(colors_cnt - 1, tick.extruder-1)]) : wxColour(tick.color);
-        draw_band(dc, clr, main_band);
-        i++;
-    }
-}
-
-void DoubleSlider::draw_one_layer_icon(wxDC& dc)
-{
-    const wxBitmap& icon = m_is_one_layer ?
-                     m_is_one_layer_icon_focesed ? m_bmp_one_layer_lock_off.bmp()   : m_bmp_one_layer_lock_on.bmp() :
-                     m_is_one_layer_icon_focesed ? m_bmp_one_layer_unlock_off.bmp() : m_bmp_one_layer_unlock_on.bmp();
-
-    int width, height;
-    get_size(&width, &height);
-
-    wxCoord x_draw, y_draw;
-    is_horizontal() ? x_draw = width-2 : x_draw = 0.5*width - 0.5*m_lock_icon_dim;
-    is_horizontal() ? y_draw = 0.5*height - 0.5*m_lock_icon_dim : y_draw = height-2;
-
-    dc.DrawBitmap(icon, x_draw, y_draw);
-
-    //update rect of the lock/unlock icon
-    m_rect_one_layer_icon = wxRect(x_draw, y_draw, m_lock_icon_dim, m_lock_icon_dim);
-}
-
-void DoubleSlider::draw_revert_icon(wxDC& dc)
-{
-    if (m_ticks_.empty() || !m_is_enabled_tick_manipulation)
-        return;
-
-    int width, height;
-    get_size(&width, &height);
-
-    wxCoord x_draw, y_draw;
-    is_horizontal() ? x_draw = width-2 : x_draw = 0.25*SLIDER_MARGIN;
-    is_horizontal() ? y_draw = 0.25*SLIDER_MARGIN: y_draw = height-2;
-
-    dc.DrawBitmap(m_bmp_revert.bmp(), x_draw, y_draw);
-
-    //update rect of the lock/unlock icon
-    m_rect_revert_icon = wxRect(x_draw, y_draw, m_revert_icon_dim, m_revert_icon_dim);
-}
-
-void DoubleSlider::draw_cog_icon(wxDC& dc)
-{
-    if (m_state != msMultiExtruder)
-        return;
-
-    int width, height;
-    get_size(&width, &height);
-
-    wxCoord x_draw, y_draw;
-    is_horizontal() ? x_draw = width-2 : x_draw = width - m_cog_icon_dim - 2;
-    is_horizontal() ? y_draw = height - m_cog_icon_dim - 2 : y_draw = height-2;
-
-    dc.DrawBitmap(m_bmp_cog.bmp(), x_draw, y_draw);
-
-    //update rect of the lock/unlock icon
-    m_rect_cog_icon = wxRect(x_draw, y_draw, m_cog_icon_dim, m_cog_icon_dim);
-}
-
-void DoubleSlider::update_thumb_rect(const wxCoord& begin_x, const wxCoord& begin_y, const SelectedSlider& selection)
-{
-    const wxRect& rect = wxRect(begin_x, begin_y, m_thumb_size.x, int(m_thumb_size.y*0.5));
-    if (selection == ssLower)
-        m_rect_lower_thumb = rect;
-    else
-        m_rect_higher_thumb = rect;
-}
-
-int DoubleSlider::get_value_from_position(const wxCoord x, const wxCoord y)
-{
-    const int height = get_size().y;
-    const double step = get_scroll_step();
-    
-    if (is_horizontal()) 
-        return int(double(x - SLIDER_MARGIN) / step + 0.5);
-
-    return int(m_min_value + double(height - SLIDER_MARGIN - y) / step + 0.5);
-}
-
-void DoubleSlider::detect_selected_slider(const wxPoint& pt)
-{
-    m_selection = is_point_in_rect(pt, m_rect_lower_thumb) ? ssLower :
-                  is_point_in_rect(pt, m_rect_higher_thumb) ? ssHigher : ssUndef;
-}
-
-bool DoubleSlider::is_point_in_rect(const wxPoint& pt, const wxRect& rect)
-{
-    if (rect.GetLeft() <= pt.x && pt.x <= rect.GetRight() && 
-        rect.GetTop()  <= pt.y && pt.y <= rect.GetBottom())
-        return true;
-    return false;
-}
-
-int DoubleSlider::is_point_near_tick(const wxPoint& pt)
-{
-    for (auto tick : m_ticks_) {
-        const wxCoord pos = get_position_from_value(tick.tick);
-
-        if (is_horizontal()) {
-            if (pos - 4 <= pt.x && pt.x <= pos + 4)
-                return tick.tick;
-        }
-        else {
-            if (pos - 4 <= pt.y && pt.y <= pos + 4) 
-                return tick.tick;
-        }
-    }
-    return -1;
-}
-
-void DoubleSlider::ChangeOneLayerLock()
-{
-    m_is_one_layer = !m_is_one_layer;
-    m_selection == ssLower ? correct_lower_value() : correct_higher_value();
-    if (!m_selection) m_selection = ssHigher;
-
-    Refresh();
-    Update();
-
-    wxCommandEvent e(wxEVT_SCROLL_CHANGED);
-    e.SetEventObject(this);
-    ProcessWindowEvent(e);
-}
-
-void DoubleSlider::OnLeftDown(wxMouseEvent& event)
-{
-    if (HasCapture())
-        return;
-    this->CaptureMouse();
-
-    wxClientDC dc(this);
-    wxPoint pos = event.GetLogicalPosition(dc);
-    if (is_point_in_rect(pos, m_rect_tick_action) && m_is_enabled_tick_manipulation) {
-        action_tick(taOnIcon);
-        return;
-    }
-
-    m_is_left_down = true;
-    if (is_point_in_rect(pos, m_rect_one_layer_icon)) {
-        // switch on/off one layer mode
-        m_is_one_layer = !m_is_one_layer;
-        if (!m_is_one_layer) {
-            SetLowerValue(m_min_value);
-            SetHigherValue(m_max_value);
-        }
-        m_selection == ssLower ? correct_lower_value() : correct_higher_value();
-        if (!m_selection) m_selection = ssHigher;
-    }
-    else if (is_point_in_rect(pos, m_rect_revert_icon) && m_is_enabled_tick_manipulation) {
-        // discard all color changes
-        SetLowerValue(m_min_value);
-        SetHigherValue(m_max_value);
-
-        m_selection == ssLower ? correct_lower_value() : correct_higher_value();
-        if (!m_selection) m_selection = ssHigher;
-
-        m_ticks_.clear();
-        wxPostEvent(this->GetParent(), wxCommandEvent(wxCUSTOMEVT_TICKSCHANGED));
-    }
-    else if (is_point_in_rect(pos, m_rect_cog_icon) && m_state == msMultiExtruder) {
-        // show dialog for set extruder sequence
-        m_edit_extruder_sequence = true;
-    }
-    else
-        detect_selected_slider(pos);
-
-    if (!m_selection) {
-        const int tick_val  = is_point_near_tick(pos);
-        /* Set current thumb position to the nearest tick (if it is)
-         * OR to a value corresponding to the mouse click
-         * */ 
-        const int mouse_val = tick_val >= 0 && m_is_enabled_tick_manipulation ? tick_val : 
-                              get_value_from_position(pos.x, pos.y);
-        if (mouse_val >= 0)
-        {
-            // if (abs(mouse_val - m_lower_value) < abs(mouse_val - m_higher_value)) {
-            if ( mouse_val <= m_lower_value ) {
-                SetLowerValue(mouse_val);
-                correct_lower_value();
-                m_selection = ssLower;
-            }
-            else {
-                SetHigherValue(mouse_val);
-                correct_higher_value();
-                m_selection = ssHigher;
-            }
-        }
-    }
-
-    Refresh();
-    Update();
-    event.Skip();
-}
-
-void DoubleSlider::correct_lower_value()
-{
-    if (m_lower_value < m_min_value)
-        m_lower_value = m_min_value;
-    else if (m_lower_value > m_max_value)
-        m_lower_value = m_max_value;
-    
-    if ((m_lower_value >= m_higher_value && m_lower_value <= m_max_value) || m_is_one_layer)
-        m_higher_value = m_lower_value;
-}
-
-void DoubleSlider::correct_higher_value()
-{
-    if (m_higher_value > m_max_value)
-        m_higher_value = m_max_value;
-    else if (m_higher_value < m_min_value)
-        m_higher_value = m_min_value;
-    
-    if ((m_higher_value <= m_lower_value && m_higher_value >= m_min_value) || m_is_one_layer)
-        m_lower_value = m_higher_value;
-}
-
-wxString DoubleSlider::get_tooltip(IconFocus icon_focus)
-{
-    wxString tooltip(wxEmptyString);
-    if (m_is_one_layer_icon_focesed)
-        tooltip = _(L("One layer mode"));
-
-    if (icon_focus == ifRevert)
-        tooltip = _(L("Discard all custom changes"));
-    if (icon_focus == ifCog)
-        tooltip = _(L("Set extruder sequence for whole print"));
-    else if (m_is_action_icon_focesed)
-    {
-        const int tick = m_selection == ssLower ? m_lower_value : m_higher_value;
-        const auto tick_code_it = m_ticks_.find(TICK_CODE{tick});
-        tooltip = tick_code_it == m_ticks_.end()            ? (m_state == msSingleExtruder ?
-                        _(L("For add color change use left mouse button click")) :
-                        _(L("For add change extruder use left mouse button click"))) + "\n" +
-                        _(L("For add another code use right mouse button click")) :
-                  tick_code_it->gcode == Slic3r::ColorChangeCode             ? ( m_state == msSingleExtruder ?
-                      _(L("For Delete color change use left mouse button click\n"
-                          "For Edit color use right mouse button click")) :
-                      from_u8((boost::format(_utf8(L("Delete color change for Extruder %1%"))) % tick_code_it->extruder).str()) ):
-//                  tick_code_it->gcode == Slic3r::PausePrintCode             ? _(L("Delete pause")) :
-                  tick_code_it->gcode == Slic3r::ExtruderChangeCode         ?
-                      from_u8((boost::format(_utf8(L("Delete extruder change to \"%1%\""))) % tick_code_it->extruder).str()) :
-                      from_u8((boost::format(_utf8(L("For Delete \"%1%\" code use left mouse button click\n"
-                                                       "For Edit \"%1%\" code use right mouse button click"))) % tick_code_it->gcode ).str());
-    }
-
-    return tooltip;
-}
-
-void DoubleSlider::OnMotion(wxMouseEvent& event)
-{
-    bool action = false;
-
-    const wxClientDC dc(this);
-    const wxPoint pos = event.GetLogicalPosition(dc);
-
-    m_is_one_layer_icon_focesed = is_point_in_rect(pos, m_rect_one_layer_icon);
-    IconFocus icon_focus = ifNone;
-
-    if (!m_is_left_down && !m_is_one_layer) {
-        m_is_action_icon_focesed = is_point_in_rect(pos, m_rect_tick_action);
-        if (!m_ticks_.empty() && is_point_in_rect(pos, m_rect_revert_icon))
-            icon_focus = ifRevert;
-        else if (is_point_in_rect(pos, m_rect_cog_icon))
-            icon_focus = ifCog;
-    }
-    else if (m_is_left_down || m_is_right_down) {
-        if (m_selection == ssLower) {
-            int current_value = m_lower_value;
-            m_lower_value = get_value_from_position(pos.x, pos.y);
-            correct_lower_value();
-            action = (current_value != m_lower_value);
-        }
-        else if (m_selection == ssHigher) {
-            int current_value = m_higher_value;
-            m_higher_value = get_value_from_position(pos.x, pos.y);
-            correct_higher_value();
-            action = (current_value != m_higher_value);
-        }
-    }
-    Refresh();
-    Update();
-    event.Skip();
-
-    // Set tooltips with information for each icon
-    this->SetToolTip(get_tooltip(icon_focus));
-
-    if (action)
-    {
-        wxCommandEvent e(wxEVT_SCROLL_CHANGED);
-        e.SetEventObject(this);
-        e.SetString("moving");
-        ProcessWindowEvent(e);
-    }
-}
-
-void DoubleSlider::OnLeftUp(wxMouseEvent& event)
-{
-    if (!HasCapture())
-        return;
-    this->ReleaseMouse();
-    m_is_left_down = false;
-
-    if (m_show_context_menu)
-    {
-        if (m_state == msMultiExtruder)
-        {
-            wxMenu menu;
-            const int extruders_cnt = Slic3r::GUI::wxGetApp().extruders_edited_cnt();
-            if (extruders_cnt > 1)
-            {
-                const int initial_extruder = get_extruder_for_tick(m_selection == ssLower ? m_lower_value : m_higher_value);
-
-                wxMenu* change_extruder_menu = new wxMenu();
-
-                for (int i = 0; i <= extruders_cnt; i++) {
-                    const wxString item_name = i == 0 ? _(L("Default")) : wxString::Format(_(L("Extruder %d")), i);
-
-                    append_menu_radio_item(change_extruder_menu, wxID_ANY, item_name, "",
-                        [this, i](wxCommandEvent&) { change_extruder(i); }, &menu)->Check(i == initial_extruder);
-                }
-
-                wxMenuItem* change_extruder_menu_item = menu.AppendSubMenu(change_extruder_menu, _(L("Change extruder")), _(L("Use another extruder")));
-                change_extruder_menu_item->SetBitmap(create_scaled_bitmap(nullptr, "change_extruder"));
-            }
-
-            Slic3r::GUI::wxGetApp().plater()->PopupMenu(&menu);
-        }
-        else
-            add_code(Slic3r::ColorChangeCode);
-        
-        m_show_context_menu = false;
-    }
-
-    if (m_edit_extruder_sequence) {
-        edit_extruder_sequence();
-        m_edit_extruder_sequence = false;
-    }
-
-    Refresh();
-    Update();
-    event.Skip();
-
-    wxCommandEvent e(wxEVT_SCROLL_CHANGED);
-    e.SetEventObject(this);
-    ProcessWindowEvent(e);
-}
-
-void DoubleSlider::enter_window(wxMouseEvent& event, const bool enter)
-{
-    m_is_focused = enter;
-    Refresh();
-    Update();
-    event.Skip();
-}
-
-// "condition" have to be true for:
-//    -  value increase (if wxSL_VERTICAL)
-//    -  value decrease (if wxSL_HORIZONTAL) 
-void DoubleSlider::move_current_thumb(const bool condition)
-{
-//     m_is_one_layer = wxGetKeyState(WXK_CONTROL);
-    int delta = condition ? -1 : 1;
-    if (is_horizontal())
-        delta *= -1;
-
-    if (m_selection == ssLower) {
-        m_lower_value -= delta;
-        correct_lower_value();
-    }
-    else if (m_selection == ssHigher) {
-        m_higher_value -= delta;
-        correct_higher_value();
-    }
-    Refresh();
-    Update();
-
-    wxCommandEvent e(wxEVT_SCROLL_CHANGED);
-    e.SetEventObject(this);
-    ProcessWindowEvent(e);
-}
-
-void DoubleSlider::action_tick(const TicksAction action)
-{
-    if (m_selection == ssUndef)
-        return;
-
-    const int tick = m_selection == ssLower ? m_lower_value : m_higher_value;
-
-    const auto it = m_ticks_.find(TICK_CODE{tick});
-
-    if (it != m_ticks_.end()) // erase this tick
-    {
-        if (action == taAdd)
-            return;
-        m_ticks_.erase(TICK_CODE{tick});
-
-        wxPostEvent(this->GetParent(), wxCommandEvent(wxCUSTOMEVT_TICKSCHANGED));
-        Refresh();
-        Update();
-        return;
-    }
-    
-    if (action == taDel)
-        return;
-    if (action == taAdd)
-    {
-        // OnChar() is called immediately after OnKeyDown(), which can cause call of add_code() twice.
-        // To avoid this case we should suppress second add_code() call.
-        if (m_suppress_add_code)
-            return;
-        m_suppress_add_code = true;
-        if (m_state != msMultiExtruder)
-            add_code(Slic3r::ColorChangeCode);
-        m_suppress_add_code = false;
-        return;
-    }
-
-    m_show_context_menu = true;
-}
-
-void DoubleSlider::OnWheel(wxMouseEvent& event)
-{
-    // Set nearest to the mouse thumb as a selected, if there is not selected thumb
-    if (m_selection == ssUndef) 
-    {
-        const wxPoint& pt = event.GetLogicalPosition(wxClientDC(this));
-        
-        if (is_horizontal())
-            m_selection = abs(pt.x - m_rect_lower_thumb.GetRight()) <= 
-                          abs(pt.x - m_rect_higher_thumb.GetLeft()) ? 
-                          ssLower : ssHigher;
-        else
-            m_selection = abs(pt.y - m_rect_lower_thumb.GetTop()) <= 
-                          abs(pt.y - m_rect_higher_thumb.GetBottom()) ? 
-                          ssLower : ssHigher;
-    }
-
-    move_current_thumb(event.GetWheelRotation() > 0);
-}
-
-void DoubleSlider::OnKeyDown(wxKeyEvent &event)
-{
-    const int key = event.GetKeyCode();
-    if (key == WXK_NUMPAD_ADD)
-        action_tick(taAdd);
-    else if (key == 390 || key == WXK_DELETE || key == WXK_BACK)
-        action_tick(taDel);
-    else if (is_horizontal())
-    {
-        if (key == WXK_LEFT || key == WXK_RIGHT)
-            move_current_thumb(key == WXK_LEFT); 
-        else if (key == WXK_UP || key == WXK_DOWN) {
-            m_selection = key == WXK_UP ? ssHigher : ssLower;
-            Refresh();
-        }
-    }
-    else {
-        if (key == WXK_LEFT || key == WXK_RIGHT) {
-            m_selection = key == WXK_LEFT ? ssHigher : ssLower;
-            Refresh();
-        }
-        else if (key == WXK_UP || key == WXK_DOWN)
-            move_current_thumb(key == WXK_UP);
-    }
-
-    event.Skip(); // !Needed to have EVT_CHAR generated as well
-}
-
-void DoubleSlider::OnKeyUp(wxKeyEvent &event)
-{
-    if (event.GetKeyCode() == WXK_CONTROL)
-        m_is_one_layer = false;
-    Refresh();
-    Update();
-    event.Skip();
-}
-
-void DoubleSlider::OnChar(wxKeyEvent& event)
-{
-    const int key = event.GetKeyCode();
-    if (key == '+')
-        action_tick(taAdd);
-    else if (key == '-')
-        action_tick(taDel);
-}
-
-void DoubleSlider::OnRightDown(wxMouseEvent& event)
-{
-    if (HasCapture()) return;
-    this->CaptureMouse();
-
-    const wxClientDC dc(this);
-
-    wxPoint pos = event.GetLogicalPosition(dc);
-    if (is_point_in_rect(pos, m_rect_tick_action) && m_is_enabled_tick_manipulation)
-    {
-        const int tick = m_selection == ssLower ? m_lower_value : m_higher_value;
-        // if on this Z doesn't exist tick
-        auto it = m_ticks_.find(TICK_CODE{ tick });
-        if (it == m_ticks_.end())
-        {
-            // show context menu on OnRightUp()
-            m_show_context_menu = true;
-            return;
-        }
-        if (it->gcode != Slic3r::ExtruderChangeCode)
-        {
-            // show "Edit" and "Delete" menu on OnRightUp()
-            m_show_edit_menu = true;
-            return;
-        }
-    }
-
-    detect_selected_slider(event.GetLogicalPosition(dc));
-    if (!m_selection)
-        return;
-
-    if (m_selection == ssLower)
-        m_higher_value = m_lower_value;
-    else
-        m_lower_value = m_higher_value;
-
-    // set slider to "one layer" mode
-    m_is_right_down = m_is_one_layer = true; 
-
-    Refresh();
-    Update();
-    event.Skip();
-}
-
-int DoubleSlider::get_extruder_for_tick(int tick)
-{
-    if (m_ticks_.empty())
-        return 0;
-    
-    auto it = m_ticks_.lower_bound(TICK_CODE{tick});
-    while (it != m_ticks_.begin()) {
-        --it;
-        if(it->gcode == Slic3r::ExtruderChangeCode)
-            return it->extruder;
-    }
-
-    return 0;
-}
-
-void DoubleSlider::OnRightUp(wxMouseEvent& event)
-{
-    if (!HasCapture())
-        return;
-    this->ReleaseMouse();
-    m_is_right_down = m_is_one_layer = false;
-
-    if (m_show_context_menu) {
-        wxMenu menu;
-
-        if (m_state == msMultiExtruder)
-        {
-            const int extruders_cnt = Slic3r::GUI::wxGetApp().extruders_edited_cnt();
-            if (extruders_cnt > 1)
-            {
-                const int initial_extruder = get_extruder_for_tick(m_selection == ssLower ? m_lower_value : m_higher_value);
-
-                wxMenu* change_extruder_menu = new wxMenu();
-                wxMenu* add_color_change_menu = new wxMenu();
-
-                for (int i = 0; i <= extruders_cnt; i++) {
-                    const wxString item_name = i == 0 ? _(L("Default")) : wxString::Format(_(L("Extruder %d")), i);
-
-                    append_menu_radio_item(change_extruder_menu, wxID_ANY, item_name, "",
-                        [this, i](wxCommandEvent&) { change_extruder(i); }, &menu)->Check(i == initial_extruder);
-
-                    if (i==0)       // don't use M600 for default extruder, if multimaterial print is selected 
-                        continue;
-                    append_menu_item(add_color_change_menu, wxID_ANY, item_name, "",
-                        [this, i](wxCommandEvent&) { add_code(Slic3r::ColorChangeCode, i); }, "", &menu);
-                }
-
-                wxMenuItem* change_extruder_menu_item = menu.AppendSubMenu(change_extruder_menu, _(L("Change extruder")), _(L("Use another extruder")));
-                change_extruder_menu_item->SetBitmap(create_scaled_bitmap(nullptr, "change_extruder"));
-
-                const wxString menu_name = from_u8((boost::format(_utf8(L("Add color change (%1%) for:"))) % Slic3r::ColorChangeCode).str());
-                wxMenuItem* add_color_change_menu_item = menu.AppendSubMenu(add_color_change_menu, menu_name, "");
-                add_color_change_menu_item->SetBitmap(create_scaled_bitmap(nullptr, "colorchange_add_m"));
-            }
-        }
-        else
-        append_menu_item(&menu, wxID_ANY, _(L("Add color change")) + " (M600)", "",
-            [this](wxCommandEvent&) { add_code(Slic3r::ColorChangeCode); }, "colorchange_add_m", &menu);
-
-        append_menu_item(&menu, wxID_ANY, _(L("Add pause print")) + " (M601)", "",
-            [this](wxCommandEvent&) { add_code(Slic3r::GCodeWriter::PausePrintCode); }, "pause_print", &menu);
-    
-        append_menu_item(&menu, wxID_ANY, _(L("Add custom G-code")), "",
-            [this](wxCommandEvent&) { add_code(""); }, "edit_gcode", &menu);
-    
-        Slic3r::GUI::wxGetApp().plater()->PopupMenu(&menu);
-
-        m_show_context_menu = false;
-    }
-    else if (m_show_edit_menu) {
-        wxMenu menu;
-
-        std::set<TICK_CODE>::iterator it = m_ticks_.find(TICK_CODE{ m_selection == ssLower ? m_lower_value : m_higher_value });
-        const bool is_color_change = it->gcode == Slic3r::ColorChangeCode;
-
-        append_menu_item(&menu, wxID_ANY, it->gcode == Slic3r::ColorChangeCode ? _(L("Edit color")) :
-                                          it->gcode == Slic3r::GCodeWriter::PausePrintCode ? _(L("Edit pause print message")) :
-                                          _(L("Edit custom G-code")), "",
-            [this](wxCommandEvent&) { edit_tick(); }, "edit_uni", &menu);
-
-        append_menu_item(&menu, wxID_ANY, it->gcode == Slic3r::ColorChangeCode ? _(L("Delete color change")) : 
-                                          it->gcode == Slic3r::GCodeWriter::PausePrintCode ? _(L("Delete pause print")) :
-                                          _(L("Delete custom G-code")), "",
-            [this](wxCommandEvent&) { action_tick(taDel); }, "colorchange_del_f", &menu);
-
-        Slic3r::GUI::wxGetApp().plater()->PopupMenu(&menu);
-
-        m_show_edit_menu = false;
-    }
-
-    Refresh();
-    Update();
-    event.Skip();
-}
-
-static std::string get_new_color(const std::string& color)
-{
-    wxColour clr(color);
-    if (!clr.IsOk())
-        clr = wxColour(0, 0, 0); // Don't set alfa to transparence
-
-    auto data = new wxColourData();
-    data->SetChooseFull(1);
-    data->SetColour(clr);
-
-    wxColourDialog dialog(nullptr, data);
-    dialog.CenterOnParent();
-    if (dialog.ShowModal() == wxID_OK)
-        return dialog.GetColourData().GetColour().GetAsString(wxC2S_HTML_SYNTAX).ToStdString();
-    return "";
-}
-
-static std::string get_custom_code(const std::string& code_in, double height)
-{
-    wxString msg_text = from_u8(_utf8(L("Enter custom G-code used on current layer"))) + ":";
-    wxString msg_header = from_u8((boost::format(_utf8(L("Custom Gcode on current layer (%1% mm)."))) % height).str());
-
-    // get custom gcode
-    wxTextEntryDialog dlg(nullptr, msg_text, msg_header, code_in,
-        wxTextEntryDialogStyle | wxTE_MULTILINE);
-    if (dlg.ShowModal() != wxID_OK || dlg.GetValue().IsEmpty())
-        return "";
-
-    return dlg.GetValue().ToStdString();
-}
-
-static std::string get_pause_print_msg(const std::string& msg_in, double height)
-{
-    wxString msg_text = from_u8(_utf8(L("Enter short message shown on Printer display during pause print"))) + ":";
-    wxString msg_header = from_u8((boost::format(_utf8(L("Message for pause print on current layer (%1% mm)."))) % height).str());
-
-    // get custom gcode
-    wxTextEntryDialog dlg(nullptr, msg_text, msg_header, from_u8(msg_in),
-        wxTextEntryDialogStyle);
-    if (dlg.ShowModal() != wxID_OK || dlg.GetValue().IsEmpty())
-        return "";
-
-    return into_u8(dlg.GetValue());
-}
-
-void DoubleSlider::add_code(std::string code, int selected_extruder/* = -1*/)
-{
-    const int tick = m_selection == ssLower ? m_lower_value : m_higher_value;
-    // if on this Z doesn't exist tick
-    auto it = m_ticks_.find(TICK_CODE{ tick });
-    if (it == m_ticks_.end())
-    {
-        std::string color = "";
-        if (code == Slic3r::ColorChangeCode)
-        {
-            std::vector<std::string> colors = Slic3r::GUI::wxGetApp().plater()->get_extruder_colors_from_plater_config();
-
-            if (m_state == msSingleExtruder && !m_ticks_.empty()) {
-                auto before_tick_it = std::lower_bound(m_ticks_.begin(), m_ticks_.end(), TICK_CODE{ tick });
-                while (before_tick_it != m_ticks_.begin()) {
-                    --before_tick_it;
-                    if (before_tick_it->gcode == Slic3r::ColorChangeCode) {
-                        color = before_tick_it->color;
-                        break;
-                    }
-                }
-
-                if (color.empty())
-                    color = colors[0];
-            }
-            else
-                color = colors[selected_extruder > 0 ? selected_extruder-1 : 0];
-
-            color = get_new_color(color);
-            if (color.empty())
-                return;
-        }
-        else if (code == Slic3r::GCodeWriter::PausePrintCode)
-        {
-            /* PausePrintCode doesn't need a color, so
-             * this field is used for save a short message shown on Printer display 
-             * */
-            color = get_pause_print_msg(m_pause_print_msg, m_values[tick]);
-            if (color.empty())
-                return;
-            m_pause_print_msg = color;
-        }
-        else if (code.empty())
-        {
-            code = get_custom_code(m_custom_gcode, m_values[tick]);
-            if (code.empty())
-                return;
-            m_custom_gcode = code;
-        }
-
-        int extruder = 1;
-        if (m_state == msMultiExtruder) { 
-            if (code == Slic3r::ColorChangeCode && selected_extruder >= 0)
-                extruder = selected_extruder;
-            else
-                extruder = get_extruder_for_tick(m_selection == ssLower ? m_lower_value : m_higher_value);
-        }
-
-        m_ticks_.emplace(TICK_CODE{tick, code, extruder, color});
-
-        wxPostEvent(this->GetParent(), wxCommandEvent(wxCUSTOMEVT_TICKSCHANGED));
-        Refresh();
-        Update();
-    }
-}
-
-void DoubleSlider::edit_tick()
-{
-    const int tick = m_selection == ssLower ? m_lower_value : m_higher_value;
-    // if on this Z exists tick
-    std::set<TICK_CODE>::iterator it = m_ticks_.find(TICK_CODE{ tick });
-    if (it != m_ticks_.end())
-    {
-        std::string edited_value;
-        if (it->gcode == Slic3r::ColorChangeCode)
-            edited_value = get_new_color(it->color);
-        else if (it->gcode == Slic3r::GCodeWriter::PausePrintCode)
-            edited_value = get_pause_print_msg(it->color, m_values[it->tick]);
-        else
-            edited_value = get_custom_code(it->gcode, m_values[it->tick]);
-
-        if (edited_value.empty())
-            return;
-
-        TICK_CODE changed_tick = *it;
-        if (it->gcode == Slic3r::ColorChangeCode || it->gcode == Slic3r::GCodeWriter::PausePrintCode) {
-            if (it->color == edited_value)
-                return;
-            changed_tick.color = edited_value;
-        }
-        else {
-            if (it->gcode == edited_value)
-                return;
-            changed_tick.gcode = edited_value;
-        }
-        
-        m_ticks_.erase(it);
-        m_ticks_.emplace(changed_tick);
-
-        wxPostEvent(this->GetParent(), wxCommandEvent(wxCUSTOMEVT_TICKSCHANGED));
-    }
-}
-
-void DoubleSlider::change_extruder(int extruder)
-{
-    const int tick = m_selection == ssLower ? m_lower_value : m_higher_value;
-
-    std::vector<std::string> colors = Slic3r::GUI::wxGetApp().plater()->get_extruder_colors_from_plater_config();
-
-    // if on this Y doesn't exist tick
-    if (m_ticks_.find(TICK_CODE{tick}) == m_ticks_.end())
-    {        
-        m_ticks_.emplace(TICK_CODE{tick, Slic3r::ExtruderChangeCode, extruder, extruder == 0 ? "" : colors[extruder-1]});
-
-        wxPostEvent(this->GetParent(), wxCommandEvent(wxCUSTOMEVT_TICKSCHANGED));
-        Refresh();
-        Update();
-    }
-}
-
-void DoubleSlider::edit_extruder_sequence()
-{
-    Slic3r::GUI::ExtruderSequenceDialog dlg(m_extruders_sequence);
-    if (dlg.ShowModal() != wxID_OK)
-        return;
-
-    const ExtrudersSequence& from_dlg_val = dlg.GetValue();
-    if (m_extruders_sequence == from_dlg_val)
-        return;
-
-    m_extruders_sequence = from_dlg_val;
-
-    auto it = m_ticks_.begin();
-    while (it != m_ticks_.end()) {
-        if (it->gcode == Slic3r::ExtruderChangeCode)
-            it = m_ticks_.erase(it);
-        else
-            ++it;
-    }
-
-    int tick = 0;
-    double value = 0.0;
-    int extruder = 0;
-    const int extr_cnt = m_extruders_sequence.extruders.size();
-
-    std::vector<std::string> colors = Slic3r::GUI::wxGetApp().plater()->get_extruder_colors_from_plater_config();
-
-    while (tick <= m_max_value)
-    {
-        int cur_extruder = m_extruders_sequence.extruders[extruder];
-        m_ticks_.emplace(TICK_CODE{tick, Slic3r::ExtruderChangeCode, cur_extruder + 1, colors[cur_extruder]});
-
-        extruder++;
-        if (extruder == extr_cnt)
-            extruder = 0;
-        if (m_extruders_sequence.is_mm_intervals)
-        {
-            value += m_extruders_sequence.interval_by_mm;
-            auto val_it = std::lower_bound(m_values.begin(), m_values.end(), value - epsilon());
-
-            if (val_it == m_values.end())
-                break;
-
-            tick = val_it - m_values.begin();
-        }
-        else
-            tick += m_extruders_sequence.interval_by_layers;
-    }
-
-    wxPostEvent(this->GetParent(), wxCommandEvent(wxCUSTOMEVT_TICKSCHANGED));
-}
-
-
-// ----------------------------------------------------------------------------
-// LockButton
-// ----------------------------------------------------------------------------
-
-LockButton::LockButton( wxWindow *parent, 
-                        wxWindowID id, 
-                        const wxPoint& pos /*= wxDefaultPosition*/, 
-                        const wxSize& size /*= wxDefaultSize*/):
-                        wxButton(parent, id, wxEmptyString, pos, size, wxBU_EXACTFIT | wxNO_BORDER)
-{
-    m_bmp_lock_closed   = ScalableBitmap(this, "lock_closed");
-    m_bmp_lock_closed_f = ScalableBitmap(this, "lock_closed_f");
-    m_bmp_lock_open     = ScalableBitmap(this, "lock_open");
-    m_bmp_lock_open_f   = ScalableBitmap(this, "lock_open_f");
-
-#ifdef __WXMSW__
-    SetBackgroundColour(wxSystemSettings::GetColour(wxSYS_COLOUR_WINDOW));
-#endif // __WXMSW__
-    SetBitmap(m_bmp_lock_open.bmp());
-    SetBitmapDisabled(m_bmp_lock_open.bmp());
-    SetBitmapHover(m_bmp_lock_closed_f.bmp());
-
-    //button events
-    Bind(wxEVT_BUTTON, &LockButton::OnButton, this);
-}
-
-void LockButton::OnButton(wxCommandEvent& event)
-{
-    if (m_disabled)
-        return;
-
-    m_is_pushed = !m_is_pushed;
-    update_button_bitmaps();
-
-    event.Skip();
-}
-
-void LockButton::SetLock(bool lock)
-{
-    m_is_pushed = lock;
-    update_button_bitmaps();
-}
-
-void LockButton::msw_rescale()
-{
-    m_bmp_lock_closed.msw_rescale();
-    m_bmp_lock_closed_f.msw_rescale();
-    m_bmp_lock_open.msw_rescale();
-    m_bmp_lock_open_f.msw_rescale();
-
-    update_button_bitmaps();
-}
-
-void LockButton::update_button_bitmaps()
-{
-    SetBitmap(m_is_pushed ? m_bmp_lock_closed.bmp() : m_bmp_lock_open.bmp());
-    SetBitmapHover(m_is_pushed ? m_bmp_lock_closed_f.bmp() : m_bmp_lock_open_f.bmp());
-
-    Refresh();
-    Update();
-}
-
-
-
-// ----------------------------------------------------------------------------
-// ModeButton
-// ----------------------------------------------------------------------------
-
-ModeButton::ModeButton( wxWindow *          parent,
-                        wxWindowID          id,
-                        const std::string&  icon_name   /* = ""*/,
-                        const wxString&     mode        /* = wxEmptyString*/,
-                        const wxSize&       size        /* = wxDefaultSize*/,
-                        const wxPoint&      pos         /* = wxDefaultPosition*/) :
-    ScalableButton(parent, id, icon_name, mode, size, pos, wxBU_EXACTFIT)
-{
-    m_tt_focused = wxString::Format(_(L("Switch to the %s mode")), mode);
-    m_tt_selected = wxString::Format(_(L("Current mode is %s")), mode);
-
-    SetBitmapMargins(3, 0);
-
-    //button events
-    Bind(wxEVT_BUTTON,          &ModeButton::OnButton, this);
-    Bind(wxEVT_ENTER_WINDOW,    &ModeButton::OnEnterBtn, this);
-    Bind(wxEVT_LEAVE_WINDOW,    &ModeButton::OnLeaveBtn, this);
-}
-
-void ModeButton::OnButton(wxCommandEvent& event)
-{
-    m_is_selected = true;
-    focus_button(m_is_selected);
-
-    event.Skip();
-}
-
-void ModeButton::SetState(const bool state)
-{
-    m_is_selected = state;
-    focus_button(m_is_selected);
-    SetToolTip(state ? m_tt_selected : m_tt_focused);
-}
-
-void ModeButton::focus_button(const bool focus)
-{
-    const wxFont& new_font = focus ? 
-                             Slic3r::GUI::wxGetApp().bold_font() : 
-                             Slic3r::GUI::wxGetApp().normal_font();
-
-    SetFont(new_font);
-    SetForegroundColour(wxSystemSettings::GetColour(focus ? wxSYS_COLOUR_BTNTEXT : wxSYS_COLOUR_BTNSHADOW));
-
-    Refresh();
-    Update();
-}
-
-
-// ----------------------------------------------------------------------------
-// ModeSizer
-// ----------------------------------------------------------------------------
-
-ModeSizer::ModeSizer(wxWindow *parent, int hgap/* = 0*/) :
-    wxFlexGridSizer(3, 0, hgap)
-{
-    SetFlexibleDirection(wxHORIZONTAL);
-
-    std::vector < std::pair < wxString, std::string >> buttons = {
-        {_(L("Simple")),    "mode_simple_sq.png"},
-        {_(L("Advanced")),  "mode_advanced_sq.png"},
-        {_(L("Expert")),    "mode_expert_sq.png"}
-    };
-
-    auto modebtnfn = [](wxCommandEvent &event, int mode_id) {
-        Slic3r::GUI::wxGetApp().save_mode(mode_id);
-        event.Skip();
-    };
-    
-    m_mode_btns.reserve(3);
-    for (const auto& button : buttons) {
-        m_mode_btns.push_back(new ModeButton(parent, wxID_ANY, button.second, button.first));
-
-        m_mode_btns.back()->Bind(wxEVT_BUTTON, std::bind(modebtnfn, std::placeholders::_1, int(m_mode_btns.size() - 1)));
-        Add(m_mode_btns.back());
-    }
-}
-
-void ModeSizer::SetMode(const int mode)
-{
-    for (size_t m = 0; m < m_mode_btns.size(); m++)
-        m_mode_btns[m]->SetState(int(m) == mode);
-}
-
-
-void ModeSizer::msw_rescale()
-{
-    for (size_t m = 0; m < m_mode_btns.size(); m++)
-        m_mode_btns[m]->msw_rescale();
-}
-
-// ----------------------------------------------------------------------------
-// MenuWithSeparators
-// ----------------------------------------------------------------------------
-
-void MenuWithSeparators::DestroySeparators()
-{
-    if (m_separator_frst) {
-        Destroy(m_separator_frst);
-        m_separator_frst = nullptr;
-    }
-
-    if (m_separator_scnd) {
-        Destroy(m_separator_scnd);
-        m_separator_scnd = nullptr;
-    }
-}
-
-void MenuWithSeparators::SetFirstSeparator()
-{
-    m_separator_frst = this->AppendSeparator();
-}
-
-void MenuWithSeparators::SetSecondSeparator()
-{
-    m_separator_scnd = this->AppendSeparator();
-}
-
-// ----------------------------------------------------------------------------
-// PrusaBitmap
-// ----------------------------------------------------------------------------
-ScalableBitmap::ScalableBitmap( wxWindow *parent, 
-                                const std::string& icon_name/* = ""*/,
-                                const int px_cnt/* = 16*/, 
-                                const bool is_horizontal/*  = false*/):
-    m_parent(parent), m_icon_name(icon_name),
-    m_px_cnt(px_cnt), m_is_horizontal(is_horizontal)
-{
-    m_bmp = create_scaled_bitmap(parent, icon_name, px_cnt, is_horizontal);
-}
-
-
 void ScalableBitmap::msw_rescale()
 {
-    m_bmp = create_scaled_bitmap(m_parent, m_icon_name, m_px_cnt, m_is_horizontal);
-=======
-void ScalableBitmap::msw_rescale()
-{
     m_bmp = create_scaled_bitmap(m_icon_name, m_parent, m_px_cnt);
->>>>>>> d5bcddee
 }
 
 // ----------------------------------------------------------------------------
