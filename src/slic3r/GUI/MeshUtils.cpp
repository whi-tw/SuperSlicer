#include "MeshUtils.hpp"

#include "libslic3r/Tesselate.hpp"
#include "libslic3r/TriangleMesh.hpp"

#include "slic3r/GUI/Camera.hpp"

#include <GL/glew.h>


namespace Slic3r {
namespace GUI {

void MeshClipper::set_plane(const ClippingPlane& plane)
{
    if (m_plane != plane) {
        m_plane = plane;
        m_triangles_valid = false;
    }
}



void MeshClipper::set_mesh(const TriangleMesh& mesh)
{
    if (m_mesh != &mesh) {
        m_mesh = &mesh;
        m_triangles_valid = false;
        m_triangles2d.resize(0);
        m_tms.reset(nullptr);
    }
}



void MeshClipper::set_transformation(const Geometry::Transformation& trafo)
{
    if (! m_trafo.get_matrix().isApprox(trafo.get_matrix())) {
        m_trafo = trafo;
        m_triangles_valid = false;
        m_triangles2d.resize(0);
    }
}



void MeshClipper::render_cut()
{
    if (! m_triangles_valid)
        recalculate_triangles();

    if (m_vertex_array.has_VBOs())
        m_vertex_array.render();
}



void MeshClipper::recalculate_triangles()
{
    if (! m_tms) {
        m_tms.reset(new TriangleMeshSlicer(m_mesh));
    }

    const Transform3f& instance_matrix_no_translation_no_scaling = m_trafo.get_matrix(true,false,true).cast<float>();
    const Vec3f& scaling = m_trafo.get_scaling_factor().cast<float>();
    // Calculate clipping plane normal in mesh coordinates.
    Vec3f up_noscale = instance_matrix_no_translation_no_scaling.inverse() * m_plane.get_normal().cast<float>();
    Vec3d up (up_noscale(0)*scaling(0), up_noscale(1)*scaling(1), up_noscale(2)*scaling(2));
    // Calculate distance from mesh origin to the clipping plane (in mesh coordinates).
    float height_mesh = m_plane.distance(m_trafo.get_offset()) * (up_noscale.norm()/up.norm());

    // Now do the cutting
    std::vector<ExPolygons> list_of_expolys;
<<<<<<< HEAD
    m_tms->set_up_direction(up);
    m_tms->slice(std::vector<float>{height_mesh}, SlicingMode::Regular, &list_of_expolys, [](){});
=======
    m_tms->set_up_direction(up.cast<float>());
    m_tms->slice(std::vector<float>{height_mesh}, SlicingMode::Regular, 0.f, &list_of_expolys, [](){});
>>>>>>> f47ad1fd
    m_triangles2d = triangulate_expolygons_2f(list_of_expolys[0], m_trafo.get_matrix().matrix().determinant() < 0.);

    // Rotate the cut into world coords:
    Eigen::Quaterniond q;
    q.setFromTwoVectors(Vec3d::UnitZ(), up);
    Transform3d tr = Transform3d::Identity();
    tr.rotate(q);
    tr = m_trafo.get_matrix() * tr;

    // to avoid z-fighting
    height_mesh += 0.001f;

    m_vertex_array.release_geometry();
    for (auto it=m_triangles2d.cbegin(); it != m_triangles2d.cend(); it=it+3) {
        m_vertex_array.push_geometry(tr * Vec3d((*(it+0))(0), (*(it+0))(1), height_mesh), up);
        m_vertex_array.push_geometry(tr * Vec3d((*(it+1))(0), (*(it+1))(1), height_mesh), up);
        m_vertex_array.push_geometry(tr * Vec3d((*(it+2))(0), (*(it+2))(1), height_mesh), up);
        size_t idx = it - m_triangles2d.cbegin();
        m_vertex_array.push_triangle(idx, idx+1, idx+2);
    }
    m_vertex_array.finalize_geometry(true);

    m_triangles_valid = true;
}


Vec3f MeshRaycaster::get_triangle_normal(size_t facet_idx) const
{
    return m_normals[facet_idx];
}

void MeshRaycaster::line_from_mouse_pos(const Vec2d& mouse_pos, const Transform3d& trafo, const Camera& camera,
                                        Vec3d& point, Vec3d& direction) const
{
    const std::array<int, 4>& viewport = camera.get_viewport();
    const Transform3d& model_mat = camera.get_view_matrix();
    const Transform3d& proj_mat = camera.get_projection_matrix();

    Vec3d pt1;
    Vec3d pt2;
    ::gluUnProject(mouse_pos(0), viewport[3] - mouse_pos(1), 0., model_mat.data(), proj_mat.data(), viewport.data(), &pt1(0), &pt1(1), &pt1(2));
    ::gluUnProject(mouse_pos(0), viewport[3] - mouse_pos(1), 1., model_mat.data(), proj_mat.data(), viewport.data(), &pt2(0), &pt2(1), &pt2(2));

    Transform3d inv = trafo.inverse();
    pt1 = inv * pt1;
    pt2 = inv * pt2;

    point = pt1;
    direction = pt2-pt1;
}


bool MeshRaycaster::unproject_on_mesh(const Vec2d& mouse_pos, const Transform3d& trafo, const Camera& camera,
                                      Vec3f& position, Vec3f& normal, const ClippingPlane* clipping_plane,
                                      size_t* facet_idx) const
{
    Vec3d point;
    Vec3d direction;
    line_from_mouse_pos(mouse_pos, trafo, camera, point, direction);

    std::vector<sla::IndexedMesh::hit_result> hits = m_emesh.query_ray_hits(point, direction);

    if (hits.empty())
        return false; // no intersection found

    unsigned i = 0;

    // Remove points that are obscured or cut by the clipping plane
    if (clipping_plane) {
        for (i=0; i<hits.size(); ++i)
            if (! clipping_plane->is_point_clipped(trafo * hits[i].position()))
                break;

        if (i==hits.size() || (hits.size()-i) % 2 != 0) {
            // All hits are either clipped, or there is an odd number of unclipped
            // hits - meaning the nearest must be from inside the mesh.
            return false;
        }
    }

    // Now stuff the points in the provided vector and calculate normals if asked about them:
    position = hits[i].position().cast<float>();
    normal = hits[i].normal().cast<float>();

    if (facet_idx)
        *facet_idx = hits[i].face();

    return true;
}


std::vector<unsigned> MeshRaycaster::get_unobscured_idxs(const Geometry::Transformation& trafo, const Camera& camera, const std::vector<Vec3f>& points,
                                                       const ClippingPlane* clipping_plane) const
{
    std::vector<unsigned> out;

    const Transform3d& instance_matrix_no_translation_no_scaling = trafo.get_matrix(true,false,true);
    Vec3f direction_to_camera = -camera.get_dir_forward().cast<float>();
    Vec3f direction_to_camera_mesh = (instance_matrix_no_translation_no_scaling.inverse().cast<float>() * direction_to_camera).normalized().eval();
    Vec3f scaling = trafo.get_scaling_factor().cast<float>();
    direction_to_camera_mesh = Vec3f(direction_to_camera_mesh(0)*scaling(0), direction_to_camera_mesh(1)*scaling(1), direction_to_camera_mesh(2)*scaling(2));
    const Transform3f inverse_trafo = trafo.get_matrix().inverse().cast<float>();

    for (size_t i=0; i<points.size(); ++i) {
        const Vec3f& pt = points[i];
        if (clipping_plane && clipping_plane->is_point_clipped(pt.cast<double>()))
            continue;

        bool is_obscured = false;
        // Cast a ray in the direction of the camera and look for intersection with the mesh:
        std::vector<sla::IndexedMesh::hit_result> hits;
        // Offset the start of the ray by EPSILON to account for numerical inaccuracies.
        hits = m_emesh.query_ray_hits((inverse_trafo * pt + direction_to_camera_mesh * EPSILON).cast<double>(),
                                      direction_to_camera.cast<double>());


        if (! hits.empty()) {
            // If the closest hit facet normal points in the same direction as the ray,
            // we are looking through the mesh and should therefore discard the point:
            if (hits.front().normal().dot(direction_to_camera_mesh.cast<double>()) > 0)
                is_obscured = true;

            // Eradicate all hits that the caller wants to ignore
            for (unsigned j=0; j<hits.size(); ++j) {
                if (clipping_plane && clipping_plane->is_point_clipped(trafo.get_matrix() * hits[j].position())) {
                    hits.erase(hits.begin()+j);
                    --j;
                }
            }

            // FIXME: the intersection could in theory be behind the camera, but as of now we only have camera direction.
            // Also, the threshold is in mesh coordinates, not in actual dimensions.
            if (! hits.empty())
                is_obscured = true;
        }
        if (! is_obscured)
            out.push_back(i);
    }
    return out;
}


Vec3f MeshRaycaster::get_closest_point(const Vec3f& point, Vec3f* normal) const
{
    int idx = 0;
    Vec3d closest_point;
    m_emesh.squared_distance(point.cast<double>(), idx, closest_point);
    if (normal)
        *normal = m_normals[idx];

    return closest_point.cast<float>();
}



} // namespace GUI
} // namespace Slic3r<|MERGE_RESOLUTION|>--- conflicted
+++ resolved
@@ -71,13 +71,8 @@
 
     // Now do the cutting
     std::vector<ExPolygons> list_of_expolys;
-<<<<<<< HEAD
-    m_tms->set_up_direction(up);
+    m_tms->set_up_direction(up.cast<float>());
     m_tms->slice(std::vector<float>{height_mesh}, SlicingMode::Regular, &list_of_expolys, [](){});
-=======
-    m_tms->set_up_direction(up.cast<float>());
-    m_tms->slice(std::vector<float>{height_mesh}, SlicingMode::Regular, 0.f, &list_of_expolys, [](){});
->>>>>>> f47ad1fd
     m_triangles2d = triangulate_expolygons_2f(list_of_expolys[0], m_trafo.get_matrix().matrix().determinant() < 0.);
 
     // Rotate the cut into world coords:
