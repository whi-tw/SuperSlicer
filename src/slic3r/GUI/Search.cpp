#include "Search.hpp"

#include <cstddef>
#include <regex>
#include <string>

#include <boost/algorithm/string.hpp>
#include <boost/optional.hpp>
#include <boost/nowide/convert.hpp>

#include "wx/dataview.h"
#include "wx/numformatter.h"

#include "libslic3r/PrintConfig.hpp"
#include "libslic3r/PresetBundle.hpp"
#include "GUI_App.hpp"
#include "Plater.hpp"
#include "Tab.hpp"

#define FTS_FUZZY_MATCH_IMPLEMENTATION
#include "fts_fuzzy_match.h"

#include "imgui/imconfig.h"

using boost::optional;

namespace Slic3r {

wxDEFINE_EVENT(wxCUSTOMEVT_JUMP_TO_OPTION, wxCommandEvent);

using GUI::from_u8;
using GUI::into_u8;

namespace Search {

static char marker_by_type(Preset::Type type, PrinterTechnology pt)
{
    switch(type) {
    case Preset::TYPE_FFF_PRINT:
    case Preset::TYPE_SLA_PRINT:
        return ImGui::PrintIconMarker;
    case Preset::TYPE_FFF_FILAMENT:
        return ImGui::FilamentIconMarker;
    case Preset::TYPE_SLA_MATERIAL:
        return ImGui::MaterialIconMarker;
    case Preset::TYPE_PRINTER:
        return pt == ptSLA ? ImGui::PrinterSlaIconMarker : ImGui::PrinterIconMarker;
    default:
        return ' ';
	}
}

std::string Option::opt_key() const
{
    return boost::nowide::narrow(key).substr(2);
}

void FoundOption::get_marked_label_and_tooltip(const char** label_, const char** tooltip_) const
{
    *label_   = marked_label.c_str();
    *tooltip_ = tooltip.c_str();
}

template<class T>
//void change_opt_key(std::string& opt_key, DynamicPrintConfig* config)
void change_opt_key(std::string& opt_key, DynamicPrintConfig* config, int& cnt)
{
    T* opt_cur = static_cast<T*>(config->option(opt_key));
    cnt = opt_cur->values.size();
    return;

    if (opt_cur->values.size() > 0)
        opt_key += "#" + std::to_string(0);
}

<<<<<<< HEAD
void change_opt_keyFoP(std::string& opt_key, DynamicPrintConfig* config, int& cnt)
{
    ConfigOptionFloatsOrPercents* opt_cur = static_cast<ConfigOptionFloatsOrPercents*>(config->option(opt_key));
    cnt = opt_cur->values.size();
    return;

    if (opt_cur->values.size() > 0)
        opt_key += "#" + std::to_string(0);
=======
static std::string get_key(const std::string& opt_key, Preset::Type type)
{
    return std::to_string(int(type)) + ";" + opt_key;
>>>>>>> 215e845c
}

void OptionsSearcher::append_options(DynamicPrintConfig* config, Preset::Type type, ConfigOptionMode mode)
{
<<<<<<< HEAD
    const ConfigDef* defs = config->def();
    auto emplace = [this, type, defs](const std::string opt_key, const wxString& label, const ConfigOptionDef& opt)
=======
    auto emplace = [this, type](const std::string key, const wxString& label)
>>>>>>> 215e845c
    {
        const GroupAndCategory& gc = groups_and_categories[key];
        if (gc.group.IsEmpty() || gc.category.IsEmpty())
            return;

        wxString suffix;
        wxString suffix_local;
        if (gc.category == "Machine limits") {
            suffix = key.back()=='1' ? L("Stealth") : L("Normal");
            suffix_local = " " + _(suffix);
            suffix = " " + suffix;
        }

        if (!label.IsEmpty())
            options.emplace_back(Option{ boost::nowide::widen(key), type,
                                        (label + suffix).ToStdWstring(), (_(label) + suffix_local).ToStdWstring(),
                                        gc.group.ToStdWstring(), _(gc.group).ToStdWstring(),
                                        gc.category.ToStdWstring(), GUI::Tab::translate_category(gc.category, type).ToStdWstring() ,
                                        wxString(opt.tooltip).ToStdWstring(), (_(opt.tooltip)).ToStdWstring() });
    };

    for (std::string opt_key : config->keys())
    {
        const ConfigOptionDef& opt = config->def()->options.at(opt_key);
        if (opt.mode > mode)
            continue;

        int cnt = 0;

        if ( (type == Preset::TYPE_SLA_MATERIAL || type == Preset::TYPE_PRINTER) && opt_key != "bed_shape")
            switch (config->option(opt_key)->type())
            {
            case coInts:	change_opt_key<ConfigOptionInts		>(opt_key, config, cnt);	break;
            case coBools:	change_opt_key<ConfigOptionBools	>(opt_key, config, cnt);	break;
            case coFloats:	change_opt_key<ConfigOptionFloats	>(opt_key, config, cnt);	break;
            case coStrings:	change_opt_key<ConfigOptionStrings	>(opt_key, config, cnt);	break;
            case coPercents:change_opt_key<ConfigOptionPercents	>(opt_key, config, cnt);	break;
            //case coFloatsOrPercents:change_opt_key<ConfigOptionFloatsOrPercents	>(opt_key, config, cnt);	break;
            case coFloatsOrPercents:change_opt_keyFoP(opt_key, config, cnt);	break;
            case coPoints:	change_opt_key<ConfigOptionPoints	>(opt_key, config, cnt);	break;
            default:		break;
            }

        wxString label = opt.full_label.empty() ? opt.label : opt.full_label;

<<<<<<< HEAD
        if (label_override.find(opt.opt_key) != label_override.end()) {
            label = label_override[opt.opt_key][1].empty() ? label_override[opt.opt_key][0] : label_override[opt.opt_key][1];
        }

        if (cnt == 0)
            emplace(opt_key, label, opt);
        else
            for (int i = 0; i < cnt; ++i)
                // ! It's very important to use "#". opt_key#n is a real option key used in GroupAndCategory
                emplace(opt_key + "#" + std::to_string(i), label, opt);
=======
        std::string key = get_key(opt_key, type);
        if (cnt == 0)
            emplace(key, label);
        else
            for (int i = 0; i < cnt; ++i)
                // ! It's very important to use "#". opt_key#n is a real option key used in GroupAndCategory
                emplace(key + "#" + std::to_string(i), label);
>>>>>>> 215e845c
    }
}

// Mark a string using ColorMarkerStart and ColorMarkerEnd symbols
static std::wstring mark_string(const std::wstring &str, const std::vector<uint16_t> &matches, Preset::Type type, PrinterTechnology pt)
{
	std::wstring out;
    out += marker_by_type(type, pt);
	if (matches.empty())
		out += str;
	else {
		out.reserve(str.size() * 2);
		if (matches.front() > 0)
			out += str.substr(0, matches.front());
		for (size_t i = 0;;) {
			// Find the longest string of successive indices.
			size_t j = i + 1;
            while (j < matches.size() && matches[j] == matches[j - 1] + 1)
                ++ j;
            out += ImGui::ColorMarkerStart;
            out += str.substr(matches[i], matches[j - 1] - matches[i] + 1);
            out += ImGui::ColorMarkerEnd;
            if (j == matches.size()) {
				out += str.substr(matches[j - 1] + 1);
				break;
			}
            out += str.substr(matches[j - 1] + 1, matches[j] - matches[j - 1] - 1);
            i = j;
		}
	}
	return out;
}

bool OptionsSearcher::search()
{
    return search(search_line, true);
}

static bool fuzzy_match(const std::wstring &search_pattern, const std::wstring &label, int& out_score, std::vector<uint16_t> &out_matches)
{
    uint16_t matches[fts::max_matches + 1]; // +1 for the stopper
    int score;
    if (fts::fuzzy_match(search_pattern.c_str(), label.c_str(), score, matches)) {
	    size_t cnt = 0;
	    for (; matches[cnt] != fts::stopper; ++cnt);
	    out_matches.assign(matches, matches + cnt);
		out_score = score;
		return true;
	} else
		return false;
}

static bool strong_match(const std::wstring& search_pattern, const std::wstring& label, int& out_score, std::vector<uint16_t>& out_matches) {
    std::wregex pattern(search_pattern, std::regex_constants::icase);
    std::wsmatch sm;
    out_matches.clear();
    out_score = 0;
    std::wstring str_search = label;
    size_t pos = 0;
    while(std::regex_search(str_search, sm, pattern)){
        pos += sm.position();
        for (size_t j = 0; j < sm.length(); ++j)
            out_matches.push_back(pos + j);
        out_score += std::max(1, int(30 - pos));
        pos += sm.length();
        str_search = sm.suffix().str();
    }
    if (out_score <= 0)
        out_score = std::numeric_limits<int>::min();
    return out_score > 0;
}

bool OptionsSearcher::search(const std::string& search, bool force/* = false*/)
{
    if (search_line == search && !force)
        return false;

    found.clear();

    bool full_list = search.empty();
    std::wstring sep = L" : ";

    auto get_label = [this, &sep](const Option& opt, bool marked = true)
    {
        std::wstring out;
        if (marked)
            out += marker_by_type(opt.type, printer_technology);
<<<<<<< HEAD
        const std::wstring* prev = nullptr;
        for (const std::wstring* const s : {
            view_params.category ?  &opt.category_local : nullptr,
            view_params.category ?  &opt.group_local : nullptr,
                                    & opt.label_local })
            if (s != nullptr && (prev == nullptr || *prev != *s)) {
                if (out.size() > 2)
                    out += sep;
                out += *s;
                prev = s;
            }
            return out;
=======
    	const std::wstring *prev = nullptr;
    	for (const std::wstring * const s : {
	        view_params.category 	? &opt.category_local 		: nullptr,
	        &opt.group_local, &opt.label_local })
    		if (s != nullptr && (prev == nullptr || *prev != *s)) {
      			if (out.size()>2)
    				out += sep;
    			out += *s;
    			prev = s;
    		}
        return out;
>>>>>>> 215e845c
    };

    auto get_label_english = [this, &sep](const Option& opt, bool marked = true)
    {
        std::wstring out;
        if (marked)
            out += marker_by_type(opt.type, printer_technology);
<<<<<<< HEAD
        const std::wstring* prev = nullptr;
        for (const std::wstring* const s : {
            view_params.category ?  &opt.category : nullptr,
            view_params.category ?  &opt.group : nullptr,
                                    & opt.label })
            if (s != nullptr && (prev == nullptr || *prev != *s)) {
                if (out.size() > 2)
                    out += sep;
                out += *s;
                prev = s;
            }
            return out;
=======
    	const std::wstring*prev = nullptr;
    	for (const std::wstring * const s : {
	        view_params.category 	? &opt.category 			: nullptr,
	        &opt.group, &opt.label })
    		if (s != nullptr && (prev == nullptr || *prev != *s)) {
      			if (out.size()>2)
    				out += sep;
    			out += *s;
    			prev = s;
    		}
        return out;
>>>>>>> 215e845c
    };

    auto get_tooltip = [this, &sep](const Option& opt)
    {
        //add "\n" to long tooltip lines
        std::wstring tooltip;
        int length = 0;
        for (int i = 0; i < opt.tooltip_local.size(); i++) {
            if (length >= 80 && opt.tooltip_local[i] == u' ')
                tooltip.push_back(u'\n');
            else
                tooltip.push_back(opt.tooltip_local[i]);
            length++;
            if (tooltip.back() == u'\n')
                length = 0;
        }


        return  marker_by_type(opt.type, printer_technology) +
            opt.category_local + sep +
            opt.group_local + sep + opt.label_local +
            "\n\n" + tooltip;
    };

    std::vector<uint16_t> matches, matches2;
    for (size_t i=0; i < options.size(); i++)
    {
        const Option &opt = options[i];
        if (full_list) {
            std::string label = into_u8(get_label(opt));
            found.emplace_back(FoundOption{ label, label, boost::nowide::narrow(get_tooltip(opt)), i, 0 });
            continue;
        }

        std::wstring wsearch       = boost::nowide::widen(search);
        boost::trim_left(wsearch);
        std::wstring label         = get_label(opt, false);
        std::wstring label_english = get_label_english(opt, false);
        int score = std::numeric_limits<int>::min();
        int score2;
        matches.clear();
<<<<<<< HEAD
        
        //search for label
        if(view_params.exact)
            strong_match(wsearch, label, score, matches);
        else
            fuzzy_match(wsearch, label, score, matches);

        //search in english label
        if (view_params.english && (view_params.exact ? strong_match(wsearch, label_english, score2, matches2) : fuzzy_match(wsearch, label_english, score2, matches2)) && score2 > score) {
=======
        fuzzy_match(wsearch, label, score, matches);
        if (fuzzy_match(wsearch, opt.key, score2, matches2) && score2 > score) {
        	for (fts::pos_type &pos : matches2)
        		pos += label.size() + 1;
        	label += L"(" + opt.key + L")";
        	append(matches, matches2);
        	score = score2;
        }
        if (view_params.english && fuzzy_match(wsearch, label_english, score2, matches2) && score2 > score) {
>>>>>>> 215e845c
        	label   = std::move(label_english);
        	matches = std::move(matches2);
        	score   = score2;
        }
<<<<<<< HEAD

        //search in opt_key
        if ((view_params.exact ? strong_match(wsearch, opt.opt_key, score2, matches2) : fuzzy_match(wsearch, opt.opt_key, score2, matches2)) && (view_params.exact || score2 > score)) {
            for (fts::pos_type& pos : matches2)
                pos += label.size() + 1;
            label += L"(" + opt.opt_key + L")";
            append(matches, matches2);
            score = std::max(score, score2);
        }

        //search in tooltip
        size_t find_in_tooltip = std::wstring::npos;
        if (score <= 90) {
            //strong_match(wsearch, opt.tooltip_local, score2, matches2);  //Too slow
            find_in_tooltip = opt.tooltip_local.find(wsearch);
            if (find_in_tooltip == std::wstring::npos && view_params.english) {
                find_in_tooltip = opt.tooltip.find(wsearch);
            }
        }
        if (score > 90/*std::numeric_limits<int>::min()*/ || find_in_tooltip != std::wstring::npos) {
            if (score <= 90) {
                score = score > 0
                    ? score + int( (90.-score) * std::min(1., find_in_tooltip / 300.))
                    : int(90. * std::min(1., find_in_tooltip / 300.));
            }
=======
        if (score > 90/*std::numeric_limits<int>::min()*/) {
>>>>>>> 215e845c
		    label = mark_string(label, matches, opt.type, printer_technology);
            label += L"  [" + std::to_wstring(score) + L"]";// add score value
	        std::string label_u8 = into_u8(label);
	        std::string label_plain = label_u8;

#ifdef SUPPORTS_MARKUP
            boost::replace_all(label_plain, std::string(1, char(ImGui::ColorMarkerStart)), "<b>");
            boost::replace_all(label_plain, std::string(1, char(ImGui::ColorMarkerEnd)),   "</b>");
#else
            boost::erase_all(label_plain, std::string(1, char(ImGui::ColorMarkerStart)));
            boost::erase_all(label_plain, std::string(1, char(ImGui::ColorMarkerEnd)));
#endif
	        found.emplace_back(FoundOption{ label_plain, label_u8, boost::nowide::narrow(get_tooltip(opt)), i, score });
        }
    }

    if (!full_list)
        sort_found();
 
    if (search_line != search)
        search_line = search;

    return true;
}

OptionsSearcher::OptionsSearcher()
{
}

OptionsSearcher::~OptionsSearcher()
{
}

void OptionsSearcher::init(std::vector<InputInfo> input_values)
{
    options.clear();
    for (auto i : input_values)
        append_options(i.config, i.type, i.mode);
    sort_options();

    search(search_line, true);
}

void OptionsSearcher::apply(DynamicPrintConfig* config, Preset::Type type, ConfigOptionMode mode)
{
    if (options.empty())
        return;

    options.erase(std::remove_if(options.begin(), options.end(), [type](Option opt) {
            return opt.type == type;
        }), options.end());

    append_options(config, type, mode);

    sort_options();

    search(search_line, true);
}

const Option& OptionsSearcher::get_option(size_t pos_in_filter) const
{
    assert(pos_in_filter != size_t(-1) && found[pos_in_filter].option_idx != size_t(-1));
    return options[found[pos_in_filter].option_idx];
}

const Option& OptionsSearcher::get_option(const std::string& opt_key, Preset::Type type) const
{
    auto it = std::lower_bound(options.begin(), options.end(), Option({ boost::nowide::widen(get_key(opt_key, type)) }));
    assert(it != options.end());

    return options[it - options.begin()];
}

static Option create_option(const std::string& opt_key, const wxString& label, Preset::Type type, const GroupAndCategory& gc)
{
    wxString suffix;
    wxString suffix_local;
    if (gc.category == "Machine limits") {
        suffix = opt_key.back() == '1' ? L("Stealth") : L("Normal");
        suffix_local = " " + _(suffix);
        suffix = " " + suffix;
    }

    wxString category = gc.category;
    if (type == Preset::TYPE_PRINTER && category.Contains("Extruder ")) {
        std::string opt_idx = opt_key.substr(opt_key.find("#") + 1);
        category = wxString::Format("%s %d", "Extruder", atoi(opt_idx.c_str()) + 1);
    }

    return Option{ boost::nowide::widen(get_key(opt_key, type)), type,
                (label + suffix).ToStdWstring(), (_(label) + suffix_local).ToStdWstring(),
                gc.group.ToStdWstring(), _(gc.group).ToStdWstring(),
                gc.category.ToStdWstring(), GUI::Tab::translate_category(category, type).ToStdWstring() };
}

Option OptionsSearcher::get_option(const std::string& opt_key, const wxString& label, Preset::Type type) const
{
    std::string key = get_key(opt_key, type);
    auto it = std::lower_bound(options.begin(), options.end(), Option({ boost::nowide::widen(key) }));
    if(it->key == boost::nowide::widen(key))
        return options[it - options.begin()];
    if (groups_and_categories.find(key) == groups_and_categories.end()) {
        size_t pos = key.find('#');
        if (pos == std::string::npos)
            return options[it - options.begin()];

        std::string zero_opt_key = key.substr(0, pos + 1) + "0";

        if(groups_and_categories.find(zero_opt_key) == groups_and_categories.end())
            return options[it - options.begin()];

        return create_option(opt_key, label, type, groups_and_categories.at(zero_opt_key));
    }

    const GroupAndCategory& gc = groups_and_categories.at(key);
    if (gc.group.IsEmpty() || gc.category.IsEmpty())
        return options[it - options.begin()];

    return create_option(opt_key, label, type, gc);
}

void OptionsSearcher::show_dialog()
{
    if (!search_dialog) {
        search_dialog = new SearchDialog(this);

        auto parent = search_dialog->GetParent();
        wxPoint pos = parent->ClientToScreen(wxPoint(0, 0));
        pos.x += em_unit(parent) * 40;
        pos.y += em_unit(parent) * 4;

        search_dialog->SetPosition(pos);
    }

    search_dialog->Popup();
}

void OptionsSearcher::dlg_sys_color_changed()
{
    if (search_dialog)
        search_dialog->on_sys_color_changed();
}

void OptionsSearcher::dlg_msw_rescale()
{
    if (search_dialog)
        search_dialog->msw_rescale();
}

void OptionsSearcher::add_key(const std::string& opt_key, Preset::Type type, const wxString& group, const wxString& category)
{
    groups_and_categories[get_key(opt_key, type)] = GroupAndCategory{group, category};
}


//------------------------------------------
//          SearchDialog
//------------------------------------------

static const std::map<const char, int> icon_idxs = {
    {ImGui::PrintIconMarker     , 0},
    {ImGui::PrinterIconMarker   , 1},
    {ImGui::PrinterSlaIconMarker, 2},
    {ImGui::FilamentIconMarker  , 3},
    {ImGui::MaterialIconMarker  , 4},
};

SearchDialog::SearchDialog(OptionsSearcher* searcher)
    : GUI::DPIDialog(GUI::wxGetApp().tab_panel(), wxID_ANY, _L("Search"), wxDefaultPosition, wxDefaultSize, wxDEFAULT_DIALOG_STYLE | wxRESIZE_BORDER),
    searcher(searcher)
{
    SetFont(GUI::wxGetApp().normal_font());
    GUI::wxGetApp().UpdateDarkUI(this);

    default_string = _L("Enter a search term");
    int border = 10;
    int em = em_unit();

    search_line = new wxTextCtrl(this, wxID_ANY, "", wxDefaultPosition, wxDefaultSize, wxTE_PROCESS_ENTER);
    GUI::wxGetApp().UpdateDarkUI(search_line);

    search_list = new wxDataViewCtrl(this, wxID_ANY, wxDefaultPosition, wxSize(em * 40, em * 30), wxDV_NO_HEADER | wxDV_SINGLE
#ifdef _WIN32
        | wxBORDER_SIMPLE
#endif
    );
    GUI::wxGetApp().UpdateDarkUI(search_list);
    search_list_model = new SearchListModel(this);
    search_list->AssociateModel(search_list_model);

    search_list->AppendBitmapColumn("", SearchListModel::colIcon);

    wxDataViewTextRenderer* const markupRenderer = new wxDataViewTextRenderer();

#ifdef SUPPORTS_MARKUP
    markupRenderer->EnableMarkup();
#endif

    search_list->AppendColumn(new wxDataViewColumn("", markupRenderer, SearchListModel::colMarkedText, wxCOL_WIDTH_AUTOSIZE, wxALIGN_LEFT));

    search_list->GetColumn(SearchListModel::colIcon      )->SetWidth(3  * em_unit());
    search_list->GetColumn(SearchListModel::colMarkedText)->SetWidth(40 * em_unit());

    wxBoxSizer* check_sizer = new wxBoxSizer(wxHORIZONTAL);

    check_category  = new wxCheckBox(this, wxID_ANY, _L("Category"));
    if (GUI::wxGetApp().is_localized())
        check_english   = new wxCheckBox(this, wxID_ANY, _L("Search in English"));
    check_exact = new wxCheckBox(this, wxID_ANY, _L("Exact pattern"));

    wxStdDialogButtonSizer* cancel_btn = this->CreateStdDialogButtonSizer(wxCANCEL);
    GUI::wxGetApp().UpdateDarkUI(static_cast<wxButton*>(this->FindWindowById(wxID_CANCEL, this)));

    check_sizer->Add(new wxStaticText(this, wxID_ANY, _L("Use for search") + ":"), 0, wxALIGN_CENTER_VERTICAL | wxRIGHT, border);
    check_sizer->Add(check_category, 0, wxALIGN_CENTER_VERTICAL | wxRIGHT, border);
    if (check_english)
        check_sizer->Add(check_english, 0, wxALIGN_CENTER_VERTICAL | wxRIGHT, border);
    check_sizer->Add(check_exact, 0, wxALIGN_CENTER_VERTICAL | wxRIGHT, border);
    check_sizer->AddStretchSpacer(border);
    check_sizer->Add(cancel_btn,     0, wxALIGN_CENTER_VERTICAL);

    wxBoxSizer* topSizer = new wxBoxSizer(wxVERTICAL);

    topSizer->Add(search_line, 0, wxEXPAND | wxLEFT | wxTOP | wxRIGHT, border);
    topSizer->Add(search_list, 1, wxEXPAND | wxLEFT | wxTOP | wxRIGHT, border);
    topSizer->Add(check_sizer, 0, wxEXPAND | wxALL, border);

    search_line->Bind(wxEVT_TEXT,    &SearchDialog::OnInputText, this);
    search_line->Bind(wxEVT_LEFT_UP, &SearchDialog::OnLeftUpInTextCtrl, this);
    // process wxEVT_KEY_DOWN to navigate inside search_list, if ArrowUp/Down was pressed
    search_line->Bind(wxEVT_KEY_DOWN,&SearchDialog::OnKeyDown, this);

    search_list->Bind(wxEVT_DATAVIEW_SELECTION_CHANGED, &SearchDialog::OnSelect,    this);
    search_list->Bind(wxEVT_DATAVIEW_ITEM_ACTIVATED,    &SearchDialog::OnActivate,  this);
#ifdef __WXMSW__
    search_list->GetMainWindow()->Bind(wxEVT_MOTION,    &SearchDialog::OnMotion,    this);
    search_list->GetMainWindow()->Bind(wxEVT_LEFT_DOWN, &SearchDialog::OnLeftDown, this);
#endif //__WXMSW__

    // Under OSX mouse and key states didn't fill after wxEVT_DATAVIEW_SELECTION_CHANGED call
    // As a result, we can't to identify what kind of actions was done
    // So, under OSX is used OnKeyDown function to navigate inside the list
#ifdef __APPLE__
    search_list->Bind(wxEVT_KEY_DOWN, &SearchDialog::OnKeyDown, this);
#endif

    check_category->Bind(wxEVT_CHECKBOX, &SearchDialog::OnCheck, this);
    if (check_english)
        check_english->Bind(wxEVT_CHECKBOX, &SearchDialog::OnCheck, this);
    check_exact->Bind(wxEVT_CHECKBOX, &SearchDialog::OnCheck, this);

//    Bind(wxEVT_MOTION, &SearchDialog::OnMotion, this);
    Bind(wxEVT_LEFT_DOWN, &SearchDialog::OnLeftDown, this);

    SetSizer(topSizer);
    topSizer->SetSizeHints(this);
}

void SearchDialog::Popup(wxPoint position /*= wxDefaultPosition*/)
{
    const std::string& line = searcher->search_string();
    search_line->SetValue(line.empty() ? default_string : from_u8(line));
    search_line->SetFocus();
    search_line->SelectAll();

    update_list();

    const OptionViewParameters& params = searcher->view_params;
    check_category->SetValue(params.category);
    if (check_english)
        check_english->SetValue(params.english);
    check_exact->SetValue(params.exact);

    if (position != wxDefaultPosition)
        this->SetPosition(position);
    this->ShowModal();
}

void SearchDialog::ProcessSelection(wxDataViewItem selection)
{
    if (!selection.IsOk())
        return;
    this->EndModal(wxID_CLOSE);

    // If call GUI::wxGetApp().sidebar.jump_to_option() directly from here,
    // then mainframe will not have focus and found option will not be "active" (have cursor) as a result
    // SearchDialog have to be closed and have to lose a focus
    // and only after that jump_to_option() function can be called
    // So, post event to plater: 
    wxCommandEvent event(wxCUSTOMEVT_JUMP_TO_OPTION);
    event.SetInt(search_list_model->GetRow(selection));
    wxPostEvent(GUI::wxGetApp().plater(), event);
}

void SearchDialog::OnInputText(wxCommandEvent&)
{
    search_line->SetInsertionPointEnd();

    wxString input_string = search_line->GetValue();
    if (input_string == default_string)
        input_string.Clear();

    searcher->search(into_u8(input_string));

    update_list();
}

void SearchDialog::OnLeftUpInTextCtrl(wxEvent& event)
{
    if (search_line->GetValue() == default_string)
        search_line->SetValue("");

    event.Skip();
}

void SearchDialog::OnKeyDown(wxKeyEvent& event)
{
    int key = event.GetKeyCode();

    // change selected item in the list
    if (key == WXK_UP || key == WXK_DOWN)
    {
        // So, for the next correct navigation, set focus on the search_list
        search_list->SetFocus();

        auto item = search_list->GetSelection();

        if (item.IsOk()) {
            unsigned selection = search_list_model->GetRow(item);

            if (key == WXK_UP && selection > 0)
                selection--;
            if (key == WXK_DOWN && selection < unsigned(search_list_model->GetCount() - 1))
                selection++;

            prevent_list_events = true;
            search_list->Select(search_list_model->GetItem(selection));
            prevent_list_events = false;
        }
    }
    // process "Enter" pressed
    else if (key == WXK_NUMPAD_ENTER || key == WXK_RETURN)
        ProcessSelection(search_list->GetSelection());
    else
        event.Skip(); // !Needed to have EVT_CHAR generated as well
}

void SearchDialog::OnActivate(wxDataViewEvent& event)
{
    ProcessSelection(event.GetItem());
}

void SearchDialog::OnSelect(wxDataViewEvent& event)
{
    // To avoid selection update from Select() under osx
    if (prevent_list_events)
        return;    

    // Under OSX mouse and key states didn't fill after wxEVT_DATAVIEW_SELECTION_CHANGED call
    // As a result, we can't to identify what kind of actions was done
    // So, under OSX is used OnKeyDown function to navigate inside the list
#ifndef __APPLE__
    // wxEVT_DATAVIEW_SELECTION_CHANGED is processed, when selection is changed after mouse click or press the Up/Down arrows
    // But this two cases should be processed in different way:
    // Up/Down arrows   -> leave it as it is (just a navigation)
    // LeftMouseClick   -> call the ProcessSelection function  
    if (wxGetMouseState().LeftIsDown())
#endif //__APPLE__
        ProcessSelection(search_list->GetSelection());
}

void SearchDialog::update_list()
{
    // Under OSX model->Clear invoke wxEVT_DATAVIEW_SELECTION_CHANGED, so
    // set prevent_list_events to true already here 
    prevent_list_events = true;
    search_list_model->Clear();

    const std::vector<FoundOption>& filters = searcher->found_options();
    for (const FoundOption& item : filters)
        search_list_model->Prepend(item.label);

    // select first item, if search_list
    if (search_list_model->GetCount() > 0)
        search_list->Select(search_list_model->GetItem(0));
    prevent_list_events = false;
}

void SearchDialog::OnCheck(wxCommandEvent& event)
{
    OptionViewParameters& params = searcher->view_params;
    if (check_english)
        params.english  = check_english->GetValue();
    params.category = check_category->GetValue();
    params.exact = check_exact->GetValue();

    searcher->search();
    update_list();
}

void SearchDialog::OnMotion(wxMouseEvent& event)
{
    wxDataViewItem    item;
    wxDataViewColumn* col;
    wxWindow* win = this;
#ifdef __WXMSW__
    win = search_list;
#endif
    search_list->HitTest(wxGetMousePosition() - win->GetScreenPosition(), item, col);
    search_list->Select(item);

    event.Skip();
}

void SearchDialog::OnLeftDown(wxMouseEvent& event)
{
    ProcessSelection(search_list->GetSelection());
}

void SearchDialog::msw_rescale()
{
    const int& em = em_unit();

    search_list_model->msw_rescale();
    search_list->GetColumn(SearchListModel::colIcon      )->SetWidth(3  * em);
    search_list->GetColumn(SearchListModel::colMarkedText)->SetWidth(45 * em);

    msw_buttons_rescale(this, em, { wxID_CANCEL });

    const wxSize& size = wxSize(40 * em, 30 * em);
    SetMinSize(size);

    Fit();
    Refresh();
}

void SearchDialog::on_sys_color_changed()
{
#ifdef _WIN32
    GUI::wxGetApp().UpdateAllStaticTextDarkUI(this);
    GUI::wxGetApp().UpdateDarkUI(static_cast<wxButton*>(this->FindWindowById(wxID_CANCEL, this)), true);
    for (wxWindow* win : std::vector<wxWindow*> {search_line, search_list, check_category, check_english})
        if (win) GUI::wxGetApp().UpdateDarkUI(win);
#endif

    // msw_rescale updates just icons, so use it
    search_list_model->msw_rescale();

    Refresh();
}

// ----------------------------------------------------------------------------
// SearchListModel
// ----------------------------------------------------------------------------

SearchListModel::SearchListModel(wxWindow* parent) : wxDataViewVirtualListModel(0)
{
    int icon_id = 0;
    for (const std::string& icon : { "cog", "printer", "sla_printer", "spool", "resin" })
        m_icon[icon_id++] = ScalableBitmap(parent, icon);    
}

void SearchListModel::Clear()
{
    m_values.clear();
    Reset(0);
}

void SearchListModel::Prepend(const std::string& label)
{
    const char icon_c = label.at(0);
    int icon_idx = icon_idxs.at(icon_c);
    wxString str = from_u8(label).Remove(0, 1);

    m_values.emplace_back(str, icon_idx);

    RowPrepended();
}

void SearchListModel::msw_rescale()
{
    for (ScalableBitmap& bmp : m_icon)
        bmp.msw_rescale();
}

wxString SearchListModel::GetColumnType(unsigned int col) const 
{
    if (col == colIcon)
        return "wxBitmap";
    return "string";
}

void SearchListModel::GetValueByRow(wxVariant& variant,
    unsigned int row, unsigned int col) const
{
    switch (col)
    {
    case colIcon: 
        variant << m_icon[m_values[row].second].bmp();
        break;
    case colMarkedText:
        variant = m_values[row].first;
        break;
    case colMax:
        wxFAIL_MSG("invalid column");
    default:
        break;
    }
}


}

}    // namespace Slic3r::GUI<|MERGE_RESOLUTION|>--- conflicted
+++ resolved
@@ -73,7 +73,10 @@
         opt_key += "#" + std::to_string(0);
 }
 
-<<<<<<< HEAD
+static std::string get_key(const std::string& opt_key, Preset::Type type)
+{
+    return std::to_string(int(type)) + ";" + opt_key;
+}
 void change_opt_keyFoP(std::string& opt_key, DynamicPrintConfig* config, int& cnt)
 {
     ConfigOptionFloatsOrPercents* opt_cur = static_cast<ConfigOptionFloatsOrPercents*>(config->option(opt_key));
@@ -82,21 +85,12 @@
 
     if (opt_cur->values.size() > 0)
         opt_key += "#" + std::to_string(0);
-=======
-static std::string get_key(const std::string& opt_key, Preset::Type type)
-{
-    return std::to_string(int(type)) + ";" + opt_key;
->>>>>>> 215e845c
 }
 
 void OptionsSearcher::append_options(DynamicPrintConfig* config, Preset::Type type, ConfigOptionMode mode)
 {
-<<<<<<< HEAD
     const ConfigDef* defs = config->def();
-    auto emplace = [this, type, defs](const std::string opt_key, const wxString& label, const ConfigOptionDef& opt)
-=======
-    auto emplace = [this, type](const std::string key, const wxString& label)
->>>>>>> 215e845c
+    auto emplace = [this, type, defs](const std::string key, const wxString& label, const ConfigOptionDef& opt)
     {
         const GroupAndCategory& gc = groups_and_categories[key];
         if (gc.group.IsEmpty() || gc.category.IsEmpty())
@@ -142,26 +136,18 @@
 
         wxString label = opt.full_label.empty() ? opt.label : opt.full_label;
 
-<<<<<<< HEAD
+        std::string key = get_key(opt_key, type);
+
         if (label_override.find(opt.opt_key) != label_override.end()) {
             label = label_override[opt.opt_key][1].empty() ? label_override[opt.opt_key][0] : label_override[opt.opt_key][1];
         }
 
         if (cnt == 0)
-            emplace(opt_key, label, opt);
+            emplace(key, label, opt);
         else
             for (int i = 0; i < cnt; ++i)
                 // ! It's very important to use "#". opt_key#n is a real option key used in GroupAndCategory
-                emplace(opt_key + "#" + std::to_string(i), label, opt);
-=======
-        std::string key = get_key(opt_key, type);
-        if (cnt == 0)
-            emplace(key, label);
-        else
-            for (int i = 0; i < cnt; ++i)
-                // ! It's very important to use "#". opt_key#n is a real option key used in GroupAndCategory
-                emplace(key + "#" + std::to_string(i), label);
->>>>>>> 215e845c
+                emplace(key + "#" + std::to_string(i), label, opt);
     }
 }
 
@@ -249,7 +235,6 @@
         std::wstring out;
         if (marked)
             out += marker_by_type(opt.type, printer_technology);
-<<<<<<< HEAD
         const std::wstring* prev = nullptr;
         for (const std::wstring* const s : {
             view_params.category ?  &opt.category_local : nullptr,
@@ -262,19 +247,6 @@
                 prev = s;
             }
             return out;
-=======
-    	const std::wstring *prev = nullptr;
-    	for (const std::wstring * const s : {
-	        view_params.category 	? &opt.category_local 		: nullptr,
-	        &opt.group_local, &opt.label_local })
-    		if (s != nullptr && (prev == nullptr || *prev != *s)) {
-      			if (out.size()>2)
-    				out += sep;
-    			out += *s;
-    			prev = s;
-    		}
-        return out;
->>>>>>> 215e845c
     };
 
     auto get_label_english = [this, &sep](const Option& opt, bool marked = true)
@@ -282,7 +254,6 @@
         std::wstring out;
         if (marked)
             out += marker_by_type(opt.type, printer_technology);
-<<<<<<< HEAD
         const std::wstring* prev = nullptr;
         for (const std::wstring* const s : {
             view_params.category ?  &opt.category : nullptr,
@@ -295,19 +266,6 @@
                 prev = s;
             }
             return out;
-=======
-    	const std::wstring*prev = nullptr;
-    	for (const std::wstring * const s : {
-	        view_params.category 	? &opt.category 			: nullptr,
-	        &opt.group, &opt.label })
-    		if (s != nullptr && (prev == nullptr || *prev != *s)) {
-      			if (out.size()>2)
-    				out += sep;
-    			out += *s;
-    			prev = s;
-    		}
-        return out;
->>>>>>> 215e845c
     };
 
     auto get_tooltip = [this, &sep](const Option& opt)
@@ -349,7 +307,6 @@
         int score = std::numeric_limits<int>::min();
         int score2;
         matches.clear();
-<<<<<<< HEAD
         
         //search for label
         if(view_params.exact)
@@ -359,28 +316,16 @@
 
         //search in english label
         if (view_params.english && (view_params.exact ? strong_match(wsearch, label_english, score2, matches2) : fuzzy_match(wsearch, label_english, score2, matches2)) && score2 > score) {
-=======
-        fuzzy_match(wsearch, label, score, matches);
-        if (fuzzy_match(wsearch, opt.key, score2, matches2) && score2 > score) {
-        	for (fts::pos_type &pos : matches2)
-        		pos += label.size() + 1;
-        	label += L"(" + opt.key + L")";
-        	append(matches, matches2);
-        	score = score2;
-        }
-        if (view_params.english && fuzzy_match(wsearch, label_english, score2, matches2) && score2 > score) {
->>>>>>> 215e845c
         	label   = std::move(label_english);
         	matches = std::move(matches2);
         	score   = score2;
         }
-<<<<<<< HEAD
 
         //search in opt_key
-        if ((view_params.exact ? strong_match(wsearch, opt.opt_key, score2, matches2) : fuzzy_match(wsearch, opt.opt_key, score2, matches2)) && (view_params.exact || score2 > score)) {
+        if ((view_params.exact ? strong_match(wsearch, opt.key, score2, matches2) : fuzzy_match(wsearch, opt.key, score2, matches2)) && (view_params.exact || score2 > score)) {
             for (fts::pos_type& pos : matches2)
                 pos += label.size() + 1;
-            label += L"(" + opt.opt_key + L")";
+            label += L"(" + opt.key + L")";
             append(matches, matches2);
             score = std::max(score, score2);
         }
@@ -400,9 +345,6 @@
                     ? score + int( (90.-score) * std::min(1., find_in_tooltip / 300.))
                     : int(90. * std::min(1., find_in_tooltip / 300.));
             }
-=======
-        if (score > 90/*std::numeric_limits<int>::min()*/) {
->>>>>>> 215e845c
 		    label = mark_string(label, matches, opt.type, printer_technology);
             label += L"  [" + std::to_wstring(score) + L"]";// add score value
 	        std::string label_u8 = into_u8(label);
