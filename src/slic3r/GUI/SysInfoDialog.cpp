#include "SysInfoDialog.hpp"
#include "I18N.hpp"
#include "3DScene.hpp"
#include "GUI.hpp"
#include "../Utils/UndoRedo.hpp"
#include "Plater.hpp"

#include <string>

#include <Eigen/Core>

#include <wx/clipbrd.h>
#include <wx/platinfo.h>
#include "GUI_App.hpp"
#include "wxExtensions.hpp"

#ifdef _WIN32
	// The standard Windows includes.
	#define WIN32_LEAN_AND_MEAN
	#define NOMINMAX
	#include <Windows.h>
	#include <psapi.h>
#endif /* _WIN32 */

namespace Slic3r { 
namespace GUI {

std::string get_main_info(bool format_as_html)
{
    std::stringstream out;

    std::string b_start  = format_as_html ? "<b>"  : "";
    std::string b_end    = format_as_html ? "</b>" : "";
    std::string line_end = format_as_html ? "<br>" : "\n";

    if (!format_as_html)
        out << b_start << (wxGetApp().is_editor() ? SLIC3R_APP_NAME : GCODEVIEWER_APP_NAME) << b_end << line_end;
<<<<<<< HEAD
#else
        out << b_start << SLIC3R_APP_NAME << b_end << line_end;
#endif // ENABLE_GCODE_VIEWER
    out << b_start << "Version:   "             << b_end << SLIC3R_VERSION_FULL << line_end;
#if ENABLE_GCODE_VIEWER
=======
    out << b_start << "Version:   "             << b_end << SLIC3R_VERSION << line_end;
>>>>>>> 2e0e63fe
    out << b_start << "Build:     " << b_end << (wxGetApp().is_editor() ? SLIC3R_BUILD_ID : GCODEVIEWER_BUILD_ID) << line_end;
    out << line_end;
    out << b_start << "Operating System:    "   << b_end << wxPlatformInfo::Get().GetOperatingSystemFamilyName() << line_end;
    out << b_start << "System Architecture: "   << b_end << wxPlatformInfo::Get().GetArchName() << line_end;
    out << b_start << 
#if defined _WIN32
        "Windows Version:     "
#else
        // Hopefully some kind of unix / linux.
        "System Version:      "
#endif
        << b_end << wxPlatformInfo::Get().GetOperatingSystemDescription() << line_end;
    out << b_start << "Total RAM size [MB]: "  << b_end << Slic3r::format_memsize_MB(Slic3r::total_physical_memory());

    return out.str();
}

std::string get_mem_info(bool format_as_html)
{
    std::stringstream out;

    std::string b_start  = format_as_html ? "<b>"  : "";
    std::string b_end    = format_as_html ? "</b>" : "";
    std::string line_end = format_as_html ? "<br>" : "\n";

    std::string mem_info_str = log_memory_info(true);
    std::istringstream mem_info(mem_info_str);
    std::string value;
    while (std::getline(mem_info, value, ':')) {
        out << b_start << (value+": ") << b_end;
        std::getline(mem_info, value, ';');
        out << value << line_end;
    }

    const Slic3r::UndoRedo::Stack &stack = wxGetApp().plater()->undo_redo_stack_main();
    out << b_start << "RAM size reserved for the Undo / Redo stack: "  << b_end << Slic3r::format_memsize_MB(stack.get_memory_limit()) << line_end;
    out << b_start << "RAM size occupied by the Undo / Redo stack: "  << b_end << Slic3r::format_memsize_MB(stack.memsize()) << line_end << line_end;

    return out.str();
}

SysInfoDialog::SysInfoDialog()
    : DPIDialog((wxWindow*)wxGetApp().mainframe, wxID_ANY, (wxGetApp().is_editor() ? wxString(SLIC3R_APP_NAME) : wxString(GCODEVIEWER_APP_NAME)) + " - " + _L("System Information"), wxDefaultPosition, wxDefaultSize, wxDEFAULT_DIALOG_STYLE | wxRESIZE_BORDER)
{
	wxColour bgr_clr = wxSystemSettings::GetColour(wxSYS_COLOUR_WINDOW);
	SetBackgroundColour(bgr_clr);
    SetFont(wxGetApp().normal_font());

    wxBoxSizer* hsizer = new wxBoxSizer(wxHORIZONTAL);
    hsizer->SetMinSize(wxSize(50 * wxGetApp().em_unit(), -1));

	auto main_sizer = new wxBoxSizer(wxVERTICAL);
	main_sizer->Add(hsizer, 1, wxEXPAND | wxALL, 10);

    // logo
<<<<<<< HEAD
#if ENABLE_GCODE_VIEWER
    m_logo_bmp = ScalableBitmap(this, wxGetApp().is_editor() ? "Slic3r_192px.png" : "PrusaSlicer-gcodeviewer_192px.png", 192);
#else
    m_logo_bmp = ScalableBitmap(this, "Slic3r_192px.png", 192);
#endif // ENABLE_GCODE_VIEWER
=======
    m_logo_bmp = ScalableBitmap(this, wxGetApp().is_editor() ? "PrusaSlicer_192px.png" : "PrusaSlicer-gcodeviewer_192px.png", 192);
>>>>>>> 2e0e63fe
    m_logo = new wxStaticBitmap(this, wxID_ANY, m_logo_bmp.bmp());
	hsizer->Add(m_logo, 0, wxALIGN_CENTER_VERTICAL);
    
    wxBoxSizer* vsizer = new wxBoxSizer(wxVERTICAL);
    hsizer->Add(vsizer, 1, wxEXPAND|wxLEFT, 20);

    // title
    {
        wxStaticText* title = new wxStaticText(this, wxID_ANY, wxGetApp().is_editor() ? SLIC3R_APP_NAME : GCODEVIEWER_APP_NAME, wxDefaultPosition, wxDefaultSize);
        wxFont title_font = wxGetApp().bold_font();
        title_font.SetFamily(wxFONTFAMILY_ROMAN);
        title_font.SetPointSize(22);
        title->SetFont(title_font);
        vsizer->Add(title, 0, wxEXPAND | wxALIGN_LEFT | wxTOP, wxGetApp().em_unit()/*50*/);
    }

    // main_info_text
    wxFont font = get_default_font(this);
    const auto text_clr = wxSystemSettings::GetColour(wxSYS_COLOUR_WINDOWTEXT);
    auto text_clr_str = wxString::Format(wxT("#%02X%02X%02X"), text_clr.Red(), text_clr.Green(), text_clr.Blue());
    auto bgr_clr_str = wxString::Format(wxT("#%02X%02X%02X"), bgr_clr.Red(), bgr_clr.Green(), bgr_clr.Blue());

    const int fs = font.GetPointSize() - 1;
    int size[] = { static_cast<int>(fs*1.5), static_cast<int>(fs*1.4), static_cast<int>(fs*1.3), fs, fs, fs, fs };

    m_html = new wxHtmlWindow(this, wxID_ANY, wxDefaultPosition, wxDefaultSize, wxHW_SCROLLBAR_NEVER);
    {
        m_html->SetFonts(font.GetFaceName(), font.GetFaceName(), size);
        m_html->SetBorders(2);
		const auto text = wxString::Format(
            "<html>"
            "<body bgcolor= %s link= %s>"
            "<font color=%s>"
            "%s"
            "</font>"
            "</body>"
            "</html>", bgr_clr_str, text_clr_str, text_clr_str,
            get_main_info(true));
        m_html->SetPage(text);
        vsizer->Add(m_html, 1, wxEXPAND | wxBOTTOM, wxGetApp().em_unit());
    }

    // opengl_info
    m_opengl_info_html = new wxHtmlWindow(this, wxID_ANY, wxDefaultPosition, wxDefaultSize, wxHW_SCROLLBAR_AUTO);
    {
        m_opengl_info_html->SetMinSize(wxSize(-1, 16 * wxGetApp().em_unit()));
        m_opengl_info_html->SetFonts(font.GetFaceName(), font.GetFaceName(), size);
        m_opengl_info_html->SetBorders(10);
        const auto text = wxString::Format(
            "<html>"
            "<body bgcolor= %s link= %s>"
            "<font color=%s>"
            "%s"
            "</font>"
            "</body>"
            "</html>", bgr_clr_str, text_clr_str, text_clr_str,
            get_mem_info(true) + "<br>" + wxGetApp().get_gl_info(true, true) + "<br>Eigen vectorization supported: " + Eigen::SimdInstructionSetsInUse());
        m_opengl_info_html->SetPage(text);
        main_sizer->Add(m_opengl_info_html, 1, wxEXPAND | wxBOTTOM, 15);
    }

    wxStdDialogButtonSizer* buttons = this->CreateStdDialogButtonSizer(wxOK);
    m_btn_copy_to_clipboard = new wxButton(this, wxID_ANY, _L("Copy to Clipboard"), wxDefaultPosition, wxDefaultSize);

    buttons->Insert(0, m_btn_copy_to_clipboard, 0, wxLEFT, 5);
    m_btn_copy_to_clipboard->Bind(wxEVT_BUTTON, &SysInfoDialog::onCopyToClipboard, this);

    this->SetEscapeId(wxID_OK);
    this->Bind(wxEVT_BUTTON, &SysInfoDialog::onCloseDialog, this, wxID_OK);
    main_sizer->Add(buttons, 0, wxEXPAND | wxRIGHT | wxBOTTOM, 3);
    
//     this->Bind(wxEVT_LEFT_DOWN, &SysInfoDialog::onCloseDialog, this);
//     logo->Bind(wxEVT_LEFT_DOWN, &SysInfoDialog::onCloseDialog, this);

	SetSizer(main_sizer);
	main_sizer->SetSizeHints(this);
}

void SysInfoDialog::on_dpi_changed(const wxRect &suggested_rect)
{
    m_logo_bmp.msw_rescale();
    m_logo->SetBitmap(m_logo_bmp.bmp());

    wxFont font = get_default_font(this);
    const int fs = font.GetPointSize() - 1;
    int font_size[] = { static_cast<int>(fs*1.5), static_cast<int>(fs*1.4), static_cast<int>(fs*1.3), fs, fs, fs, fs };

    m_html->SetFonts(font.GetFaceName(), font.GetFaceName(), font_size);
    m_html->Refresh();

    const int& em = em_unit();

    msw_buttons_rescale(this, em, { wxID_OK, m_btn_copy_to_clipboard->GetId() });

    m_opengl_info_html->SetMinSize(wxSize(-1, 16 * em));
    m_opengl_info_html->SetFonts(font.GetFaceName(), font.GetFaceName(), font_size);
    m_opengl_info_html->Refresh();

    const wxSize& size = wxSize(65 * em, 55 * em);

    SetMinSize(size);
    Fit();

    Refresh();
}

void SysInfoDialog::onCopyToClipboard(wxEvent &)
{
    wxTheClipboard->Open();
    const auto text = get_main_info(false) + "\n" + wxGetApp().get_gl_info(false, true);
    wxTheClipboard->SetData(new wxTextDataObject(text));
    wxTheClipboard->Close();
}

void SysInfoDialog::onCloseDialog(wxEvent &)
{
    this->EndModal(wxID_CLOSE);
}

} // namespace GUI
} // namespace Slic3r<|MERGE_RESOLUTION|>--- conflicted
+++ resolved
@@ -35,15 +35,7 @@
 
     if (!format_as_html)
         out << b_start << (wxGetApp().is_editor() ? SLIC3R_APP_NAME : GCODEVIEWER_APP_NAME) << b_end << line_end;
-<<<<<<< HEAD
-#else
-        out << b_start << SLIC3R_APP_NAME << b_end << line_end;
-#endif // ENABLE_GCODE_VIEWER
     out << b_start << "Version:   "             << b_end << SLIC3R_VERSION_FULL << line_end;
-#if ENABLE_GCODE_VIEWER
-=======
-    out << b_start << "Version:   "             << b_end << SLIC3R_VERSION << line_end;
->>>>>>> 2e0e63fe
     out << b_start << "Build:     " << b_end << (wxGetApp().is_editor() ? SLIC3R_BUILD_ID : GCODEVIEWER_BUILD_ID) << line_end;
     out << line_end;
     out << b_start << "Operating System:    "   << b_end << wxPlatformInfo::Get().GetOperatingSystemFamilyName() << line_end;
@@ -99,15 +91,7 @@
 	main_sizer->Add(hsizer, 1, wxEXPAND | wxALL, 10);
 
     // logo
-<<<<<<< HEAD
-#if ENABLE_GCODE_VIEWER
     m_logo_bmp = ScalableBitmap(this, wxGetApp().is_editor() ? "Slic3r_192px.png" : "PrusaSlicer-gcodeviewer_192px.png", 192);
-#else
-    m_logo_bmp = ScalableBitmap(this, "Slic3r_192px.png", 192);
-#endif // ENABLE_GCODE_VIEWER
-=======
-    m_logo_bmp = ScalableBitmap(this, wxGetApp().is_editor() ? "PrusaSlicer_192px.png" : "PrusaSlicer-gcodeviewer_192px.png", 192);
->>>>>>> 2e0e63fe
     m_logo = new wxStaticBitmap(this, wxID_ANY, m_logo_bmp.bmp());
 	hsizer->Add(m_logo, 0, wxALIGN_CENTER_VERTICAL);
     
