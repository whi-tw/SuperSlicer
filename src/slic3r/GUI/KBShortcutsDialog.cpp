--- conflicted
+++ resolved
@@ -254,15 +254,11 @@
     sizer->AddStretchSpacer();
 
     // logo
-<<<<<<< HEAD
+#if ENABLE_GCODE_VIEWER
+    m_logo_bmp = ScalableBitmap(this, wxGetApp().is_editor() ? "Slic3r_32px.png" : "PrusaSlicer-gcodeviewer_32px.png", 32);
+#else
     m_logo_bmp = ScalableBitmap(this, "Slic3r_32px.png", 32);
-=======
-#if ENABLE_GCODE_VIEWER
-    m_logo_bmp = ScalableBitmap(this, wxGetApp().is_editor() ? "PrusaSlicer_32px.png" : "PrusaSlicer-gcodeviewer_32px.png", 32);
-#else
-    m_logo_bmp = ScalableBitmap(this, "PrusaSlicer_32px.png", 32);
-#endif // ENABLE_GCODE_VIEWER
->>>>>>> b27bf181
+#endif // ENABLE_GCODE_VIEWER
     m_header_bitmap = new wxStaticBitmap(panel, wxID_ANY, m_logo_bmp.bmp());
     sizer->Add(m_header_bitmap, 0, wxEXPAND | wxLEFT | wxRIGHT, 10);
 
