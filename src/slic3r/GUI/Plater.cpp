--- conflicted
+++ resolved
@@ -1082,14 +1082,10 @@
 {
     wxString tooltip = wxString("Slice") + " [" + GUI::shortkey_ctrl_prefix() + "R]";
     if (m_mode != comSimple || wxGetApp().app_config->get("objects_always_expert") == "1")
-<<<<<<< HEAD
-        tooltip += wxString("\n") + _L("Hold Shift to Slice & Export G-code");
+        tooltip += wxString(" - ") + _L("Hold Shift to Slice & Export G-code");
 #ifdef _WIN32
     p->btn_reslice_tip = tooltip;
 #else
-=======
-        tooltip += wxString(" - ") + _L("Hold Shift to Slice & Export G-code");
->>>>>>> 2b908bc1
     p->btn_reslice->SetToolTip(tooltip);
 #endif
 }
@@ -4116,11 +4112,8 @@
 void Plater::priv::on_slicing_update(SlicingStatusEvent &evt)
 {
     //update dirty flags
-<<<<<<< HEAD
-    if (0 != (evt.status.flags & Slic3r::PrintBase::SlicingStatus::FlagBits::SLICING_ENDED))
-        preview->get_canvas3d()->set_preview_dirty();
+
     if (0 != (evt.status.flags & Slic3r::PrintBase::SlicingStatus::FlagBits::GCODE_ENDED)) {
-        preview->get_canvas3d()->set_gcode_viewer_dirty();
         notification_manager->set_slicing_progress_ended(_utf8(evt.status.main_text));
     } else {
         if (evt.status.percent >= -1) {
@@ -4128,12 +4121,6 @@
                 // Avoid a race condition
                 return;
             }
-=======
-    //if (0 != (evt.status.flags & Slic3r::PrintBase::SlicingStatus::FlagBits::SLICING_ENDED))
-    //    preview->get_canvas3d()->set_preview_dirty();
-    //if (0 != (evt.status.flags & Slic3r::PrintBase::SlicingStatus::FlagBits::GCODE_ENDED))
-    //    preview->get_canvas3d()->set_gcode_viewer_dirty();
->>>>>>> 2b908bc1
 
             if (evt.status.args.empty()) {
                 notification_manager->set_slicing_progress_percentage(evt.status.main_text.empty() ? "" : _utf8(evt.status.main_text), evt.status.percent / 100.f, 0 == (evt.status.flags & PrintBase::SlicingStatus::FlagBits::SECONDARY_STATE));
@@ -4217,17 +4204,11 @@
 void Plater::priv::on_slicing_began()
 {
 	clear_warnings();
-<<<<<<< HEAD
     notification_manager->close_notification_of_type(NotificationType::SignDetected);
     notification_manager->close_notification_of_type(NotificationType::ExportFinished);
     notification_manager->set_slicing_progress_began();
-    preview->get_canvas3d()->set_gcode_viewer_dirty();
-    preview->get_canvas3d()->set_preview_dirty();
-=======
-	notification_manager->close_notification_of_type(NotificationType::SlicingComplete);
     //preview->get_canvas3d()->set_gcode_viewer_dirty();
     //preview->get_canvas3d()->set_preview_dirty();
->>>>>>> 2b908bc1
 }
 void Plater::priv::add_warning(const Slic3r::PrintStateBase::Warning& warning, size_t oid)
 {
