#include "Plater.hpp"

#include <cstddef>
#include <algorithm>
#include <numeric>
#include <vector>
#include <string>
#include <regex>
#include <future>
#include <boost/algorithm/string.hpp>
#include <boost/optional.hpp>
#include <boost/filesystem/path.hpp>
#include <boost/filesystem/operations.hpp>
#include <boost/log/trivial.hpp>
#include <boost/nowide/convert.hpp>

#include <wx/sizer.h>
#include <wx/stattext.h>
#include <wx/button.h>
#include <wx/bmpcbox.h>
#include <wx/statbox.h>
#include <wx/statbmp.h>
#include <wx/filedlg.h>
#include <wx/dnd.h>
#include <wx/progdlg.h>
#include <wx/wupdlock.h>
#include <wx/numdlg.h>
#include <wx/debug.h>
#include <wx/busyinfo.h>

#include "libslic3r/libslic3r.h"
#include "libslic3r/Format/STL.hpp"
#include "libslic3r/Format/AMF.hpp"
#include "libslic3r/Format/3mf.hpp"
#include "libslic3r/GCode/ThumbnailData.hpp"
#include "libslic3r/Model.hpp"
#include "libslic3r/SLA/Hollowing.hpp"
#include "libslic3r/SLA/SupportPoint.hpp"
#include "libslic3r/SLA/ReprojectPointsOnMesh.hpp"
#include "libslic3r/Polygon.hpp"
#include "libslic3r/Print.hpp"
#include "libslic3r/PrintConfig.hpp"
#include "libslic3r/SLAPrint.hpp"
#include "libslic3r/Utils.hpp"
#include "libslic3r/PresetBundle.hpp"

#include "GUI.hpp"
#include "GUI_App.hpp"
#include "GUI_ObjectList.hpp"
#include "GUI_ObjectManipulation.hpp"
#include "GUI_ObjectLayers.hpp"
#include "GUI_Utils.hpp"
#include "wxExtensions.hpp"
#include "MainFrame.hpp"
#include "format.hpp"
#include "3DScene.hpp"
#include "GLCanvas3D.hpp"
#include "Selection.hpp"
#include "GLToolbar.hpp"
#include "GUI_Preview.hpp"
#include "3DBed.hpp"
#include "Camera.hpp"
#include "Mouse3DController.hpp"
#include "Tab.hpp"
#include "Jobs/ArrangeJob.hpp"
#include "Jobs/FillBedJob.hpp"
#include "Jobs/RotoptimizeJob.hpp"
#include "Jobs/SLAImportJob.hpp"
#include "BackgroundSlicingProcess.hpp"
#include "ProgressStatusBar.hpp"
#include "PrintHostDialogs.hpp"
#include "ConfigWizard.hpp"
#include "../Utils/ASCIIFolding.hpp"
#include "../Utils/PrintHost.hpp"
#include "../Utils/FixModelByWin10.hpp"
#include "../Utils/UndoRedo.hpp"
#include "../Utils/PresetUpdater.hpp"
#include "../Utils/Process.hpp"
#include "RemovableDriveManager.hpp"
#include "InstanceCheck.hpp"
#include "NotificationManager.hpp"
#include "PresetComboBoxes.hpp"

#ifdef __APPLE__
#include "Gizmos/GLGizmosManager.hpp"
#endif // __APPLE__

#include <wx/glcanvas.h>    // Needs to be last because reasons :-/
#include "WipeTowerDialog.hpp"
#include "libslic3r/CustomGCode.hpp"

using boost::optional;
namespace fs = boost::filesystem;
using Slic3r::_3DScene;
using Slic3r::Preset;
using Slic3r::PrintHostJob;
using Slic3r::GUI::format_wxstr;

static const std::pair<unsigned int, unsigned int> THUMBNAIL_SIZE_3MF = { 256, 256 };

namespace Slic3r {
namespace GUI {

wxDEFINE_EVENT(EVT_SCHEDULE_BACKGROUND_PROCESS,     SimpleEvent);
wxDEFINE_EVENT(EVT_SLICING_UPDATE,                  SlicingStatusEvent);
wxDEFINE_EVENT(EVT_SLICING_COMPLETED,               wxCommandEvent);
wxDEFINE_EVENT(EVT_PROCESS_COMPLETED,               SlicingProcessCompletedEvent);
wxDEFINE_EVENT(EVT_EXPORT_BEGAN,                    wxCommandEvent);

// Sidebar widgets

// struct InfoBox : public wxStaticBox
// {
//     InfoBox(wxWindow *parent, const wxString &label) :
//         wxStaticBox(parent, wxID_ANY, label)
//     {
//         SetFont(GUI::small_font().Bold());
//     }
// };

class ObjectInfo : public wxStaticBoxSizer
{
public:
    ObjectInfo(wxWindow *parent);

    wxStaticBitmap *manifold_warning_icon;
    wxStaticText *info_size;
    wxStaticText *info_volume;
    wxStaticText *info_facets;
    wxStaticText *info_materials;
    wxStaticText *info_manifold;

    wxStaticText *label_volume;
    wxStaticText *label_materials;
    std::vector<wxStaticText *> sla_hidden_items;

    bool        showing_manifold_warning_icon;
    void        show_sizer(bool show);
    void        msw_rescale();
};

ObjectInfo::ObjectInfo(wxWindow *parent) :
    wxStaticBoxSizer(new wxStaticBox(parent, wxID_ANY, _L("Info")), wxVERTICAL)
{
    GetStaticBox()->SetFont(wxGetApp().bold_font());

    auto *grid_sizer = new wxFlexGridSizer(4, 5, 15);
    grid_sizer->SetFlexibleDirection(wxHORIZONTAL);
//     grid_sizer->AddGrowableCol(1, 1);
//     grid_sizer->AddGrowableCol(3, 1);

    auto init_info_label = [parent, grid_sizer](wxStaticText **info_label, wxString text_label) {
        auto *text = new wxStaticText(parent, wxID_ANY, text_label+":");
        text->SetFont(wxGetApp().small_font());
        *info_label = new wxStaticText(parent, wxID_ANY, "");
        (*info_label)->SetFont(wxGetApp().small_font());
        grid_sizer->Add(text, 0);
        grid_sizer->Add(*info_label, 0);
        return text;
    };

    init_info_label(&info_size, _L("Size"));
    label_volume = init_info_label(&info_volume, _L("Volume"));
    init_info_label(&info_facets, _L("Facets"));
    label_materials = init_info_label(&info_materials, _L("Materials"));
    Add(grid_sizer, 0, wxEXPAND);

    auto *info_manifold_text = new wxStaticText(parent, wxID_ANY, _L("Manifold") + ":");
    info_manifold_text->SetFont(wxGetApp().small_font());
    info_manifold = new wxStaticText(parent, wxID_ANY, "");
    info_manifold->SetFont(wxGetApp().small_font());
    manifold_warning_icon = new wxStaticBitmap(parent, wxID_ANY, create_scaled_bitmap("exclamation"));
    auto *sizer_manifold = new wxBoxSizer(wxHORIZONTAL);
    sizer_manifold->Add(info_manifold_text, 0);
    sizer_manifold->Add(manifold_warning_icon, 0, wxLEFT, 2);
    sizer_manifold->Add(info_manifold, 0, wxLEFT, 2);
    Add(sizer_manifold, 0, wxEXPAND | wxTOP, 4);

    sla_hidden_items = { label_volume, info_volume, label_materials, info_materials };
}

void ObjectInfo::show_sizer(bool show)
{
    Show(show);
    if (show)
        manifold_warning_icon->Show(showing_manifold_warning_icon && show);
}

void ObjectInfo::msw_rescale()
{
    manifold_warning_icon->SetBitmap(create_scaled_bitmap("exclamation"));
}

enum SlicedInfoIdx
{
    siFilament_m,
    siFilament_mm3,
    siFilament_g,
    siMateril_unit,
    siCost,
    siEstimatedTime,
    siWTNumbetOfToolchanges,

    siCount
};

class SlicedInfo : public wxStaticBoxSizer
{
public:
    SlicedInfo(wxWindow *parent);
    void SetTextAndShow(SlicedInfoIdx idx, const wxString& text, const wxString& new_label="");

private:
    std::vector<std::pair<wxStaticText*, wxStaticText*>> info_vec;
};

SlicedInfo::SlicedInfo(wxWindow *parent) :
    wxStaticBoxSizer(new wxStaticBox(parent, wxID_ANY, _L("Sliced Info")), wxVERTICAL)
{
    GetStaticBox()->SetFont(wxGetApp().bold_font());

    auto *grid_sizer = new wxFlexGridSizer(2, 5, 15);
    grid_sizer->SetFlexibleDirection(wxVERTICAL);

    info_vec.reserve(siCount);

    auto init_info_label = [this, parent, grid_sizer](wxString text_label) {
        auto *text = new wxStaticText(parent, wxID_ANY, text_label);
        text->SetFont(wxGetApp().small_font());
        auto info_label = new wxStaticText(parent, wxID_ANY, "N/A");
        info_label->SetFont(wxGetApp().small_font());
        grid_sizer->Add(text, 0);
        grid_sizer->Add(info_label, 0);
        info_vec.push_back(std::pair<wxStaticText*, wxStaticText*>(text, info_label));
    };

    init_info_label(_L("Used Filament (m)"));
    init_info_label(_L("Used Filament (mm³)"));
    init_info_label(_L("Used Filament (g)"));
    init_info_label(_L("Used Material (unit)"));
    init_info_label(_L("Cost (money)"));
    init_info_label(_L("Estimated printing time"));
    init_info_label(_L("Number of tool changes"));

    Add(grid_sizer, 0, wxEXPAND);
    this->Show(false);
}

void SlicedInfo::SetTextAndShow(SlicedInfoIdx idx, const wxString& text, const wxString& new_label/*=""*/)
{
    const bool show = text != "N/A";
    if (show)
        info_vec[idx].second->SetLabelText(text);
    if (!new_label.IsEmpty())
        info_vec[idx].first->SetLabelText(new_label);
    info_vec[idx].first->Show(show);
    info_vec[idx].second->Show(show);
}

// Frequently changed parameters

class FreqChangedParams : public OG_Settings
{
    double		    m_brim_width = 0.0;
    wxButton*       m_wiping_dialog_button{ nullptr };
    wxSizer*        m_sizer {nullptr};

    std::shared_ptr<ConfigOptionsGroup> m_og_sla;
    std::vector<ScalableButton*>        m_empty_buttons;
public:
    FreqChangedParams(wxWindow* parent);
    ~FreqChangedParams() {}

    wxButton*       get_wiping_dialog_button() { return m_wiping_dialog_button; }
    wxSizer*        get_sizer() override;
    ConfigOptionsGroup* get_og(const bool is_fff);
    void            Show(const bool is_fff);

    void            msw_rescale();
};

void FreqChangedParams::msw_rescale()
{
    m_og->msw_rescale();
    m_og_sla->msw_rescale();

    for (auto btn: m_empty_buttons)
        btn->msw_rescale();
}

FreqChangedParams::FreqChangedParams(wxWindow* parent) :
    OG_Settings(parent, false)
{
    DynamicPrintConfig*	config = &wxGetApp().preset_bundle->prints.get_edited_preset().config;

    // Frequently changed parameters for FFF_technology
    m_og->set_config(config);
    m_og->hide_labels();

    m_og->m_on_change = [config, this](t_config_option_key opt_key, boost::any value) {
        Tab* tab_print = wxGetApp().get_tab(Preset::TYPE_PRINT);
        if (!tab_print) return;

        if (opt_key == "fill_density") {
            tab_print->update_dirty();
            tab_print->reload_config();
            tab_print->update();
        }
        else
        {
            DynamicPrintConfig new_conf = *config;
            if (opt_key == "brim") {
                double new_val;
                double brim_width = config->opt_float("brim_width");
                if (boost::any_cast<bool>(value) == true)
                {
                    new_val = m_brim_width == 0.0 ? 5 :
                        m_brim_width < 0.0 ? m_brim_width * (-1) :
                        m_brim_width;
                }
                else {
                    m_brim_width = brim_width * (-1);
                    new_val = 0;
                }
                new_conf.set_key_value("brim_width", new ConfigOptionFloat(new_val));
            }
            else {
                assert(opt_key == "support");
                const wxString& selection = boost::any_cast<wxString>(value);
                PrinterTechnology printer_technology = wxGetApp().preset_bundle->printers.get_edited_preset().printer_technology();

                auto support_material = selection == _("None") ? false : true;
                new_conf.set_key_value("support_material", new ConfigOptionBool(support_material));

                if (selection == _("Everywhere")) {
                    new_conf.set_key_value("support_material_buildplate_only", new ConfigOptionBool(false));
                    if (printer_technology == ptFFF)
                        new_conf.set_key_value("support_material_auto", new ConfigOptionBool(true));
                } else if (selection == _("Support on build plate only")) {
                    new_conf.set_key_value("support_material_buildplate_only", new ConfigOptionBool(true));
                    if (printer_technology == ptFFF)
                        new_conf.set_key_value("support_material_auto", new ConfigOptionBool(true));
                } else if (selection == _("For support enforcers only")) {
                    assert(printer_technology == ptFFF);
                    new_conf.set_key_value("support_material_buildplate_only", new ConfigOptionBool(false));
                    new_conf.set_key_value("support_material_auto", new ConfigOptionBool(false));
                }
            }
            tab_print->load_config(new_conf);
        }
    };

    
    Line line = Line { "", "" };

    ConfigOptionDef support_def;
    support_def.label = L("Supports");
    support_def.type = coStrings;
    support_def.gui_type = "select_open";
    support_def.tooltip = L("Select what kind of support do you need");
    support_def.enum_labels.push_back(L("None"));
    support_def.enum_labels.push_back(L("Support on build plate only"));
    support_def.enum_labels.push_back(L("For support enforcers only"));
    support_def.enum_labels.push_back(L("Everywhere"));
    support_def.set_default_value(new ConfigOptionStrings{ "None" });
    Option option = Option(support_def, "support");
    option.opt.full_width = true;
    line.append_option(option);

    /* Not a best solution, but
     * Temporary workaround for right border alignment
     */
    auto empty_widget = [this] (wxWindow* parent) {
        auto sizer = new wxBoxSizer(wxHORIZONTAL);
        auto btn = new ScalableButton(parent, wxID_ANY, "mirroring_transparent.png", wxEmptyString,
            wxDefaultSize, wxDefaultPosition, wxBU_EXACTFIT | wxNO_BORDER | wxTRANSPARENT_WINDOW);
        sizer->Add(btn, 0, wxALIGN_CENTER_VERTICAL | wxLEFT | wxRIGHT, int(0.3 * wxGetApp().em_unit()));
        m_empty_buttons.push_back(btn);
        return sizer;
    };
    line.append_widget(empty_widget);

    m_og->append_line(line);

    
    line = Line { "", "" };

    option = m_og->get_option("fill_density");
    option.opt.label = L("Infill");
    option.opt.width = 7/*6*/;
    option.opt.sidetext = "   ";
    line.append_option(option);

    m_brim_width = config->opt_float("brim_width");
    ConfigOptionDef def;
    def.label = L("Brim");
    def.type = coBool;
    def.tooltip = L("This flag enables the brim that will be printed around each object on the first layer.");
    def.gui_type = "";
    def.set_default_value(new ConfigOptionBool{ m_brim_width > 0.0 ? true : false });
    option = Option(def, "brim");
    option.opt.sidetext = "";
    line.append_option(option);

    auto wiping_dialog_btn = [this](wxWindow* parent) {
        m_wiping_dialog_button = new wxButton(parent, wxID_ANY, _L("Purging volumes") + dots, wxDefaultPosition, wxDefaultSize, wxBU_EXACTFIT);
        m_wiping_dialog_button->SetFont(wxGetApp().normal_font());
        auto sizer = new wxBoxSizer(wxHORIZONTAL);
        sizer->Add(m_wiping_dialog_button, 0, wxALIGN_CENTER_VERTICAL);
        m_wiping_dialog_button->Bind(wxEVT_BUTTON, ([parent](wxCommandEvent& e)
        {
            auto &project_config = wxGetApp().preset_bundle->project_config;
            const std::vector<double> &init_matrix = (project_config.option<ConfigOptionFloats>("wiping_volumes_matrix"))->values;
            const std::vector<double> &init_extruders = (project_config.option<ConfigOptionFloats>("wiping_volumes_extruders"))->values;

            const std::vector<std::string> extruder_colours = wxGetApp().plater()->get_extruder_colors_from_plater_config();

            WipingDialog dlg(parent, cast<float>(init_matrix), cast<float>(init_extruders), extruder_colours);

            if (dlg.ShowModal() == wxID_OK) {
                std::vector<float> matrix = dlg.get_matrix();
                std::vector<float> extruders = dlg.get_extruders();
                (project_config.option<ConfigOptionFloats>("wiping_volumes_matrix"))->values = std::vector<double>(matrix.begin(), matrix.end());
                (project_config.option<ConfigOptionFloats>("wiping_volumes_extruders"))->values = std::vector<double>(extruders.begin(), extruders.end());
                wxPostEvent(parent, SimpleEvent(EVT_SCHEDULE_BACKGROUND_PROCESS, parent));
            }
        }));

        auto btn = new ScalableButton(parent, wxID_ANY, "mirroring_transparent.png", wxEmptyString, 
                                      wxDefaultSize, wxDefaultPosition, wxBU_EXACTFIT | wxNO_BORDER | wxTRANSPARENT_WINDOW);
        sizer->Add(btn , 0, wxALIGN_CENTER_VERTICAL | wxLEFT | wxRIGHT,
            int(0.3 * wxGetApp().em_unit()));
        m_empty_buttons.push_back(btn);

        return sizer;
    };
    line.append_widget(wiping_dialog_btn);
    m_og->append_line(line);

    m_og->activate();

    // Frequently changed parameters for SLA_technology
    m_og_sla = std::make_shared<ConfigOptionsGroup>(parent, "");
    m_og_sla->hide_labels();
    DynamicPrintConfig*	config_sla = &wxGetApp().preset_bundle->sla_prints.get_edited_preset().config;
    m_og_sla->set_config(config_sla);

    m_og_sla->m_on_change = [config_sla](t_config_option_key opt_key, boost::any value) {
        Tab* tab = wxGetApp().get_tab(Preset::TYPE_SLA_PRINT);
        if (!tab) return;

        DynamicPrintConfig new_conf = *config_sla;
        if (opt_key == "pad") {
            const wxString& selection = boost::any_cast<wxString>(value);

            const bool pad_enable = selection == _("None") ? false : true;
            new_conf.set_key_value("pad_enable", new ConfigOptionBool(pad_enable));

            if (selection == _("Below object"))
                new_conf.set_key_value("pad_around_object", new ConfigOptionBool(false));
            else if (selection == _("Around object"))
                new_conf.set_key_value("pad_around_object", new ConfigOptionBool(true));
        }
        else
        {
            assert(opt_key == "support");
            const wxString& selection = boost::any_cast<wxString>(value);

            const bool supports_enable = selection == _("None") ? false : true;
            new_conf.set_key_value("supports_enable", new ConfigOptionBool(supports_enable));

            if (selection == _("Everywhere"))
                new_conf.set_key_value("support_buildplate_only", new ConfigOptionBool(false));
            else if (selection == _("Support on build plate only"))
                new_conf.set_key_value("support_buildplate_only", new ConfigOptionBool(true));
        }

            tab->load_config(new_conf);
        tab->update_dirty();
    };

    line = Line{ "", "" };

    ConfigOptionDef support_def_sla = support_def;
    support_def_sla.set_default_value(new ConfigOptionStrings{ "None" });
    assert(support_def_sla.enum_labels[2] == L("For support enforcers only"));
    support_def_sla.enum_labels.erase(support_def_sla.enum_labels.begin() + 2);
    option = Option(support_def_sla, "support");
    option.opt.full_width = true;
    line.append_option(option); 
    line.append_widget(empty_widget);
    m_og_sla->append_line(line);

    line = Line{ "", "" };

    ConfigOptionDef pad_def;
    pad_def.label = L("Pad");
    pad_def.type = coStrings;
    pad_def.gui_type = "select_open";
    pad_def.tooltip = L("Select what kind of pad do you need");
    pad_def.enum_labels.push_back(L("None"));
    pad_def.enum_labels.push_back(L("Below object"));
    pad_def.enum_labels.push_back(L("Around object"));
    pad_def.set_default_value(new ConfigOptionStrings{ "Below object" });
    option = Option(pad_def, "pad");
    option.opt.full_width = true;
    line.append_option(option);
    line.append_widget(empty_widget);

    m_og_sla->append_line(line);

    m_og_sla->activate();

    m_sizer = new wxBoxSizer(wxVERTICAL);
    m_sizer->Add(m_og->sizer, 0, wxEXPAND);
    m_sizer->Add(m_og_sla->sizer, 0, wxEXPAND);
}


wxSizer* FreqChangedParams::get_sizer()
{
    return m_sizer;
}

void FreqChangedParams::Show(const bool is_fff)
{
    const bool is_wdb_shown = m_wiping_dialog_button->IsShown();
    m_og->Show(is_fff);
    m_og_sla->Show(!is_fff);

    // correct showing of the FreqChangedParams sizer when m_wiping_dialog_button is hidden 
    if (is_fff && !is_wdb_shown)
        m_wiping_dialog_button->Hide();
}

ConfigOptionsGroup* FreqChangedParams::get_og(const bool is_fff)
{
    return is_fff ? m_og.get() : m_og_sla.get();
}

// Sidebar / private

enum class ActionButtonType : int {
    abReslice,
    abExport,
    abSendGCode
};

struct Sidebar::priv
{
    Plater *plater;

    wxScrolledWindow *scrolled;
    wxPanel* presets_panel; // Used for MSW better layouts

    ModeSizer  *mode_sizer;
    wxFlexGridSizer *sizer_presets;
    PlaterPresetComboBox *combo_print;
    std::vector<PlaterPresetComboBox*> combos_filament;
    wxBoxSizer *sizer_filaments;
    PlaterPresetComboBox *combo_sla_print;
    PlaterPresetComboBox *combo_sla_material;
    PlaterPresetComboBox *combo_printer;

    wxBoxSizer *sizer_params;
    FreqChangedParams   *frequently_changed_parameters{ nullptr };
    ObjectList          *object_list{ nullptr };
    ObjectManipulation  *object_manipulation{ nullptr };
    ObjectSettings      *object_settings{ nullptr };
    ObjectLayers        *object_layers{ nullptr };
    ObjectInfo *object_info;
    SlicedInfo *sliced_info;

    wxButton *btn_export_gcode;
    wxButton *btn_reslice;
    ScalableButton *btn_send_gcode;
    //ScalableButton *btn_eject_device;
	ScalableButton* btn_export_gcode_removable; //exports to removable drives (appears only if removable drive is connected)

    bool                is_collapsed {false};
    Search::OptionsSearcher     searcher;

    priv(Plater *plater) : plater(plater) {}
    ~priv();

    void show_preset_comboboxes();
};

Sidebar::priv::~priv()
{
    if (object_manipulation != nullptr)
        delete object_manipulation;

    if (object_settings != nullptr)
        delete object_settings;

    if (frequently_changed_parameters != nullptr)
        delete frequently_changed_parameters;

    if (object_layers != nullptr)
        delete object_layers;
}

void Sidebar::priv::show_preset_comboboxes()
{
    const bool showSLA = wxGetApp().preset_bundle->printers.get_edited_preset().printer_technology() == ptSLA;

    for (size_t i = 0; i < 2; ++i)
        sizer_presets->Show(i, !showSLA);

    for (size_t i = 2; i < 4; ++i) {
        if (sizer_presets->IsShown(i) != showSLA)
            sizer_presets->Show(i, showSLA);
    }

    frequently_changed_parameters->Show(!showSLA);

    scrolled->GetParent()->Layout();
    scrolled->Refresh();
}


// Sidebar / public

Sidebar::Sidebar(Plater *parent)
    : wxPanel(parent, wxID_ANY, wxDefaultPosition, wxSize(40 * wxGetApp().em_unit(), -1)), p(new priv(parent))
{
    p->scrolled = new wxScrolledWindow(this);
    p->scrolled->SetScrollbars(0, 100, 1, 2);

    SetFont(wxGetApp().normal_font());
#ifndef __APPLE__
    SetBackgroundColour(wxSystemSettings::GetColour(wxSYS_COLOUR_WINDOW));
#endif

    // Sizer in the scrolled area
    auto *scrolled_sizer = new wxBoxSizer(wxVERTICAL);
    p->scrolled->SetSizer(scrolled_sizer);

    // Sizer with buttons for mode changing
    p->mode_sizer = new ModeSizer(p->scrolled);

    // The preset chooser
    p->sizer_presets = new wxFlexGridSizer(10, 1, 1, 2);
    p->sizer_presets->AddGrowableCol(0, 1);
    p->sizer_presets->SetFlexibleDirection(wxBOTH);

    bool is_msw = false;
#ifdef __WINDOWS__
    p->scrolled->SetDoubleBuffered(true);

    p->presets_panel = new wxPanel(p->scrolled, wxID_ANY, wxDefaultPosition, wxDefaultSize, wxTAB_TRAVERSAL);
    p->presets_panel->SetSizer(p->sizer_presets);

    is_msw = true;
#else
    p->presets_panel = p->scrolled;
#endif //__WINDOWS__

    p->sizer_filaments = new wxBoxSizer(wxVERTICAL);

    auto init_combo = [this](PlaterPresetComboBox **combo, wxString label, Preset::Type preset_type, bool filament) {
        // do not print these albels. if you re-enabled these, don't forget to *2 the size in show_preset_comboboxes()
        //auto *text = new wxStaticText(p->presets_panel, wxID_ANY, label+" :");
        //text->SetFont(wxGetApp().small_font());
        *combo = new PlaterPresetComboBox(p->presets_panel, preset_type);

        auto combo_and_btn_sizer = new wxBoxSizer(wxHORIZONTAL);
        combo_and_btn_sizer->Add(*combo, 1, wxEXPAND);
        if ((*combo)->edit_btn)
            combo_and_btn_sizer->Add((*combo)->edit_btn, 0, wxALIGN_CENTER_VERTICAL|wxLEFT|wxRIGHT, 
                                    int(0.3*wxGetApp().em_unit()));

        auto *sizer_presets = this->p->sizer_presets;
        auto *sizer_filaments = this->p->sizer_filaments;
        //sizer_presets->Add(text, 0, wxALIGN_LEFT | wxEXPAND | wxRIGHT, 4);
        if (! filament) {
            sizer_presets->Add(combo_and_btn_sizer, 0, wxEXPAND | wxBOTTOM, 1);
        } else {
            sizer_filaments->Add(combo_and_btn_sizer, 0, wxEXPAND | wxBOTTOM, 1);
            (*combo)->set_extruder_idx(0);
            sizer_presets->Add(sizer_filaments, 1, wxEXPAND);
        }
    };

    p->combos_filament.push_back(nullptr);
    init_combo(&p->combo_print,         _L("Print settings"),     Preset::TYPE_PRINT,         false);
    init_combo(&p->combos_filament[0],  _L("Filament"),           Preset::TYPE_FILAMENT,      true);
    init_combo(&p->combo_sla_print,     _L("SLA print settings"), Preset::TYPE_SLA_PRINT,     false);
    init_combo(&p->combo_sla_material,  _L("SLA material"),       Preset::TYPE_SLA_MATERIAL,  false);
    init_combo(&p->combo_printer,       _L("Printer"),            Preset::TYPE_PRINTER,       false);

    const int margin_5  = int(0.5*wxGetApp().em_unit());// 5;

    p->sizer_params = new wxBoxSizer(wxVERTICAL);

    // Frequently changed parameters
    p->frequently_changed_parameters = new FreqChangedParams(p->scrolled);
    p->sizer_params->Add(p->frequently_changed_parameters->get_sizer(), 0, wxEXPAND | wxTOP | wxBOTTOM, wxOSX ? 1 : margin_5);
    
    // Object List
    p->object_list = new ObjectList(p->scrolled);
    p->sizer_params->Add(p->object_list->get_sizer(), 1, wxEXPAND);
 
    // Object Manipulations
    p->object_manipulation = new ObjectManipulation(p->scrolled);
    p->object_manipulation->Hide();
    p->sizer_params->Add(p->object_manipulation->get_sizer(), 0, wxEXPAND | wxTOP, margin_5);

    // Frequently Object Settings
    p->object_settings = new ObjectSettings(p->scrolled);
    p->object_settings->Hide();
    p->sizer_params->Add(p->object_settings->get_sizer(), 0, wxEXPAND | wxTOP, margin_5);
 
    // Object Layers
    p->object_layers = new ObjectLayers(p->scrolled);
    p->object_layers->Hide();
    p->sizer_params->Add(p->object_layers->get_sizer(), 0, wxEXPAND | wxTOP, margin_5);

    // Info boxes
    p->object_info = new ObjectInfo(p->scrolled);
    p->sliced_info = new SlicedInfo(p->scrolled);

    // Sizer in the scrolled area
    scrolled_sizer->Add(p->mode_sizer, 0, wxALIGN_CENTER_HORIZONTAL/*RIGHT | wxBOTTOM | wxRIGHT, 5*/);
    is_msw ?
        scrolled_sizer->Add(p->presets_panel, 0, wxEXPAND | wxLEFT, margin_5) :  
        scrolled_sizer->Add(p->sizer_presets, 0, wxEXPAND | wxLEFT, margin_5);
    scrolled_sizer->Add(p->sizer_params, 1, wxEXPAND | wxLEFT, margin_5);
    scrolled_sizer->Add(p->object_info, 0, wxEXPAND | wxTOP | wxLEFT, margin_5);
    scrolled_sizer->Add(p->sliced_info, 0, wxEXPAND | wxTOP | wxLEFT, margin_5);

    // Buttons underneath the scrolled area

    // rescalable bitmap buttons "Send to printer" and "Remove device" 

    auto init_scalable_btn = [this](ScalableButton** btn, const std::string& icon_name, wxString tooltip = wxEmptyString)
    {
#ifdef __APPLE__
        int bmp_px_cnt = 16;
#else
        int bmp_px_cnt = 32;
#endif //__APPLE__
        ScalableBitmap bmp = ScalableBitmap(this, icon_name, bmp_px_cnt);
        *btn = new ScalableButton(this, wxID_ANY, bmp, "", wxBU_EXACTFIT);
        (*btn)->SetToolTip(tooltip);
        (*btn)->Hide();
    };

    init_scalable_btn(&p->btn_send_gcode   , "export_gcode", _L("Send to printer") + " " +GUI::shortkey_ctrl_prefix() + "Shift+G");
//    init_scalable_btn(&p->btn_eject_device, "eject_sd"       , _L("Remove device ") + GUI::shortkey_ctrl_prefix() + "T");
	init_scalable_btn(&p->btn_export_gcode_removable, "export_to_sd", _L("Export to SD card / Flash drive") + " " + GUI::shortkey_ctrl_prefix() + "U");

    // regular buttons "Slice now" and "Export G-code" 

//    const int scaled_height = p->btn_eject_device->GetBitmapHeight() + 4;
    const int scaled_height = p->btn_export_gcode_removable->GetBitmapHeight() + 4;
    auto init_btn = [this](wxButton **btn, wxString label, const int button_height) {
        *btn = new wxButton(this, wxID_ANY, label, wxDefaultPosition, 
                            wxSize(-1, button_height), wxBU_EXACTFIT);
        (*btn)->SetFont(wxGetApp().bold_font());
    };

    init_btn(&p->btn_export_gcode, _L("Export G-code") + dots , scaled_height);
    init_btn(&p->btn_reslice     , _L("Slice now")            , scaled_height);

    enable_buttons(false);

    auto *btns_sizer = new wxBoxSizer(wxVERTICAL);

    auto* complect_btns_sizer = new wxBoxSizer(wxHORIZONTAL);
    complect_btns_sizer->Add(p->btn_export_gcode, 1, wxEXPAND);
    complect_btns_sizer->Add(p->btn_send_gcode);
	complect_btns_sizer->Add(p->btn_export_gcode_removable);
//    complect_btns_sizer->Add(p->btn_eject_device);
	

    btns_sizer->Add(p->btn_reslice, 0, wxEXPAND | wxTOP, margin_5);
    btns_sizer->Add(complect_btns_sizer, 0, wxEXPAND | wxTOP, margin_5);

    auto *sizer = new wxBoxSizer(wxVERTICAL);
    sizer->Add(p->scrolled, 1, wxEXPAND);
    sizer->Add(btns_sizer, 0, wxEXPAND | wxLEFT, margin_5);
    SetSizer(sizer);

    // Events
    p->btn_export_gcode->Bind(wxEVT_BUTTON, [this](wxCommandEvent&) { p->plater->export_gcode(false); });
    p->btn_reslice->Bind(wxEVT_BUTTON, [this](wxCommandEvent&)
    {
        const bool export_gcode_after_slicing = wxGetKeyState(WXK_SHIFT);
        if (export_gcode_after_slicing)
            p->plater->export_gcode(true);
        else
            p->plater->reslice();
		p->plater->select_view_3D("Preview");
    });
    p->btn_send_gcode->Bind(wxEVT_BUTTON, [this](wxCommandEvent&) { p->plater->send_gcode(); });
//    p->btn_eject_device->Bind(wxEVT_BUTTON, [this](wxCommandEvent&) { p->plater->eject_drive(); });
	p->btn_export_gcode_removable->Bind(wxEVT_BUTTON, [this](wxCommandEvent&) { p->plater->export_gcode(true); });
}

Sidebar::~Sidebar() {}

void Sidebar::init_filament_combo(PlaterPresetComboBox **combo, const int extr_idx) {
    *combo = new PlaterPresetComboBox(p->presets_panel, Slic3r::Preset::TYPE_FILAMENT);
//         # copy icons from first choice
//         $choice->SetItemBitmap($_, $choices->[0]->GetItemBitmap($_)) for 0..$#presets;

    (*combo)->set_extruder_idx(extr_idx);

    auto combo_and_btn_sizer = new wxBoxSizer(wxHORIZONTAL);
    combo_and_btn_sizer->Add(*combo, 1, wxEXPAND);
    combo_and_btn_sizer->Add((*combo)->edit_btn, 0, wxALIGN_CENTER_VERTICAL | wxLEFT | wxRIGHT,
                            int(0.3*wxGetApp().em_unit()));

    auto /***/sizer_filaments = this->p->sizer_filaments;
    sizer_filaments->Add(combo_and_btn_sizer, 1, wxEXPAND | wxBOTTOM, 1);
}

void Sidebar::remove_unused_filament_combos(const size_t current_extruder_count)
{
    if (current_extruder_count >= p->combos_filament.size())
        return;
    auto sizer_filaments = this->p->sizer_filaments;
    while (p->combos_filament.size() > current_extruder_count) {
        const int last = p->combos_filament.size() - 1;
        sizer_filaments->Remove(last);
        (*p->combos_filament[last]).Destroy();
        p->combos_filament.pop_back();
    }
}

void Sidebar::update_all_preset_comboboxes()
{
    PresetBundle &preset_bundle = *wxGetApp().preset_bundle;
    const auto print_tech = preset_bundle.printers.get_edited_preset().printer_technology();

    // Update the print choosers to only contain the compatible presets, update the dirty flags.
    if (print_tech == ptFFF)
        p->combo_print->update();
    else {
        p->combo_sla_print->update();
        p->combo_sla_material->update();
    }
    // Update the printer choosers, update the dirty flags.
    p->combo_printer->update();
    // Update the filament choosers to only contain the compatible presets, update the color preview,
    // update the dirty flags.
    if (print_tech == ptFFF) {
        for (PlaterPresetComboBox* cb : p->combos_filament)
            cb->update();
    }
}

void Sidebar::update_presets(Preset::Type preset_type)
{
	PresetBundle &preset_bundle = *wxGetApp().preset_bundle;
    const auto print_tech = preset_bundle.printers.get_edited_preset().printer_technology();

    switch (preset_type) {
    case Preset::TYPE_FILAMENT: 
    {
        const size_t extruder_cnt = print_tech != ptFFF ? 1 :
                                dynamic_cast<ConfigOptionFloats*>(preset_bundle.printers.get_edited_preset().config.option("nozzle_diameter"))->values.size();
        const size_t filament_cnt = p->combos_filament.size() > extruder_cnt ? extruder_cnt : p->combos_filament.size();

        if (filament_cnt == 1) {
            // Single filament printer, synchronize the filament presets.
            const std::string &name = preset_bundle.filaments.get_selected_preset_name();
            preset_bundle.set_filament_preset(0, name);
        }

        for (size_t i = 0; i < filament_cnt; i++)
            p->combos_filament[i]->update();

        break;
    }

    case Preset::TYPE_PRINT:
        p->combo_print->update();
        break;

    case Preset::TYPE_SLA_PRINT:
        p->combo_sla_print->update();
        break;

    case Preset::TYPE_SLA_MATERIAL:
        p->combo_sla_material->update();
        break;

    case Preset::TYPE_PRINTER:
    {
        update_all_preset_comboboxes();
        p->show_preset_comboboxes();
        break;
    }

    default: break;
    }

    // Synchronize config.ini with the current selections.
    wxGetApp().preset_bundle->export_selections(*wxGetApp().app_config);
}

void Sidebar::update_mode_sizer() const
{
    p->mode_sizer->SetMode(m_mode);
}

void Sidebar::change_top_border_for_mode_sizer(bool increase_border)
{
    p->mode_sizer->set_items_flag(increase_border ? wxTOP : 0);
    p->mode_sizer->set_items_border(increase_border ? int(0.5 * wxGetApp().em_unit()) : 0);
}

void Sidebar::update_reslice_btn_tooltip() const
{
    wxString tooltip = wxString("Slice") + " [" + GUI::shortkey_ctrl_prefix() + "R]";
    if (m_mode != comSimple || wxGetApp().app_config->get("objects_always_expert") == "1")
        tooltip += wxString("\n") + _L("Hold Shift to Slice & Export G-code");
    p->btn_reslice->SetToolTip(tooltip);
}

void Sidebar::msw_rescale()
{
    SetMinSize(wxSize(40 * wxGetApp().em_unit(), -1));

    p->mode_sizer->msw_rescale();

    for (PlaterPresetComboBox* combo : std::vector<PlaterPresetComboBox*> { p->combo_print,
                                                                p->combo_sla_print,
                                                                p->combo_sla_material,
                                                                p->combo_printer } )
        combo->msw_rescale();
    for (PlaterPresetComboBox* combo : p->combos_filament)
        combo->msw_rescale();

    p->frequently_changed_parameters->msw_rescale();
    p->object_list->msw_rescale();
    p->object_manipulation->msw_rescale();
    p->object_settings->msw_rescale();
    p->object_layers->msw_rescale();

    p->object_info->msw_rescale();

    p->btn_send_gcode->msw_rescale();
//    p->btn_eject_device->msw_rescale();
    p->btn_export_gcode_removable->msw_rescale();
    const int scaled_height = p->btn_export_gcode_removable->GetBitmap().GetHeight() + 4;
    p->btn_export_gcode->SetMinSize(wxSize(-1, scaled_height));
    p->btn_reslice     ->SetMinSize(wxSize(-1, scaled_height));

    p->scrolled->Layout();
}

void Sidebar::sys_color_changed()
{
    for (PlaterPresetComboBox* combo : std::vector<PlaterPresetComboBox*>{  p->combo_print,
                                                                p->combo_sla_print,
                                                                p->combo_sla_material,
                                                                p->combo_printer })
        combo->msw_rescale();
    for (PlaterPresetComboBox* combo : p->combos_filament)
        combo->msw_rescale();

    p->object_list->sys_color_changed();
    p->object_manipulation->sys_color_changed();
    p->object_layers->sys_color_changed();

    // btn...->msw_rescale() updates icon on button, so use it
    p->btn_send_gcode->msw_rescale();
//    p->btn_eject_device->msw_rescale();
    p->btn_export_gcode_removable->msw_rescale();

    p->scrolled->Layout();
}

void Sidebar::search()
{
    p->searcher.search();
}

void Sidebar::jump_to_option(size_t selected)
{
    const Search::Option& opt = p->searcher.get_option(selected);
    wxGetApp().get_tab(opt.type)->activate_option(boost::nowide::narrow(opt.opt_key), boost::nowide::narrow(opt.category));

    // Switch to the Settings NotePad
//    wxGetApp().mainframe->select_tab();
}

ObjectManipulation* Sidebar::obj_manipul()
{
    return p->object_manipulation;
}

ObjectList* Sidebar::obj_list()
{
    return p->object_list;
}

ObjectSettings* Sidebar::obj_settings()
{
    return p->object_settings;
}

ObjectLayers* Sidebar::obj_layers()
{
    return p->object_layers;
}

wxScrolledWindow* Sidebar::scrolled_panel()
{
    return p->scrolled;
}

wxPanel* Sidebar::presets_panel()
{
    return p->presets_panel;
}

ConfigOptionsGroup* Sidebar::og_freq_chng_params(const bool is_fff)
{
    return p->frequently_changed_parameters->get_og(is_fff);
}

wxButton* Sidebar::get_wiping_dialog_button()
{
    return p->frequently_changed_parameters->get_wiping_dialog_button();
}

void Sidebar::update_objects_list_extruder_column(size_t extruders_count)
{
    p->object_list->update_objects_list_extruder_column(extruders_count);
}

void Sidebar::show_info_sizer()
{
    if (!p->plater->is_single_full_object_selection() ||
        (m_mode < comExpert && wxGetApp().app_config->get("objects_always_expert") != "1") ||
        p->plater->model().objects.empty()) {
        p->object_info->Show(false);
        return;
    }

    int obj_idx = p->plater->get_selected_object_idx();

    const ModelObject* model_object = p->plater->model().objects[obj_idx];
    // hack to avoid crash when deleting the last object on the bed
    if (model_object->volumes.empty())
    {
        p->object_info->Show(false);
        return;
    }

    bool imperial_units = wxGetApp().app_config->get("use_inches") == "1";
    double koef = imperial_units ? ObjectManipulation::mm_to_in : 1.0f;

    auto size = model_object->bounding_box().size();
    p->object_info->info_size->SetLabel(wxString::Format("%.2f x %.2f x %.2f",size(0)*koef, size(1)*koef, size(2)*koef));
    p->object_info->info_materials->SetLabel(wxString::Format("%d", static_cast<int>(model_object->materials_count())));

    const auto& stats = model_object->get_object_stl_stats();//model_object->volumes.front()->mesh.stl.stats;
    p->object_info->info_volume->SetLabel(wxString::Format("%.2f", stats.volume*pow(koef,3)));
    p->object_info->info_facets->SetLabel(wxString::Format(_L("%d (%d shells)"), static_cast<int>(model_object->facets_count()), stats.number_of_parts));

    int errors = stats.degenerate_facets + stats.edges_fixed + stats.facets_removed +
        stats.facets_added + stats.facets_reversed + stats.backwards_edges;
    if (errors > 0) {
        wxString tooltip = wxString::Format(_L("Auto-repaired (%d errors)"), errors);
        p->object_info->info_manifold->SetLabel(tooltip);

        tooltip += ":\n" + wxString::Format(_L("%d degenerate facets, %d edges fixed, %d facets removed, "
                                        "%d facets added, %d facets reversed, %d backwards edges"),
                                        stats.degenerate_facets, stats.edges_fixed, stats.facets_removed,
                                        stats.facets_added, stats.facets_reversed, stats.backwards_edges);

        p->object_info->showing_manifold_warning_icon = true;
        p->object_info->info_manifold->SetToolTip(tooltip);
        p->object_info->manifold_warning_icon->SetToolTip(tooltip);
    }
    else {
        p->object_info->info_manifold->SetLabel(_L("Yes"));
        p->object_info->showing_manifold_warning_icon = false;
        p->object_info->info_manifold->SetToolTip("");
        p->object_info->manifold_warning_icon->SetToolTip("");
    }

    p->object_info->show_sizer(true);

    if (p->plater->printer_technology() == ptSLA) {
        for (auto item: p->object_info->sla_hidden_items)
            item->Show(false);
    }
}

void Sidebar::update_sliced_info_sizer()
{
    if (p->sliced_info->IsShown(size_t(0)))
    {
        if (p->plater->printer_technology() == ptSLA)
        {
            const SLAPrintStatistics& ps = p->plater->sla_print().print_statistics();
            wxString new_label = _L("Used Material (ml)") + ":";
            const bool is_supports = ps.support_used_material > 0.0;
            if (is_supports)
                new_label += format_wxstr("\n    - %s\n    - %s", _L("object(s)"), _L("supports and pad"));

            wxString info_text = is_supports ?
                wxString::Format("%.2f \n%.2f \n%.2f", (ps.objects_used_material + ps.support_used_material) / 1000,
                                                       ps.objects_used_material / 1000,
                                                       ps.support_used_material / 1000) :
                wxString::Format("%.2f", (ps.objects_used_material + ps.support_used_material) / 1000);
            p->sliced_info->SetTextAndShow(siMateril_unit, info_text, new_label);

            wxString str_total_cost = "N/A";

            DynamicPrintConfig* cfg = wxGetApp().get_tab(Preset::TYPE_SLA_MATERIAL)->get_config();
            if (cfg->option("bottle_cost")->getFloat() > 0.0 &&
                cfg->option("bottle_volume")->getFloat() > 0.0)
            {
                double material_cost = cfg->option("bottle_cost")->getFloat() / 
                                       cfg->option("bottle_volume")->getFloat();
                str_total_cost = wxString::Format("%.3f", material_cost*(ps.objects_used_material + ps.support_used_material) / 1000);                
            }
            p->sliced_info->SetTextAndShow(siCost, str_total_cost, "Cost");

            wxString t_est = std::isnan(ps.estimated_print_time) ? "N/A" : get_time_dhms(float(ps.estimated_print_time));
            p->sliced_info->SetTextAndShow(siEstimatedTime, t_est, _L("Estimated printing time") + ":");

            // Hide non-SLA sliced info parameters
            p->sliced_info->SetTextAndShow(siFilament_m, "N/A");
            p->sliced_info->SetTextAndShow(siFilament_mm3, "N/A");
            p->sliced_info->SetTextAndShow(siFilament_g, "N/A");
            p->sliced_info->SetTextAndShow(siWTNumbetOfToolchanges, "N/A");
        }
        else
        {
            const PrintStatistics& ps = p->plater->fff_print().print_statistics();
            const bool is_wipe_tower = ps.total_wipe_tower_filament > 0;

            bool imperial_units = wxGetApp().app_config->get("use_inches") == "1";
            double koef = imperial_units ? ObjectManipulation::in_to_mm : 1000.0;

            wxString new_label = imperial_units ? _L("Used Filament (in)") : _L("Used Filament (m)");
            if (is_wipe_tower)
                new_label += format_wxstr(":\n    - %1%\n    - %2%", _L("objects"), _L("wipe tower"));

            wxString info_text = is_wipe_tower ?
                                wxString::Format("%.2f \n%.2f \n%.2f", ps.total_used_filament / /*1000*/koef,
                                                (ps.total_used_filament - ps.total_wipe_tower_filament) / /*1000*/koef,
                                                ps.total_wipe_tower_filament / /*1000*/koef) :
                                wxString::Format("%.2f", ps.total_used_filament / /*1000*/koef);
            if (ps.color_extruderid_to_used_filament.size() > 0) {
                double total_length = 0;
                for (int i = 0; i < ps.color_extruderid_to_used_filament.size(); i++) {
                    new_label+= from_u8((boost::format("\n    - %1% %2%") % _utf8(L("Color")) % (i+1) ).str());
                    total_length += ps.color_extruderid_to_used_filament[i].second;
                    info_text += wxString::Format("\n%.2f (%.2f)", ps.color_extruderid_to_used_filament[i].second / 1000, total_length / 1000);
                }
                new_label += from_u8((boost::format("\n    - %1% %2%") % _utf8(L("Color")) % ps.color_extruderid_to_used_filament.size()).str());
                info_text += wxString::Format("\n%.2f (%.2f)", (ps.total_used_filament - total_length) / 1000, ps.total_used_filament / 1000);
            }
            p->sliced_info->SetTextAndShow(siFilament_m, info_text, new_label);

            koef = imperial_units ? pow(ObjectManipulation::mm_to_in, 3) : 1.0f;
            new_label = imperial_units ? _L("Used Filament (in³)") : _L("Used Filament (mm³)");
            info_text = wxString::Format("%.2f", imperial_units ? ps.total_extruded_volume * koef : ps.total_extruded_volume);
            p->sliced_info->SetTextAndShow(siFilament_mm3,  info_text,      new_label);

<<<<<<< HEAD
            if (ps.color_extruderid_to_used_weight.size() > 0  && ps.total_weight != 0) {
                new_label = _L("Used Filament (g)");
                info_text = wxString::Format("%.2f", ps.total_weight);
                double total_weight = 0;
                for (int i = 0; i < ps.color_extruderid_to_used_weight.size(); i++) {
                    new_label += from_u8((boost::format("\n    - %1% %2%") % _utf8(L("Color")) % (i + 1)).str());
                    total_weight += ps.color_extruderid_to_used_weight[i].second;
                    info_text += (ps.color_extruderid_to_used_weight[i].second == 0 ? "\nN/A": wxString::Format("\n%.2f", ps.color_extruderid_to_used_weight[i].second / 1000))
                        + (total_weight == 0 ? " (N/A)" : wxString::Format(" (%.2f)", total_weight / 1000));
                }
                new_label += from_u8((boost::format("\n    - %1% %2%") % _utf8(L("Color")) % ps.color_extruderid_to_used_weight.size()).str());
                info_text += ((ps.total_weight - total_weight / 1000) == 0 ? "\nN/A" : wxString::Format("\n%.2f", (ps.total_weight - total_weight / 1000)))
                    + wxString::Format(" (%.2f)", ps.total_weight);
                p->sliced_info->SetTextAndShow(siFilament_g, info_text, new_label);
            }else
                p->sliced_info->SetTextAndShow(siFilament_g,    ps.total_weight == 0.0 ? "N/A" : wxString::Format("%.2f", ps.total_weight), _(L("Used Filament (g)")));
=======
            if (ps.total_weight == 0.0)
                p->sliced_info->SetTextAndShow(siFilament_g, "N/A");
            else {
                new_label = _L("Used Filament (g)");
                info_text = wxString::Format("%.2f", ps.total_weight);

                const std::vector<std::string>& filament_presets = wxGetApp().preset_bundle->filament_presets;
                const PresetCollection& filaments = wxGetApp().preset_bundle->filaments;

                if (ps.filament_stats.size() > 1)
                    new_label += ":";

                for (auto filament : ps.filament_stats) {
                    const Preset* filament_preset = filaments.find_preset(filament_presets[filament.first], false);
                    if (filament_preset) {
                        double filament_weight;
                        if (ps.filament_stats.size() == 1)
                            filament_weight = ps.total_weight;
                        else {
                            double filament_density = filament_preset->config.opt_float("filament_density", 0);
                            filament_weight = filament.second * filament_density * 2.4052f * 0.001; // assumes 1.75mm filament diameter;

                            new_label += "\n    - " + format_wxstr(_L("Filament at extruder %1%"), filament.first + 1);
                            info_text += wxString::Format("\n%.2f", filament_weight);
                        }

                        double spool_weight = filament_preset->config.opt_float("filament_spool_weight", 0);
                        if (spool_weight != 0.0) {
                            new_label += "\n      " + _L("(weight with spool)");
                            info_text += wxString::Format(" (%.2f)\n", filament_weight + spool_weight);
                        }
                    }
                }

                p->sliced_info->SetTextAndShow(siFilament_g, info_text, new_label);
            }
>>>>>>> 2e0e63fe

            new_label = _L("Cost");
            if (is_wipe_tower)
                new_label += format_wxstr(":\n    - %1%\n    - %2%", _L("objects"), _L("wipe tower"));

            info_text = ps.total_cost == 0.0 ? "N/A" :
                        is_wipe_tower ?
                        wxString::Format("%.2f \n%.2f \n%.2f", ps.total_cost,
                                            (ps.total_cost - ps.total_wipe_tower_cost),
                                            ps.total_wipe_tower_cost) :
                        wxString::Format("%.2f", ps.total_cost);
            p->sliced_info->SetTextAndShow(siCost, info_text,      new_label);

            if (ps.estimated_normal_print_time == "N/A" && ps.estimated_silent_print_time == "N/A")
                p->sliced_info->SetTextAndShow(siEstimatedTime, "N/A");
            else {
                info_text = "";
                new_label = _L("Estimated printing time") + ":";
                if (ps.estimated_normal_print_time != "N/A") {
                    new_label += format_wxstr("\n   - %1%", _L("normal mode"));
                    info_text += format_wxstr("\n%1%", short_time(ps.estimated_normal_print_time));

                    // uncomment next line to not disappear slicing finished notif when colapsing sidebar before time estimate
                    //if (p->plater->is_sidebar_collapsed())
                    p->plater->get_notification_manager()->set_slicing_complete_large(p->plater->is_sidebar_collapsed());
                    p->plater->get_notification_manager()->set_slicing_complete_print_time("Estimated printing time: " + ps.estimated_normal_print_time);

                }
                if (ps.estimated_silent_print_time != "N/A") {
                    new_label += format_wxstr("\n   - %1%", _L("stealth mode"));
                    info_text += format_wxstr("\n%1%", short_time(ps.estimated_silent_print_time));
                }
                p->sliced_info->SetTextAndShow(siEstimatedTime, info_text, new_label);
            }
<<<<<<< HEAD
#else
            if (ps.estimated_normal_print_time == "N/A" && ps.estimated_silent_print_time == "N/A")
                p->sliced_info->SetTextAndShow(siEstimatedTime, "N/A");
            else {
                new_label = _L("Estimated printing time") + ":";
                info_text = "";
                wxString str_color = _L("Color");
                wxString str_pause = _L("Pause");

                auto fill_labels = [str_color, str_pause](const std::vector<std::pair<CustomGCode::Type, float>>& times,
                                                          wxString& new_label, wxString& info_text)
                {
                    int color_change_count = 1;
                    float time_from_beginning = 0;
                    for (size_t i =  0; i < times.size(); ++i)
                    {
                        if (times[i].first == cgtPausePrint)
                            new_label += format_wxstr("\n      - %1%%2%", str_color + " ", color_change_count);
                        else if (times[i].first == cgtColorChange)
                            new_label += format_wxstr("\n      - %1%%2%", str_color + " ", color_change_count++);

                            if (i != (int)times.size() - 1 && times[i].first == CustomGCode::PausePrint)
                                new_label += format_wxstr(" -> %1%", str_pause);

                        time_from_beginning += times[i].second;
                        info_text += format_wxstr("\n%1% (%2%)", get_time_dhm(times[i].second), get_time_dhm(time_from_beginning));
                    }
                };

                if (ps.estimated_normal_print_time != "N/A") {
                    new_label += format_wxstr("\n   - %1%", _L("normal mode"));
                    info_text += format_wxstr("\n%1%", ps.estimated_normal_print_time);
                    fill_labels(ps.estimated_normal_custom_gcode_print_times, new_label, info_text);

					// uncomment next line to not disappear slicing finished notif when colapsing sidebar before time estimate
					//if (p->plater->is_sidebar_collapsed())
					p->plater->get_notification_manager()->set_slicing_complete_large(p->plater->is_sidebar_collapsed());
					p->plater->get_notification_manager()->set_slicing_complete_print_time("Estimated printing time: " + ps.estimated_normal_print_time);

                }
                if (ps.estimated_silent_print_time != "N/A") {
                    new_label += format_wxstr("\n   - %1%", _L("stealth mode"));
                    info_text += format_wxstr("\n%1%", ps.estimated_silent_print_time);
                    fill_labels(ps.estimated_silent_custom_gcode_print_times, new_label, info_text);
                }
                p->sliced_info->SetTextAndShow(siEstimatedTime,  info_text,      new_label);
            }
#endif // !ENABLE_GCODE_VIEWER
=======
>>>>>>> 2e0e63fe

            // if there is a wipe tower, insert number of toolchanges info into the array:
            p->sliced_info->SetTextAndShow(siWTNumbetOfToolchanges, is_wipe_tower ? wxString::Format("%.d", ps.total_toolchanges) : "N/A");

            // Hide non-FFF sliced info parameters
            p->sliced_info->SetTextAndShow(siMateril_unit, "N/A");
        }
    }

    Layout();
}

void Sidebar::show_sliced_info_sizer(const bool show)
{
    wxWindowUpdateLocker freeze_guard(this);

    p->sliced_info->Show(show);
    if (show)
        update_sliced_info_sizer();

    Layout();
    p->scrolled->Refresh();
}

void Sidebar::enable_buttons(bool enable)
{
    p->btn_reslice->Enable(enable);
    p->btn_export_gcode->Enable(enable);
    p->btn_send_gcode->Enable(enable);
//    p->btn_eject_device->Enable(enable);
	p->btn_export_gcode_removable->Enable(enable);
}

bool Sidebar::show_reslice(bool show)         const { return p->btn_reslice->Show(show); }
bool Sidebar::show_export(bool show)          const { return p->btn_export_gcode->Show(show); }
bool Sidebar::show_send(bool show)            const { return p->btn_send_gcode->Show(show); }
bool Sidebar::show_export_removable(bool show) const { return p->btn_export_gcode_removable->Show(show); }
//bool Sidebar::show_eject(bool show)            const { return p->btn_eject_device->Show(show); }
//bool Sidebar::get_eject_shown()                const { return p->btn_eject_device->IsShown(); }

bool Sidebar::is_multifilament()
{
    return p->combos_filament.size() > 1;
}

static std::vector<Search::InputInfo> get_search_inputs(ConfigOptionMode mode)
{
    std::vector<Search::InputInfo> ret {};

    auto& tabs_list = wxGetApp().tabs_list;
    auto print_tech = wxGetApp().preset_bundle->printers.get_selected_preset().printer_technology();
    for (auto tab : tabs_list)
        if (tab->supports_printer_technology(print_tech))
            ret.emplace_back(Search::InputInfo {tab->get_config(), tab->type(), mode});

    return ret;
}

void Sidebar::update_searcher()
{
    p->searcher.init(get_search_inputs(m_mode));
}

void Sidebar::update_mode()
{
    m_mode = wxGetApp().get_mode();

    update_reslice_btn_tooltip();
    update_mode_sizer();
    update_searcher();

    wxWindowUpdateLocker noUpdates(this);

    p->object_list->get_sizer()->Show(m_mode > comSimple || wxGetApp().app_config->get("objects_always_expert") == "1");

    p->object_list->unselect_objects();
    p->object_list->update_selections();
    p->object_list->update_object_menu();

    Layout();
}

bool Sidebar::is_collapsed() { return p->is_collapsed; }

void Sidebar::collapse(bool collapse)
{
    p->is_collapsed = collapse;

    this->Show(!collapse);
    p->plater->Layout();

    // save collapsing state to the AppConfig
    if (wxGetApp().is_editor())
<<<<<<< HEAD
#endif // ENABLE_GCODE_VIEWER
    wxGetApp().app_config->set("collapsed_sidebar", collapse ? "1" : "0");
=======
        wxGetApp().app_config->set("collapsed_sidebar", collapse ? "1" : "0");
>>>>>>> 2e0e63fe
}


void Sidebar::update_ui_from_settings()
{
    p->object_manipulation->update_ui_from_settings();
    show_info_sizer();
    update_sliced_info_sizer();
}

std::vector<PlaterPresetComboBox*>& Sidebar::combos_filament()
{
    return p->combos_filament;
}

Search::OptionsSearcher& Sidebar::get_searcher()
{
    return p->searcher;
}

std::string& Sidebar::get_search_line()
{
    return p->searcher.search_string();
}

// Plater::DropTarget

class PlaterDropTarget : public wxFileDropTarget
{
public:
    PlaterDropTarget(Plater *plater) : plater(plater) { this->SetDefaultAction(wxDragCopy); }

    virtual bool OnDropFiles(wxCoord x, wxCoord y, const wxArrayString &filenames);

private:
    Plater *plater;

    static const std::regex pattern_drop;
    static const std::regex pattern_gcode_drop;
};

const std::regex PlaterDropTarget::pattern_drop(".*[.](stl|obj|amf|3mf|prusa)", std::regex::icase);
const std::regex PlaterDropTarget::pattern_gcode_drop(".*[.](gcode|g)", std::regex::icase);

enum class LoadType : unsigned char
{
    Unknown,
    OpenProject,
    LoadGeometry,
    LoadConfig
};

class ProjectDropDialog : public DPIDialog
{
    wxRadioBox* m_action{ nullptr };
public:
    ProjectDropDialog(const std::string& filename);

    int get_action() const { return m_action->GetSelection() + 1; }

protected:
    void on_dpi_changed(const wxRect& suggested_rect) override;
};

ProjectDropDialog::ProjectDropDialog(const std::string& filename)
    : DPIDialog((wxWindow*)wxGetApp().mainframe, wxID_ANY,
        from_u8((boost::format(_utf8(L("%s - Drop project file"))) % SLIC3R_APP_NAME).str()), wxDefaultPosition,
        wxDefaultSize, wxDEFAULT_DIALOG_STYLE)
{
    SetFont(wxGetApp().normal_font());

    wxBoxSizer* main_sizer = new wxBoxSizer(wxVERTICAL);

    const wxString choices[] = { _L("Open as project"),
                                 _L("Import geometry only"),
                                 _L("Import config only") };

    main_sizer->Add(new wxStaticText(this, wxID_ANY, 
        _L("Select an action to apply to the file") + ": " + from_u8(filename)), 0, wxEXPAND | wxALL, 10);
    m_action = new wxRadioBox(this, wxID_ANY, _L("Action"), wxDefaultPosition, wxDefaultSize,
        WXSIZEOF(choices), choices, 0, wxRA_SPECIFY_ROWS);
    int action = std::clamp(std::stoi(wxGetApp().app_config->get("drop_project_action")),
        static_cast<int>(LoadType::OpenProject), static_cast<int>(LoadType::LoadConfig)) - 1;
    m_action->SetSelection(action);
    main_sizer->Add(m_action, 1, wxEXPAND | wxRIGHT | wxLEFT, 10);

    wxBoxSizer* bottom_sizer = new wxBoxSizer(wxHORIZONTAL);
    wxCheckBox* check = new wxCheckBox(this, wxID_ANY, _L("Don't show again"));
    check->Bind(wxEVT_CHECKBOX, [this](wxCommandEvent& evt) {
        wxGetApp().app_config->set("show_drop_project_dialog", evt.IsChecked() ? "0" : "1");
        });

    bottom_sizer->Add(check, 0, wxEXPAND | wxRIGHT, 5);
    bottom_sizer->Add(CreateStdDialogButtonSizer(wxOK | wxCANCEL), 0, wxEXPAND | wxLEFT, 5);
    main_sizer->Add(bottom_sizer, 0, wxEXPAND | wxALL, 10);

    SetSizer(main_sizer);
    main_sizer->SetSizeHints(this);
}

void ProjectDropDialog::on_dpi_changed(const wxRect& suggested_rect)
{
    const int em = em_unit();
    SetMinSize(wxSize(65 * em, 30 * em));
    Fit();
    Refresh();
}

bool PlaterDropTarget::OnDropFiles(wxCoord x, wxCoord y, const wxArrayString &filenames)
{
    std::vector<fs::path> paths;

#ifdef WIN32
    // hides the system icon
    this->MSWUpdateDragImageOnLeave();
#endif // WIN32

    // gcode viewer section
    if (wxGetApp().is_gcode_viewer()) {
        for (const auto& filename : filenames) {
        fs::path path(into_path(filename));
            if (std::regex_match(path.string(), pattern_gcode_drop))
            paths.push_back(std::move(path));
        }

        if (paths.size() > 1) {
            wxMessageDialog((wxWindow*)plater, _L("You can open only one .gcode file at a time."),
                wxString(SLIC3R_APP_NAME) + " - " + _L("Drag and drop G-code file"), wxCLOSE | wxICON_WARNING | wxCENTRE).ShowModal();
            return false;
        }
        else if (paths.size() == 1) {
                plater->load_gcode(from_path(paths.front()));
                return true;
        } 
        return false;
    }

    // editor section
    for (const auto &filename : filenames) {
        fs::path path(into_path(filename));
        if (std::regex_match(path.string(), pattern_drop))
            paths.push_back(std::move(path));
        else if (std::regex_match(path.string(), pattern_gcode_drop))
            start_new_gcodeviewer(&filename);
        else
            return false;
    }
    if (paths.empty())
        // Likely all paths processed were gcodes, for which a G-code viewer instance has hopefully been started.
        return false;

    // searches for project files
    for (std::vector<fs::path>::const_reverse_iterator it = paths.rbegin(); it != paths.rend(); ++it) {
        std::string filename = (*it).filename().string();
        if (boost::algorithm::iends_with(filename, ".3mf") || boost::algorithm::iends_with(filename, ".amf")) {
            LoadType load_type = LoadType::Unknown;
            if (!plater->model().objects.empty()) {
                if (wxGetApp().app_config->get("show_drop_project_dialog") == "1") {
                    ProjectDropDialog dlg(filename);
                    if (dlg.ShowModal() == wxID_OK) {
                        int choice = dlg.get_action();
                        load_type = static_cast<LoadType>(choice);
                        wxGetApp().app_config->set("drop_project_action", std::to_string(choice));
                    }
                }
                else
                    load_type = static_cast<LoadType>(std::clamp(std::stoi(wxGetApp().app_config->get("drop_project_action")),
                        static_cast<int>(LoadType::OpenProject), static_cast<int>(LoadType::LoadConfig)));
            }
            else
                load_type = LoadType::OpenProject;

            if (load_type == LoadType::Unknown)
                return false;

            switch (load_type) {
            case LoadType::OpenProject: {
                plater->load_project(from_path(*it));
                break;
            }
            case LoadType::LoadGeometry: {
                Plater::TakeSnapshot snapshot(plater, _L("Import Object"));
                std::vector<fs::path> in_paths;
                in_paths.emplace_back(*it);
                plater->load_files(in_paths, true, false);
                break;
            }
            case LoadType::LoadConfig: {
                std::vector<fs::path> in_paths;
                in_paths.emplace_back(*it);
                plater->load_files(in_paths, false, true);
                break;
            }
            }

            return true;
        }
    }

    // other files
    wxString snapshot_label;
    assert(!paths.empty());
    if (paths.size() == 1) {
        snapshot_label = _L("Load File");
        snapshot_label += ": ";
        snapshot_label += wxString::FromUTF8(paths.front().filename().string().c_str());
    }
    else {
        snapshot_label = _L("Load Files");
        snapshot_label += ": ";
        snapshot_label += wxString::FromUTF8(paths.front().filename().string().c_str());
        for (size_t i = 1; i < paths.size(); ++i) {
            snapshot_label += ", ";
            snapshot_label += wxString::FromUTF8(paths[i].filename().string().c_str());
        }
    }
    Plater::TakeSnapshot snapshot(plater, snapshot_label);
    plater->load_files(paths);

    return true;
}

// State to manage showing after export notifications and device ejecting
enum ExportingStatus{
    NOT_EXPORTING,
    EXPORTING_TO_REMOVABLE,
    EXPORTING_TO_LOCAL
};

// Plater / private
struct Plater::priv
{
    // PIMPL back pointer ("Q-Pointer")
    Plater *q;
    MainFrame *main_frame;

    // Object popup menu
    MenuWithSeparators object_menu;
    // Part popup menu
    MenuWithSeparators part_menu;
    // SLA-Object popup menu
    MenuWithSeparators sla_object_menu;
    // Default popup menu (when nothing is selected on 3DScene)
    MenuWithSeparators default_menu;

    // Removed/Prepended Items according to the view mode
    std::vector<wxMenuItem*> items_increase;
    std::vector<wxMenuItem*> items_decrease;
    std::vector<wxMenuItem*> items_set_number_of_copies;
    enum MenuIdentifier {
        miObjectFFF=0,
        miObjectSLA
    };

    // Data
    Slic3r::DynamicPrintConfig *config;        // FIXME: leak?
    Slic3r::Print               fff_print;
    Slic3r::SLAPrint            sla_print;
    Slic3r::Model               model;
    PrinterTechnology           printer_technology = ptFFF;
    Slic3r::GCodeProcessor::Result gcode_result;

    // GUI elements
    wxSizer* panel_sizer{ nullptr };
    wxPanel* current_panel{ nullptr };
    std::vector<wxPanel*> panels;
    Sidebar *sidebar;
    Bed3D bed;
    Camera camera;
#if ENABLE_ENVIRONMENT_MAP
    GLTexture environment_texture;
#endif // ENABLE_ENVIRONMENT_MAP
    Mouse3DController mouse3d_controller;
    View3D* view3D;
    GLToolbar view_toolbar;
    GLToolbar collapse_toolbar;
    Preview *preview;
    NotificationManager* notification_manager { nullptr };

    BackgroundSlicingProcess    background_process;
    bool suppressed_backround_processing_update { false };

    // Jobs defined inside the group class will be managed so that only one can
    // run at a time. Also, the background process will be stopped if a job is
    // started. It is up the the plater to ensure that the background slicing
    // can't be restarted while a ui job is still running.
    class Jobs: public ExclusiveJobGroup
        {
        priv *m;
<<<<<<< HEAD
        size_t m_arrange_id, m_rotoptimize_id, m_sla_import_id;
            
=======
        size_t m_arrange_id, m_fill_bed_id, m_rotoptimize_id, m_sla_import_id;
        
>>>>>>> 2e0e63fe
        void before_start() override { m->background_process.stop(); }
        
    public:
        Jobs(priv *_m) : m(_m)
    {
            m_arrange_id = add_job(std::make_unique<ArrangeJob>(m->statusbar(), m->q));
            m_fill_bed_id = add_job(std::make_unique<FillBedJob>(m->statusbar(), m->q));
            m_rotoptimize_id = add_job(std::make_unique<RotoptimizeJob>(m->statusbar(), m->q));
            m_sla_import_id = add_job(std::make_unique<SLAImportJob>(m->statusbar(), m->q));
        }
                    
        void arrange()
        {
            m->take_snapshot(_(L("Arrange")));
            start(m_arrange_id);
        }

        void fill_bed()
        {
            m->take_snapshot(_(L("Fill bed")));
            start(m_fill_bed_id);
        }
        
        void optimize_rotation()
        {
            m->take_snapshot(_(L("Optimize Rotation")));
            start(m_rotoptimize_id);
        }
            
        void import_sla_arch()
        {
            m->take_snapshot(_(L("Import SLA archive")));
            start(m_sla_import_id);
            }
            
    } m_ui_jobs;

    bool                        delayed_scene_refresh;
    std::string                 delayed_error_message;

    wxTimer                     background_process_timer;

    std::string                 label_btn_export;
    std::string                 label_btn_send;

    static const std::regex pattern_bundle;
    static const std::regex pattern_3mf;
    static const std::regex pattern_zip_amf;
    static const std::regex pattern_any_amf;
    static const std::regex pattern_prusa;

    priv(Plater *q, MainFrame *main_frame);
    ~priv();

	enum class UpdateParams {
    	FORCE_FULL_SCREEN_REFRESH 			= 1,
    	FORCE_BACKGROUND_PROCESSING_UPDATE 	= 2,
    	POSTPONE_VALIDATION_ERROR_MESSAGE	= 4,
    };
    void update(unsigned int flags = 0);
    void select_view(const std::string& direction);
    void select_view_3D(const std::string& name);
    void select_next_view_3D();

    bool is_preview_shown() const { return current_panel == preview; }
    bool is_preview_loaded() const { return preview->is_loaded(); }
    bool is_view3D_shown() const { return current_panel == view3D; }

    bool are_view3D_labels_shown() const { return (current_panel == view3D) && view3D->get_canvas3d()->are_labels_shown(); }
    void show_view3D_labels(bool show) { if (current_panel == view3D) view3D->get_canvas3d()->show_labels(show); }

    bool is_sidebar_collapsed() const   { return sidebar->is_collapsed(); }
    void collapse_sidebar(bool collapse);

    bool is_view3D_layers_editing_enabled() const { return (current_panel == view3D) && view3D->get_canvas3d()->is_layers_editing_enabled(); }

    void set_current_canvas_as_dirty();
    GLCanvas3D* get_current_canvas3D();
    void unbind_canvas_event_handlers();
    void reset_canvas_volumes();

    bool init_view_toolbar();
    bool init_collapse_toolbar();

    void update_preview_bottom_toolbar();
    void update_preview_moves_slider();
    void enable_preview_moves_slider(bool enable);

    void reset_gcode_toolpaths();

    void reset_all_gizmos();
    void update_ui_from_settings(bool apply_free_camera_correction = true);
    void update_main_toolbar_tooltips();
    std::shared_ptr<ProgressStatusBar> statusbar();
    std::string get_config(const std::string &key) const;
    BoundingBoxf bed_shape_bb() const;
    BoundingBox scaled_bed_shape_bb() const;
    
    std::vector<size_t> load_files(const std::vector<fs::path>& input_files, bool load_model, bool load_config, bool update_dirs = true, bool used_inches = false);
    std::vector<size_t> load_model_objects(const ModelObjectPtrs &model_objects);
    wxString get_export_file(GUI::FileType file_type);

    const Selection& get_selection() const;
    Selection& get_selection();
    int get_selected_object_idx() const;
    int get_selected_volume_idx() const;
    void selection_changed();
    void object_list_changed();

    void select_all();
    void deselect_all();
    void remove(size_t obj_idx);
    void delete_object_from_model(size_t obj_idx);
    void reset();
    void mirror(Axis axis);
    void split_object();
    void split_volume();
    void scale_selection_to_fit_print_volume();

    // Return the active Undo/Redo stack. It may be either the main stack or the Gimzo stack.
    Slic3r::UndoRedo::Stack& undo_redo_stack() { assert(m_undo_redo_stack_active != nullptr); return *m_undo_redo_stack_active; }
    Slic3r::UndoRedo::Stack& undo_redo_stack_main() { return m_undo_redo_stack_main; }
    void enter_gizmos_stack();
    void leave_gizmos_stack();

	void take_snapshot(const std::string& snapshot_name);
	void take_snapshot(const wxString& snapshot_name) { this->take_snapshot(std::string(snapshot_name.ToUTF8().data())); }
    int  get_active_snapshot_index();

    void undo();
    void redo();
    void undo_redo_to(size_t time_to_load);

    void suppress_snapshots()   { this->m_prevent_snapshots++; }
    void allow_snapshots()      { this->m_prevent_snapshots--; }

    bool background_processing_enabled() const { return this->get_config("background_processing") == "1"; }
    void update_print_volume_state();
    void schedule_background_process();
    // Update background processing thread from the current config and Model.
    enum UpdateBackgroundProcessReturnState {
        // update_background_process() reports, that the Print / SLAPrint was updated in a way,
        // that the background process was invalidated and it needs to be re-run.
        UPDATE_BACKGROUND_PROCESS_RESTART = 1,
        // update_background_process() reports, that the Print / SLAPrint was updated in a way,
        // that a scene needs to be refreshed (you should call _3DScene::reload_scene(canvas3Dwidget, false))
        UPDATE_BACKGROUND_PROCESS_REFRESH_SCENE = 2,   
        // update_background_process() reports, that the Print / SLAPrint is invalid, and the error message
        // was sent to the status line.
        UPDATE_BACKGROUND_PROCESS_INVALID = 4,
        // Restart even if the background processing is disabled.
        UPDATE_BACKGROUND_PROCESS_FORCE_RESTART = 8,
        // Restart for G-code (or SLA zip) export or upload.
        UPDATE_BACKGROUND_PROCESS_FORCE_EXPORT = 16,
    };
    // returns bit mask of UpdateBackgroundProcessReturnState
    unsigned int update_background_process(bool force_validation = false, bool postpone_error_messages = false);
    // Restart background processing thread based on a bitmask of UpdateBackgroundProcessReturnState.
    bool restart_background_process(unsigned int state);
	// returns bit mask of UpdateBackgroundProcessReturnState
	unsigned int update_restart_background_process(bool force_scene_update, bool force_preview_update);
	void show_delayed_error_message() {
		if (!this->delayed_error_message.empty()) {
			std::string msg = std::move(this->delayed_error_message);
			this->delayed_error_message.clear();
			GUI::show_error(this->q, msg);
		}
	}
    void export_gcode(fs::path output_path, bool output_path_on_removable_media, PrintHostJob upload_job);
    void reload_from_disk();
    void reload_all_from_disk();
    void fix_through_netfabb(const int obj_idx, const int vol_idx = -1);

    void set_current_panel(wxPanel* panel);

    void on_select_preset(wxCommandEvent&);
    void on_slicing_update(SlicingStatusEvent&);
    void on_slicing_completed(wxCommandEvent&);
    void on_process_completed(SlicingProcessCompletedEvent&);
	void on_export_began(wxCommandEvent&);
    void on_layer_editing_toggled(bool enable);
	void on_slicing_began();

	void clear_warnings();
	void add_warning(const Slic3r::PrintStateBase::Warning &warning, size_t oid);
    // Update notification manager with the current state of warnings produced by the background process (slicing).
	void actualize_slicing_warnings(const PrintBase &print);
	// Displays dialog window with list of warnings. 
	// Returns true if user clicks OK.
	// Returns true if current_warnings vector is empty without showning the dialog
	bool warnings_dialog();

    void on_action_add(SimpleEvent&);
    void on_action_split_objects(SimpleEvent&);
    void on_action_split_volumes(SimpleEvent&);
    void on_action_layersediting(SimpleEvent&);

    void on_object_select(SimpleEvent&);
    void on_right_click(RBtnEvent&);
    void on_wipetower_moved(Vec3dEvent&);
    void on_wipetower_rotated(Vec3dEvent&);
    void on_update_geometry(Vec3dsEvent<2>&);
    void on_3dcanvas_mouse_dragging_finished(SimpleEvent&);

    void update_object_menu();
    void show_action_buttons(const bool is_ready_to_slice) const;

    // Set the bed shape to a single closed 2D polygon(array of two element arrays),
    // triangulate the bed and store the triangles into m_bed.m_triangles,
    // fills the m_bed.m_grid_lines and sets m_bed.m_origin.
    // Sets m_bed.m_polygon to limit the object placement.
    void set_bed_shape(const Pointfs& shape, const std::string& custom_texture, const std::string& custom_model, bool force_as_custom = false);

    bool can_delete() const;
    bool can_delete_all() const;
    bool can_increase_instances() const;
    bool can_decrease_instances() const;
    bool can_split_to_objects() const;
    bool can_split_to_volumes() const;
    bool can_arrange() const;
    bool can_layers_editing() const;
    bool can_fix_through_netfabb() const;
    bool can_set_instance_to_object() const;
    bool can_mirror() const;
    bool can_reload_from_disk() const;

    void generate_thumbnail(ThumbnailData& data, unsigned int w, unsigned int h, bool printable_only, bool parts_only, bool show_bed, bool transparent_background);
    void generate_thumbnails(ThumbnailsList& thumbnails, const Vec2ds& sizes, bool printable_only, bool parts_only, bool show_bed, bool transparent_background);

    void msw_rescale_object_menu();

    void bring_instance_forward() const;

    // returns the path to project file with the given extension (none if extension == wxEmptyString)
    // extension should contain the leading dot, i.e.: ".3mf"
    wxString get_project_filename(const wxString& extension = wxEmptyString) const;
    void set_project_filename(const wxString& filename);

    // Caching last value of show_action_buttons parameter for show_action_buttons(), so that a callback which does not know this state will not override it.
    mutable bool    			ready_to_slice = { false };
    // Flag indicating that the G-code export targets a removable device, therefore the show_action_buttons() needs to be called at any case when the background processing finishes.
    ExportingStatus             exporting_status { NOT_EXPORTING };
    std::string                 last_output_path;
    std::string                 last_output_dir_path;
    bool                        inside_snapshot_capture() { return m_prevent_snapshots != 0; }
	bool                        process_completed_with_error { false };
private:
    bool init_object_menu();
    bool init_common_menu(wxMenu* menu, const bool is_part = false);
    bool complit_init_object_menu();
    bool complit_init_sla_object_menu();
    bool complit_init_part_menu();

    bool can_split() const;
    bool layers_height_allowed() const;

    void update_fff_scene();
    void update_sla_scene();
	void undo_redo_to(std::vector<UndoRedo::Snapshot>::const_iterator it_snapshot);
    void update_after_undo_redo(const UndoRedo::Snapshot& snapshot, bool temp_snapshot_was_taken = false);

    // path to project file stored with no extension
    wxString 					m_project_filename;
    Slic3r::UndoRedo::Stack 	m_undo_redo_stack_main;
    Slic3r::UndoRedo::Stack 	m_undo_redo_stack_gizmos;
    Slic3r::UndoRedo::Stack    *m_undo_redo_stack_active = &m_undo_redo_stack_main;
    int                         m_prevent_snapshots = 0;     /* Used for avoid of excess "snapshoting". 
                                                              * Like for "delete selected" or "set numbers of copies"
                                                              * we should call tack_snapshot just ones 
                                                              * instead of calls for each action separately
                                                              * */
    std::string 				m_last_fff_printer_profile_name;
    std::string 				m_last_sla_printer_profile_name;

	// vector of all warnings generated by last slicing
	std::vector<std::pair<Slic3r::PrintStateBase::Warning, size_t>> current_warnings;
	bool show_warning_dialog { false };
	
};

const std::regex Plater::priv::pattern_bundle(".*[.](amf|amf[.]xml|zip[.]amf|3mf|prusa)", std::regex::icase);
const std::regex Plater::priv::pattern_3mf(".*3mf", std::regex::icase);
const std::regex Plater::priv::pattern_zip_amf(".*[.]zip[.]amf", std::regex::icase);
const std::regex Plater::priv::pattern_any_amf(".*[.](amf|amf[.]xml|zip[.]amf)", std::regex::icase);
const std::regex Plater::priv::pattern_prusa(".*prusa", std::regex::icase);

Plater::priv::priv(Plater *q, MainFrame *main_frame)
    : q(q)
    , main_frame(main_frame)
    , config(Slic3r::DynamicPrintConfig::new_from_defaults_keys({
        // These keys are used by (at least) printconfig::min_object_distance
        "bed_shape", "bed_custom_texture", "bed_custom_model", 
        "complete_objects",
        "complete_objects_sort",
        "complete_objects_one_skirt",
        "duplicate_distance", "extruder_clearance_radius", "skirts", "skirt_distance", "skirt_height",
        "brim_width", "variable_layer_height", "nozzle_diameter", "single_extruder_multi_material",
        "wipe_tower", "wipe_tower_x", "wipe_tower_y", "wipe_tower_width", "wipe_tower_rotation_angle",
        "wipe_tower_brim",        "extruder_colour", "filament_colour", "max_print_height", "printer_model", "printer_technology",
        // These values are necessary to construct SlicingParameters by the Canvas3D variable layer height editor.
        "layer_height", "first_layer_height", "min_layer_height", "max_layer_height",
        "brim_width", "perimeters", "perimeter_extruder", "fill_density", "infill_extruder", "top_solid_layers", 
        "support_material", "support_material_extruder", "support_material_interface_extruder", "support_material_contact_distance", "raft_layers",
        "z_step"
        }))
    , sidebar(new Sidebar(q))
    , m_ui_jobs(this)
    , delayed_scene_refresh(false)
    , view_toolbar(GLToolbar::Radio, "View")
    , collapse_toolbar(GLToolbar::Normal, "Collapse")
    , m_project_filename(wxEmptyString)
{
    this->q->SetFont(Slic3r::GUI::wxGetApp().normal_font());

    background_process.set_fff_print(&fff_print);
    background_process.set_sla_print(&sla_print);
    background_process.set_gcode_result(&gcode_result);
    background_process.set_thumbnail_cb([this](ThumbnailsList& thumbnails, const Vec2ds& sizes, bool printable_only, bool parts_only, bool show_bed, bool transparent_background)
        {
            std::packaged_task<void(ThumbnailsList&, const Vec2ds&, bool, bool, bool, bool)> task([this](ThumbnailsList& thumbnails, const Vec2ds& sizes, bool printable_only, bool parts_only, bool show_bed, bool transparent_background) {
                generate_thumbnails(thumbnails, sizes, printable_only, parts_only, show_bed, transparent_background);
                });
            std::future<void> result = task.get_future();
            wxTheApp->CallAfter([&]() { task(thumbnails, sizes, printable_only, parts_only, show_bed, transparent_background); });
            result.wait();
        });
    background_process.set_slicing_completed_event(EVT_SLICING_COMPLETED);
    background_process.set_finished_event(EVT_PROCESS_COMPLETED);
	background_process.set_export_began_event(EVT_EXPORT_BEGAN);
    // Default printer technology for default config.
    background_process.select_technology(this->printer_technology);
    // Register progress callback from the Print class to the Plater.

    auto statuscb = [this](const Slic3r::PrintBase::SlicingStatus &status) {
        wxQueueEvent(this->q, new Slic3r::SlicingStatusEvent(EVT_SLICING_UPDATE, 0, status));
    };
    fff_print.set_status_callback(statuscb);
    sla_print.set_status_callback(statuscb);
    this->q->Bind(EVT_SLICING_UPDATE, &priv::on_slicing_update, this);

    view3D = new View3D(q, &model, config, &background_process);
    preview = new Preview(q, &model, config, &background_process, &gcode_result, [this]() { schedule_background_process(); });

#ifdef __APPLE__
    // set default view_toolbar icons size equal to GLGizmosManager::Default_Icons_Size
    view_toolbar.set_icons_size(GLGizmosManager::Default_Icons_Size);
#endif // __APPLE__

    panels.push_back(view3D);
    panels.push_back(preview);

    this->background_process_timer.SetOwner(this->q, 0);
    this->q->Bind(wxEVT_TIMER, [this](wxTimerEvent &evt)
    {
        if (!this->suppressed_backround_processing_update)
            this->update_restart_background_process(false, false);
    });

    update();

    auto *hsizer = new wxBoxSizer(wxHORIZONTAL);
    panel_sizer = new wxBoxSizer(wxHORIZONTAL);
    panel_sizer->Add(view3D, 1, wxEXPAND | wxALL, 0);
    panel_sizer->Add(preview, 1, wxEXPAND | wxALL, 0);
    hsizer->Add(panel_sizer, 1, wxEXPAND | wxALL, 0);
    hsizer->Add(sidebar, 0, wxEXPAND | wxLEFT | wxRIGHT, 0);
    q->SetSizer(hsizer);

    init_object_menu();

    // Events:

    if (wxGetApp().is_editor()) {
<<<<<<< HEAD
#endif // ENABLE_GCODE_VIEWER
    // Preset change event
    sidebar->Bind(wxEVT_COMBOBOX, &priv::on_select_preset, this);
    sidebar->Bind(EVT_OBJ_LIST_OBJECT_SELECT, [this](wxEvent&) { priv::selection_changed(); });
    sidebar->Bind(EVT_SCHEDULE_BACKGROUND_PROCESS, [this](SimpleEvent&) { this->schedule_background_process(); });
#if ENABLE_GCODE_VIEWER
=======
        // Preset change event
        sidebar->Bind(wxEVT_COMBOBOX, &priv::on_select_preset, this);
        sidebar->Bind(EVT_OBJ_LIST_OBJECT_SELECT, [this](wxEvent&) { priv::selection_changed(); });
        sidebar->Bind(EVT_SCHEDULE_BACKGROUND_PROCESS, [this](SimpleEvent&) { this->schedule_background_process(); });
>>>>>>> 2e0e63fe
    }

    wxGLCanvas* view3D_canvas = view3D->get_wxglcanvas();

     if (wxGetApp().is_editor()) {
<<<<<<< HEAD
#endif // ENABLE_GCODE_VIEWER
    // 3DScene events:
    view3D_canvas->Bind(EVT_GLCANVAS_SCHEDULE_BACKGROUND_PROCESS, [this](SimpleEvent&) { this->schedule_background_process(); });
    view3D_canvas->Bind(EVT_GLCANVAS_OBJECT_SELECT, &priv::on_object_select, this);
    view3D_canvas->Bind(EVT_GLCANVAS_RIGHT_CLICK, &priv::on_right_click, this);
    view3D_canvas->Bind(EVT_GLCANVAS_REMOVE_OBJECT, [q](SimpleEvent&) { q->remove_selected(); });
    view3D_canvas->Bind(EVT_GLCANVAS_ARRANGE, [this](SimpleEvent&) { this->q->arrange(); });
    view3D_canvas->Bind(EVT_GLCANVAS_SELECT_ALL, [this](SimpleEvent&) { this->q->select_all(); });
    view3D_canvas->Bind(EVT_GLCANVAS_QUESTION_MARK, [](SimpleEvent&) { wxGetApp().keyboard_shortcuts(); });
=======
        // 3DScene events:
        view3D_canvas->Bind(EVT_GLCANVAS_SCHEDULE_BACKGROUND_PROCESS, [this](SimpleEvent&) { this->schedule_background_process(); });
        view3D_canvas->Bind(EVT_GLCANVAS_OBJECT_SELECT, &priv::on_object_select, this);
        view3D_canvas->Bind(EVT_GLCANVAS_RIGHT_CLICK, &priv::on_right_click, this);
        view3D_canvas->Bind(EVT_GLCANVAS_REMOVE_OBJECT, [q](SimpleEvent&) { q->remove_selected(); });
        view3D_canvas->Bind(EVT_GLCANVAS_ARRANGE, [this](SimpleEvent&) { this->q->arrange(); });
        view3D_canvas->Bind(EVT_GLCANVAS_SELECT_ALL, [this](SimpleEvent&) { this->q->select_all(); });
        view3D_canvas->Bind(EVT_GLCANVAS_QUESTION_MARK, [](SimpleEvent&) { wxGetApp().keyboard_shortcuts(); });
>>>>>>> 2e0e63fe
        view3D_canvas->Bind(EVT_GLCANVAS_INCREASE_INSTANCES, [this](Event<int>& evt)
        { if (evt.data == 1) this->q->increase_instances(); else if (this->can_decrease_instances()) this->q->decrease_instances(); });
    view3D_canvas->Bind(EVT_GLCANVAS_INSTANCE_MOVED, [this](SimpleEvent&) { update(); });
    view3D_canvas->Bind(EVT_GLCANVAS_FORCE_UPDATE, [this](SimpleEvent&) { update(); });
    view3D_canvas->Bind(EVT_GLCANVAS_WIPETOWER_MOVED, &priv::on_wipetower_moved, this);
    view3D_canvas->Bind(EVT_GLCANVAS_WIPETOWER_ROTATED, &priv::on_wipetower_rotated, this);
    view3D_canvas->Bind(EVT_GLCANVAS_INSTANCE_ROTATED, [this](SimpleEvent&) { update(); });
    view3D_canvas->Bind(EVT_GLCANVAS_INSTANCE_SCALED, [this](SimpleEvent&) { update(); });
        view3D_canvas->Bind(EVT_GLCANVAS_ENABLE_ACTION_BUTTONS, [this](Event<bool>& evt) { this->sidebar->enable_buttons(evt.data); });
<<<<<<< HEAD
    view3D_canvas->Bind(EVT_GLCANVAS_UPDATE_GEOMETRY, &priv::on_update_geometry, this);
    view3D_canvas->Bind(EVT_GLCANVAS_MOUSE_DRAGGING_FINISHED, &priv::on_3dcanvas_mouse_dragging_finished, this);
    view3D_canvas->Bind(EVT_GLCANVAS_TAB, [this](SimpleEvent&) { select_next_view_3D(); });
    view3D_canvas->Bind(EVT_GLCANVAS_RESETGIZMOS, [this](SimpleEvent&) { reset_all_gizmos(); });
    view3D_canvas->Bind(EVT_GLCANVAS_UNDO, [this](SimpleEvent&) { this->undo(); });
    view3D_canvas->Bind(EVT_GLCANVAS_REDO, [this](SimpleEvent&) { this->redo(); });
    view3D_canvas->Bind(EVT_GLCANVAS_COLLAPSE_SIDEBAR, [this](SimpleEvent&) { this->q->collapse_sidebar(!this->q->is_sidebar_collapsed());  });
    view3D_canvas->Bind(EVT_GLCANVAS_RESET_LAYER_HEIGHT_PROFILE, [this](SimpleEvent&) { this->view3D->get_canvas3d()->reset_layer_height_profile(); });
    view3D_canvas->Bind(EVT_GLCANVAS_ADAPTIVE_LAYER_HEIGHT_PROFILE, [this](Event<float>& evt) { this->view3D->get_canvas3d()->adaptive_layer_height_profile(evt.data); });
    view3D_canvas->Bind(EVT_GLCANVAS_SMOOTH_LAYER_HEIGHT_PROFILE, [this](HeightProfileSmoothEvent& evt) { this->view3D->get_canvas3d()->smooth_layer_height_profile(evt.data); });
    view3D_canvas->Bind(EVT_GLCANVAS_RELOAD_FROM_DISK, [this](SimpleEvent&) { this->reload_all_from_disk(); });

    // 3DScene/Toolbar:
    view3D_canvas->Bind(EVT_GLTOOLBAR_ADD, &priv::on_action_add, this);
    view3D_canvas->Bind(EVT_GLTOOLBAR_DELETE, [q](SimpleEvent&) { q->remove_selected(); });
    view3D_canvas->Bind(EVT_GLTOOLBAR_DELETE_ALL, [q](SimpleEvent&) { q->reset_with_confirm(); });
    view3D_canvas->Bind(EVT_GLTOOLBAR_ARRANGE, [this](SimpleEvent&) { this->q->arrange(); });
    view3D_canvas->Bind(EVT_GLTOOLBAR_COPY, [q](SimpleEvent&) { q->copy_selection_to_clipboard(); });
    view3D_canvas->Bind(EVT_GLTOOLBAR_PASTE, [q](SimpleEvent&) { q->paste_from_clipboard(); });
    view3D_canvas->Bind(EVT_GLTOOLBAR_MORE, [q](SimpleEvent&) { q->increase_instances(); });
    view3D_canvas->Bind(EVT_GLTOOLBAR_FEWER, [q](SimpleEvent&) { q->decrease_instances(); });
    view3D_canvas->Bind(EVT_GLTOOLBAR_SPLIT_OBJECTS, &priv::on_action_split_objects, this);
    view3D_canvas->Bind(EVT_GLTOOLBAR_SPLIT_VOLUMES, &priv::on_action_split_volumes, this);
    view3D_canvas->Bind(EVT_GLTOOLBAR_LAYERSEDITING, &priv::on_action_layersediting, this);
#if ENABLE_GCODE_VIEWER
    }
#endif // ENABLE_GCODE_VIEWER
    view3D_canvas->Bind(EVT_GLCANVAS_UPDATE_BED_SHAPE, [q](SimpleEvent&) { q->set_bed_shape(); });
=======
        view3D_canvas->Bind(EVT_GLCANVAS_UPDATE_GEOMETRY, &priv::on_update_geometry, this);
        view3D_canvas->Bind(EVT_GLCANVAS_MOUSE_DRAGGING_FINISHED, &priv::on_3dcanvas_mouse_dragging_finished, this);
        view3D_canvas->Bind(EVT_GLCANVAS_TAB, [this](SimpleEvent&) { select_next_view_3D(); });
        view3D_canvas->Bind(EVT_GLCANVAS_RESETGIZMOS, [this](SimpleEvent&) { reset_all_gizmos(); });
        view3D_canvas->Bind(EVT_GLCANVAS_UNDO, [this](SimpleEvent&) { this->undo(); });
        view3D_canvas->Bind(EVT_GLCANVAS_REDO, [this](SimpleEvent&) { this->redo(); });
        view3D_canvas->Bind(EVT_GLCANVAS_COLLAPSE_SIDEBAR, [this](SimpleEvent&) { this->q->collapse_sidebar(!this->q->is_sidebar_collapsed());  });
        view3D_canvas->Bind(EVT_GLCANVAS_RESET_LAYER_HEIGHT_PROFILE, [this](SimpleEvent&) { this->view3D->get_canvas3d()->reset_layer_height_profile(); });
        view3D_canvas->Bind(EVT_GLCANVAS_ADAPTIVE_LAYER_HEIGHT_PROFILE, [this](Event<float>& evt) { this->view3D->get_canvas3d()->adaptive_layer_height_profile(evt.data); });
        view3D_canvas->Bind(EVT_GLCANVAS_SMOOTH_LAYER_HEIGHT_PROFILE, [this](HeightProfileSmoothEvent& evt) { this->view3D->get_canvas3d()->smooth_layer_height_profile(evt.data); });
        view3D_canvas->Bind(EVT_GLCANVAS_RELOAD_FROM_DISK, [this](SimpleEvent&) { this->reload_all_from_disk(); });

        // 3DScene/Toolbar:
        view3D_canvas->Bind(EVT_GLTOOLBAR_ADD, &priv::on_action_add, this);
        view3D_canvas->Bind(EVT_GLTOOLBAR_DELETE, [q](SimpleEvent&) { q->remove_selected(); });
        view3D_canvas->Bind(EVT_GLTOOLBAR_DELETE_ALL, [q](SimpleEvent&) { q->reset_with_confirm(); });
        view3D_canvas->Bind(EVT_GLTOOLBAR_ARRANGE, [this](SimpleEvent&) { this->q->arrange(); });
        view3D_canvas->Bind(EVT_GLTOOLBAR_COPY, [q](SimpleEvent&) { q->copy_selection_to_clipboard(); });
        view3D_canvas->Bind(EVT_GLTOOLBAR_PASTE, [q](SimpleEvent&) { q->paste_from_clipboard(); });
        view3D_canvas->Bind(EVT_GLTOOLBAR_MORE, [q](SimpleEvent&) { q->increase_instances(); });
        view3D_canvas->Bind(EVT_GLTOOLBAR_FEWER, [q](SimpleEvent&) { q->decrease_instances(); });
        view3D_canvas->Bind(EVT_GLTOOLBAR_SPLIT_OBJECTS, &priv::on_action_split_objects, this);
        view3D_canvas->Bind(EVT_GLTOOLBAR_SPLIT_VOLUMES, &priv::on_action_split_volumes, this);
        view3D_canvas->Bind(EVT_GLTOOLBAR_LAYERSEDITING, &priv::on_action_layersediting, this);
     }
     view3D_canvas->Bind(EVT_GLCANVAS_UPDATE_BED_SHAPE, [q](SimpleEvent&) { q->set_bed_shape(); });
>>>>>>> 2e0e63fe

    // Preview events:
    preview->get_wxglcanvas()->Bind(EVT_GLCANVAS_QUESTION_MARK, [this](SimpleEvent&) { wxGetApp().keyboard_shortcuts(); });
    preview->get_wxglcanvas()->Bind(EVT_GLCANVAS_UPDATE_BED_SHAPE, [q](SimpleEvent&) { q->set_bed_shape(); });
    preview->get_wxglcanvas()->Bind(EVT_GLCANVAS_TAB, [this](SimpleEvent&) { select_next_view_3D(); });
    preview->get_wxglcanvas()->Bind(EVT_GLCANVAS_COLLAPSE_SIDEBAR, [this](SimpleEvent&) { this->q->collapse_sidebar(!this->q->is_sidebar_collapsed());  });
    preview->get_wxglcanvas()->Bind(EVT_GLCANVAS_JUMP_TO, [this](wxKeyEvent& evt) { preview->jump_layers_slider(evt); });
    preview->get_wxglcanvas()->Bind(EVT_GLCANVAS_MOVE_LAYERS_SLIDER, [this](wxKeyEvent& evt) { preview->move_layers_slider(evt); });
    preview->get_wxglcanvas()->Bind(EVT_GLCANVAS_EDIT_COLOR_CHANGE, [this](wxKeyEvent& evt) { preview->edit_layers_slider(evt); });

    if (wxGetApp().is_editor()) {
<<<<<<< HEAD
#endif // ENABLE_GCODE_VIEWER
    q->Bind(EVT_SLICING_COMPLETED, &priv::on_slicing_completed, this);
    q->Bind(EVT_PROCESS_COMPLETED, &priv::on_process_completed, this);
    q->Bind(EVT_EXPORT_BEGAN, &priv::on_export_began, this);
    q->Bind(EVT_GLVIEWTOOLBAR_3D, [q](SimpleEvent&) { q->select_view_3D("3D"); });
    q->Bind(EVT_GLVIEWTOOLBAR_PREVIEW, [q](SimpleEvent&) { q->select_view_3D("Preview"); });
#if ENABLE_GCODE_VIEWER
=======
        q->Bind(EVT_SLICING_COMPLETED, &priv::on_slicing_completed, this);
        q->Bind(EVT_PROCESS_COMPLETED, &priv::on_process_completed, this);
        q->Bind(EVT_EXPORT_BEGAN, &priv::on_export_began, this);
        q->Bind(EVT_GLVIEWTOOLBAR_3D, [q](SimpleEvent&) { q->select_view_3D("3D"); });
        q->Bind(EVT_GLVIEWTOOLBAR_PREVIEW, [q](SimpleEvent&) { q->select_view_3D("Preview"); });
>>>>>>> 2e0e63fe
    }

    // Drop target:
    q->SetDropTarget(new PlaterDropTarget(q));   // if my understanding is right, wxWindow takes the owenership
    q->Layout();

    set_current_panel(wxGetApp().is_editor() ? (wxPanel*)view3D : (wxPanel*)preview);
    if (wxGetApp().is_gcode_viewer())
        preview->hide_layers_slider();

    // updates camera type from .ini file
    camera.enable_update_config_on_type_change(true);
    camera.set_type(get_config("use_perspective_camera"));

    // Load the 3DConnexion device database.
    mouse3d_controller.load_config(*wxGetApp().app_config);
	// Start the background thread to detect and connect to a HID device (Windows and Linux).
	// Connect to a 3DConnextion driver (OSX).
    mouse3d_controller.init();
#ifdef _WIN32
    // Register an USB HID (Human Interface Device) attach event. evt contains Win32 path to the USB device containing VID, PID and other info.
    // This event wakes up the Mouse3DController's background thread to enumerate HID devices, if the VID of the callback event
    // is one of the 3D Mouse vendors (3DConnexion or Logitech).
    this->q->Bind(EVT_HID_DEVICE_ATTACHED, [this](HIDDeviceAttachedEvent &evt) {
    	mouse3d_controller.device_attached(evt.data);
    });
#if ENABLE_CTRL_M_ON_WINDOWS
    this->q->Bind(EVT_HID_DEVICE_DETACHED, [this](HIDDeviceAttachedEvent& evt) {
        mouse3d_controller.device_detached(evt.data);
        });
#endif // ENABLE_CTRL_M_ON_WINDOWS
#endif /* _WIN32 */

	notification_manager = new NotificationManager(this->q);
    if (wxGetApp().is_editor()) {
        this->q->Bind(EVT_EJECT_DRIVE_NOTIFICAION_CLICKED, [this](EjectDriveNotificationClickedEvent&) { this->q->eject_drive(); });
        this->q->Bind(EVT_EXPORT_GCODE_NOTIFICAION_CLICKED, [this](ExportGcodeNotificationClickedEvent&) { this->q->export_gcode(true); });
        this->q->Bind(EVT_PRESET_UPDATE_AVAILABLE_CLICKED, [this](PresetUpdateAvailableClickedEvent&) {  wxGetApp().get_preset_updater()->on_update_notification_confirm(); });
	    this->q->Bind(EVT_REMOVABLE_DRIVE_EJECTED, [this, q](RemovableDriveEjectEvent &evt) {
<<<<<<< HEAD
		if (evt.data.second) {
			this->show_action_buttons(this->ready_to_slice);
=======
		    if (evt.data.second) {
			    this->show_action_buttons(this->ready_to_slice);
                notification_manager->close_notification_of_type(NotificationType::ExportFinished);
>>>>>>> 2e0e63fe
			    notification_manager->push_notification(format(_L("Successfully unmounted. The device %s(%s) can now be safely removed from the computer."),evt.data.first.name, evt.data.first.path),
				                                        NotificationManager::NotificationLevel::RegularNotification, *q->get_current_canvas3D());
		    } else {
			    notification_manager->push_notification(format(_L("Ejecting of device %s(%s) has failed."), evt.data.first.name, evt.data.first.path),
				                                        NotificationManager::NotificationLevel::ErrorNotification, *q->get_current_canvas3D());
		    }
	});
        this->q->Bind(EVT_REMOVABLE_DRIVES_CHANGED, [this, q](RemovableDrivesChangedEvent &) {
		    this->show_action_buttons(this->ready_to_slice); 
		    // Close notification ExportingFinished but only if last export was to removable
		    notification_manager->device_ejected();
	    });
    // Start the background thread and register this window as a target for update events.
    wxGetApp().removable_drive_manager()->init(this->q);
#ifdef _WIN32
    // Trigger enumeration of removable media on Win32 notification.
    this->q->Bind(EVT_VOLUME_ATTACHED, [this](VolumeAttachedEvent &evt) { wxGetApp().removable_drive_manager()->volumes_changed(); });
    this->q->Bind(EVT_VOLUME_DETACHED, [this](VolumeDetachedEvent &evt) { wxGetApp().removable_drive_manager()->volumes_changed(); });
#endif /* _WIN32 */
    }

    // Initialize the Undo / Redo stack with a first snapshot.
    this->take_snapshot(_L("New Project"));

    this->q->Bind(EVT_LOAD_MODEL_OTHER_INSTANCE, [this](LoadFromOtherInstanceEvent &evt) { 
		BOOST_LOG_TRIVIAL(debug) << "received load from other instance event ";
        this->load_files(evt.data, true, true);
    });
    this->q->Bind(EVT_INSTANCE_GO_TO_FRONT, [this](InstanceGoToFrontEvent &) { 
        bring_instance_forward();
    });
	wxGetApp().other_instance_message_handler()->init(this->q);

    // collapse sidebar according to saved value
    if (wxGetApp().is_editor()) {
<<<<<<< HEAD
#endif // ENABLE_GCODE_VIEWER
    bool is_collapsed = wxGetApp().app_config->get("collapsed_sidebar") == "1";
    sidebar->collapse(is_collapsed);
#if ENABLE_GCODE_VIEWER
=======
        bool is_collapsed = wxGetApp().app_config->get("collapsed_sidebar") == "1";
        sidebar->collapse(is_collapsed);
>>>>>>> 2e0e63fe
    }
}

Plater::priv::~priv()
{
    if (config != nullptr)
        delete config;
}

void Plater::priv::update(unsigned int flags)
{
    // the following line, when enabled, causes flickering on NVIDIA graphics cards
//    wxWindowUpdateLocker freeze_guard(q);
    if (get_config("autocenter") == "1") {
        // auto *bed_shape_opt = config->opt<ConfigOptionPoints>("bed_shape");
        // const auto bed_shape = Slic3r::Polygon::new_scale(bed_shape_opt->values);
        // const BoundingBox bed_shape_bb = bed_shape.bounding_box();
        const Vec2d& bed_center = bed_shape_bb().center();
        model.center_instances_around_point(bed_center);
    }

    unsigned int update_status = 0;
    if (this->printer_technology == ptSLA || (flags & (unsigned int)UpdateParams::FORCE_BACKGROUND_PROCESSING_UPDATE))
        // Update the SLAPrint from the current Model, so that the reload_scene()
        // pulls the correct data.
        update_status = this->update_background_process(false, flags & (unsigned int)UpdateParams::POSTPONE_VALIDATION_ERROR_MESSAGE);
    this->view3D->reload_scene(false, flags & (unsigned int)UpdateParams::FORCE_FULL_SCREEN_REFRESH);
    this->preview->reload_print();
    if (this->printer_technology == ptSLA)
        this->restart_background_process(update_status);
    else
        this->schedule_background_process();
}

void Plater::priv::select_view(const std::string& direction)
{
    if (current_panel == view3D)
        view3D->select_view(direction);
    else if (current_panel == preview)
        preview->select_view(direction);
}

void Plater::priv::select_view_3D(const std::string& name)
{
    if (name == "3D")
        set_current_panel(view3D);
    else if (name == "Preview")
        set_current_panel(preview);

    wxGetApp().update_ui_from_settings(false);
}

void Plater::priv::select_next_view_3D()
{
    if (current_panel == view3D)
        set_current_panel(preview);
    else if (current_panel == preview)
        set_current_panel(view3D);
}

void Plater::priv::collapse_sidebar(bool collapse)
{
    sidebar->collapse(collapse);

    // Now update the tooltip in the toolbar.
    std::string new_tooltip = collapse
                              ? _utf8(L("Expand sidebar"))
                              : _utf8(L("Collapse sidebar"));
    new_tooltip += " [Shift+Tab]";
    int id = collapse_toolbar.get_item_id("collapse_sidebar");
    collapse_toolbar.set_tooltip(id, new_tooltip);
}


void Plater::priv::reset_all_gizmos()
{
    view3D->get_canvas3d()->reset_all_gizmos();
}

// Called after the Preferences dialog is closed and the program settings are saved.
// Update the UI based on the current preferences.
void Plater::priv::update_ui_from_settings(bool apply_free_camera_correction)
{
    camera.set_type(wxGetApp().app_config->get("use_perspective_camera"));
    if (apply_free_camera_correction && wxGetApp().app_config->get("use_free_camera") != "1")
        camera.recover_from_free_camera();

    view3D->get_canvas3d()->update_ui_from_settings();
    preview->get_canvas3d()->update_ui_from_settings();

    sidebar->update_ui_from_settings();
}

// Called after the print technology was changed.
// Update the tooltips for "Switch to Settings" button in maintoolbar
void Plater::priv::update_main_toolbar_tooltips()
{
    view3D->get_canvas3d()->update_tooltip_for_settings_item_in_main_toolbar();
}

std::shared_ptr<ProgressStatusBar> Plater::priv::statusbar()
{
    return main_frame->m_statusbar;
}

std::string Plater::priv::get_config(const std::string &key) const
{
    return wxGetApp().app_config->get(key);
}

BoundingBoxf Plater::priv::bed_shape_bb() const
{
    BoundingBox bb = scaled_bed_shape_bb();
    return BoundingBoxf(unscale(bb.min), unscale(bb.max));
}

BoundingBox Plater::priv::scaled_bed_shape_bb() const
{
    const auto *bed_shape_opt = config->opt<ConfigOptionPoints>("bed_shape");
    const auto bed_shape = Slic3r::Polygon::new_scale(bed_shape_opt->values);
    return bed_shape.bounding_box();
}

std::vector<size_t> Plater::priv::load_files(const std::vector<fs::path>& input_files, bool load_model, bool load_config, bool update_dirs/* = true*/, bool imperial_units/* = false*/)
{
    if (input_files.empty()) { return std::vector<size_t>(); }

    auto *nozzle_dmrs = config->opt<ConfigOptionFloats>("nozzle_diameter");

    bool one_by_one = input_files.size() == 1 || printer_technology == ptSLA || nozzle_dmrs->values.size() <= 1;
    if (! one_by_one) {
        for (const auto &path : input_files) {
            if (std::regex_match(path.string(), pattern_bundle)) {
                one_by_one = true;
                break;
            }
        }
    }

    const auto loading = _L("Loading") + dots;
    wxProgressDialog dlg(loading, "", 100, q, wxPD_AUTO_HIDE);
    dlg.Pulse();

    auto *new_model = (!load_model || one_by_one) ? nullptr : new Slic3r::Model();
    std::vector<size_t> obj_idxs;

    for (size_t i = 0; i < input_files.size(); ++i) {
        const auto &path = input_files[i];
        const auto filename = path.filename();
        const auto dlg_info = _L("Loading file") + ": " + from_path(filename);
        dlg.Update(static_cast<int>(100.0f * static_cast<float>(i) / static_cast<float>(input_files.size())), dlg_info);

        const bool type_3mf = std::regex_match(path.string(), pattern_3mf);
        const bool type_zip_amf = !type_3mf && std::regex_match(path.string(), pattern_zip_amf);
        const bool type_any_amf = !type_3mf && std::regex_match(path.string(), pattern_any_amf);
        const bool type_prusa = std::regex_match(path.string(), pattern_prusa);

        Slic3r::Model model;
        bool is_project_file = type_prusa;
        try {
            if (type_3mf || type_zip_amf) {
                DynamicPrintConfig config;
                {
                    DynamicPrintConfig config_loaded;
                    model = Slic3r::Model::read_from_archive(path.string(), &config_loaded, false, load_config);
                    if (load_config && !config_loaded.empty()) {
                        // Based on the printer technology field found in the loaded config, select the base for the config,
					    PrinterTechnology printer_technology = Preset::printer_technology(config_loaded);

                        // We can't to load SLA project if there is at least one multi-part object on the bed
                        if (printer_technology == ptSLA)
                        {
                            const ModelObjectPtrs& objects = q->model().objects;
                            for (auto object : objects)
                                if (object->volumes.size() > 1)
                                {
                                    Slic3r::GUI::show_info(nullptr,
                                        _L("You cannot load SLA project with a multi-part object on the bed") + "\n\n" +
                                        _L("Please check your object list before preset changing."),
                                        _L("Attention!"));
                                    return obj_idxs;
                                }
                        }

                        config.apply(printer_technology == ptFFF ?
                            static_cast<const ConfigBase&>(FullPrintConfig::defaults()) :
                            static_cast<const ConfigBase&>(SLAFullPrintConfig::defaults()));
                        // and place the loaded config over the base.
                        config += std::move(config_loaded);
                    }

                    this->model.custom_gcode_per_print_z = model.custom_gcode_per_print_z;
                }

                if (load_config)
                {
                    if (!config.empty()) {
                        Preset::normalize(config);
                        wxGetApp().preset_bundle->load_config_model(filename.string(), std::move(config));
                        if (printer_technology == ptFFF)
                            CustomGCode::update_custom_gcode_per_print_z_from_config(model.custom_gcode_per_print_z, &wxGetApp().preset_bundle->project_config);
                        wxGetApp().load_current_presets();
                        is_project_file = true;
                    }
                    if(update_dirs)
                        wxGetApp().app_config->update_config_dir(path.parent_path().string());
                }
            }
            else {
                model = Slic3r::Model::read_from_file(path.string(), nullptr, false, load_config);
                for (auto obj : model.objects)
                    if (obj->name.empty())
                        obj->name = fs::path(obj->input_file).filename().string();
            }
        } catch (const std::exception &e) {
            GUI::show_error(q, e.what());
            continue;
        }

        if (load_model)
        {
            // The model should now be initialized

            auto convert_from_imperial_units = [](Model& model) {
                model.convert_from_imperial_units();
                wxGetApp().app_config->set("use_inches", "1");
                wxGetApp().sidebar().update_ui_from_settings();
            };

            if (imperial_units)
                convert_from_imperial_units(model);
<<<<<<< HEAD
            // else if (model.looks_like_imperial_units()) {
                // wxMessageDialog msg_dlg(q, format_wxstr(_L(
                    // "Some object(s) in file %s looks like saved in inches.\n"
                    // "Should I consider them as a saved in inches and convert them?"), from_path(filename)) + "\n",
                    // _L("Saved in inches object detected"), wxICON_WARNING | wxYES | wxNO);
                // if (msg_dlg.ShowModal() == wxID_YES)
                    // convert_from_imperial_units(model);
            //}
=======
            else if (model.looks_like_imperial_units()) {
                wxMessageDialog msg_dlg(q, format_wxstr(_L(
                    "Some object(s) in file %s looks like saved in inches.\n"
                    "Should I consider them as a saved in inches and convert them?"), from_path(filename)) + "\n",
                    _L("The object appears to be saved in inches"), wxICON_WARNING | wxYES | wxNO);
                if (msg_dlg.ShowModal() == wxID_YES)
                    convert_from_imperial_units(model);
            }
>>>>>>> 2e0e63fe

            if (! is_project_file) {
                if (model.looks_like_multipart_object()) {
                    wxMessageDialog msg_dlg(q, _L(
                        "This file contains several objects positioned at multiple heights.\n"
                        "Instead of considering them as multiple objects, should I consider\n"
                        "this file as a single object having multiple parts?") + "\n",
                        _L("Multi-part object detected"), wxICON_WARNING | wxYES | wxNO);
                    if (msg_dlg.ShowModal() == wxID_YES) {
                        model.convert_multipart_object(nozzle_dmrs->values.size());
                    }
                }
            }
            else if ((wxGetApp().get_mode() == comSimple && wxGetApp().app_config->get("objects_always_expert") == "0") && (type_3mf || type_any_amf) && model_has_advanced_features(model)) {
                wxMessageDialog msg_dlg(q, _L("This file cannot be loaded in a simple mode. Do you want to switch to an advanced mode?")+"\n",
                    _L("Detected advanced data"), wxICON_WARNING | wxYES | wxNO);
                if (msg_dlg.ShowModal() == wxID_YES)
                {
                    Slic3r::GUI::wxGetApp().save_mode(comAdvanced);
                    view3D->set_as_dirty();
                }
                else
                    return obj_idxs;
            }

            for (ModelObject* model_object : model.objects) {
                if (!type_3mf && !type_zip_amf)
                    model_object->center_around_origin(false);
                model_object->ensure_on_bed();
            }

            // check multi-part object adding for the SLA-printing
            if (printer_technology == ptSLA)
            {
                for (auto obj : model.objects)
                    if ( obj->volumes.size()>1 ) {
                        Slic3r::GUI::show_error(nullptr,
                            format_wxstr(_L("You can't to add the object(s) from %s because of one or some of them is(are) multi-part"),
                                        from_path(filename)));
                        return obj_idxs;
                    }
            }

            if (one_by_one) {
                auto loaded_idxs = load_model_objects(model.objects);
                obj_idxs.insert(obj_idxs.end(), loaded_idxs.begin(), loaded_idxs.end());
            } else {
                // This must be an .stl or .obj file, which may contain a maximum of one volume.
                for (const ModelObject* model_object : model.objects) {
                    new_model->add_object(*model_object);
                }
            }
        }
    }

    if (new_model != nullptr && new_model->objects.size() > 1) {
        wxMessageDialog msg_dlg(q, _L(
                "Multiple objects were loaded for a multi-material printer.\n"
                "Instead of considering them as multiple objects, should I consider\n"
                "these files to represent a single object having multiple parts?") + "\n",
                _L("Multi-part object detected"), wxICON_WARNING | wxYES | wxNO);
        if (msg_dlg.ShowModal() == wxID_YES) {
            new_model->convert_multipart_object(nozzle_dmrs->values.size());
        }

        auto loaded_idxs = load_model_objects(new_model->objects);
        obj_idxs.insert(obj_idxs.end(), loaded_idxs.begin(), loaded_idxs.end());
    }

    if (load_model)
    {
        if(update_dirs)
            wxGetApp().app_config->update_skein_dir(input_files[input_files.size() - 1].parent_path().string());
        // XXX: Plater.pm had @loaded_files, but didn't seem to fill them with the filenames...
        statusbar()->set_status_text(_L("Loaded"));
    }

    // automatic selection of added objects
    if (!obj_idxs.empty() && (view3D != nullptr))
    {
        // update printable state for new volumes on canvas3D
        wxGetApp().plater()->canvas3D()->update_instance_printable_state_for_objects(obj_idxs);

        Selection& selection = view3D->get_canvas3d()->get_selection();
        selection.clear();
        for (size_t idx : obj_idxs)
        {
            selection.add_object((unsigned int)idx, false);
        }

        if (view3D->get_canvas3d()->get_gizmos_manager().is_enabled())
            // this is required because the selected object changed and the flatten on face an sla support gizmos need to be updated accordingly
            view3D->get_canvas3d()->update_gizmos_on_off_state();
    }

    return obj_idxs;
}

// #define AUTOPLACEMENT_ON_LOAD

std::vector<size_t> Plater::priv::load_model_objects(const ModelObjectPtrs &model_objects)
{
    const BoundingBoxf bed_shape = bed_shape_bb();
    const Vec3d bed_size = Slic3r::to_3d(bed_shape.size().cast<double>(), 1.0) - 2.0 * Vec3d::Ones();

#ifndef AUTOPLACEMENT_ON_LOAD
    bool need_arrange = false;
#endif /* AUTOPLACEMENT_ON_LOAD */
    bool scaled_down = false;
    std::vector<size_t> obj_idxs;
    unsigned int obj_count = model.objects.size();

#ifdef AUTOPLACEMENT_ON_LOAD
    ModelInstancePtrs new_instances;
#endif /* AUTOPLACEMENT_ON_LOAD */
    for (ModelObject *model_object : model_objects) {
        ModelObject *object = model.add_object(*model_object);
        std::string object_name = object->name.empty() ? fs::path(object->input_file).filename().string() : object->name;
        obj_idxs.push_back(obj_count++);

        if (model_object->instances.empty()) {
#ifdef AUTOPLACEMENT_ON_LOAD
            object->center_around_origin();
            new_instances.emplace_back(object->add_instance());
#else /* AUTOPLACEMENT_ON_LOAD */
            // if object has no defined position(s) we need to rearrange everything after loading
            need_arrange = true;
             // add a default instance and center object around origin
            object->center_around_origin();  // also aligns object to Z = 0
            ModelInstance* instance = object->add_instance();
            instance->set_offset(Slic3r::to_3d(bed_shape.center().cast<double>(), -object->origin_translation(2)));
#endif /* AUTOPLACEMENT_ON_LOAD */
        }

        const Vec3d size = object->bounding_box().size();
        const Vec3d ratio = size.cwiseQuotient(bed_size);
        const double max_ratio = std::max(ratio(0), ratio(1));
        if (max_ratio > 10000) {
            // the size of the object is too big -> this could lead to overflow when moving to clipper coordinates,
            // so scale down the mesh
            double inv = 1. / max_ratio;
            object->scale_mesh_after_creation(Vec3d(inv, inv, inv));
            object->origin_translation = Vec3d::Zero();
            object->center_around_origin();
            scaled_down = true;
        } else if (max_ratio > 5) {
            const Vec3d inverse = 1.0 / max_ratio * Vec3d::Ones();
            for (ModelInstance *instance : object->instances) {
                instance->set_scaling_factor(inverse);
            }
            scaled_down = true;
        }

        object->ensure_on_bed();
    }

#ifdef AUTOPLACEMENT_ON_LOAD
    // FIXME distance should be a config value /////////////////////////////////
    coord_t min_obj_distance = static_cast<coord_t>(6/SCALING_FACTOR);
    const auto *bed_shape_opt = config->opt<ConfigOptionPoints>("bed_shape");
    assert(bed_shape_opt);
    auto& bedpoints = bed_shape_opt->values;
    Polyline bed; bed.points.reserve(bedpoints.size());
    for(auto& v : bedpoints) bed.append(Point::new_scale(v(0), v(1)));

    std::pair<bool, GLCanvas3D::WipeTowerInfo> wti = view3D->get_canvas3d()->get_wipe_tower_info();

    arr::find_new_position(model, new_instances, min_obj_distance, bed, wti);

    // it remains to move the wipe tower:
    view3D->get_canvas3d()->arrange_wipe_tower(wti);

#endif /* AUTOPLACEMENT_ON_LOAD */

    if (scaled_down) {
        GUI::show_info(q,
            _L("Your object appears to be too large, so it was automatically scaled down to fit your print bed."),
            _L("Object too large?"));
    }

    for (const size_t idx : obj_idxs) {
        wxGetApp().obj_list()->add_object_to_list(idx);
    }

    update();
    object_list_changed();

    this->schedule_background_process();

    return obj_idxs;
}

wxString Plater::priv::get_export_file(GUI::FileType file_type)
{
    wxString wildcard;
    switch (file_type) {
        case FT_STL:
        case FT_AMF:
        case FT_3MF:
        case FT_GCODE:
        case FT_OBJ:
            wildcard = file_wildcards(file_type);
        break;
        default:
            wildcard = file_wildcards(FT_MODEL);
        break;
    }

    // Update printbility state of each of the ModelInstances.
    this->update_print_volume_state();

    const Selection& selection = get_selection();
    int obj_idx = selection.get_object_idx();

    fs::path output_file;
    if (file_type == FT_3MF)
        // for 3mf take the path from the project filename, if any
        output_file = into_path(get_project_filename(".3mf"));

    if (output_file.empty())
    {
        // first try to get the file name from the current selection
        if ((0 <= obj_idx) && (obj_idx < (int)this->model.objects.size()))
            output_file = this->model.objects[obj_idx]->get_export_filename();

        if (output_file.empty())
            // Find the file name of the first printable object.
            output_file = this->model.propose_export_file_name_and_path();

        if (output_file.empty() && !model.objects.empty())
            // Find the file name of the first object.
            output_file = this->model.objects[0]->get_export_filename();
    }

    wxString dlg_title;
    switch (file_type) {
        case FT_STL:
        {
            output_file.replace_extension("stl");
            dlg_title = _L("Export STL file:");
            break;
        }
        case FT_AMF:
        {
            // XXX: Problem on OS X with double extension?
            output_file.replace_extension("zip.amf");
            dlg_title = _L("Export AMF file:");
            break;
        }
        case FT_3MF:
        {
            output_file.replace_extension("3mf");
            dlg_title = _L("Save file as:");
            break;
        }
        case FT_OBJ:
        {
            output_file.replace_extension("obj");
            dlg_title = _L("Export OBJ file:");
            break;
        }
        default: break;
    }

    wxFileDialog dlg(q, dlg_title,
        from_path(output_file.parent_path()), from_path(output_file.filename()),
        wildcard, wxFD_SAVE | wxFD_OVERWRITE_PROMPT);

    if (dlg.ShowModal() != wxID_OK)
        return wxEmptyString;

    wxString out_path = dlg.GetPath();
    fs::path path(into_path(out_path));
    wxGetApp().app_config->update_last_output_dir(path.parent_path().string());

    return out_path;
}

const Selection& Plater::priv::get_selection() const
{
    return view3D->get_canvas3d()->get_selection();
}

Selection& Plater::priv::get_selection()
{
    return view3D->get_canvas3d()->get_selection();
}

int Plater::priv::get_selected_object_idx() const
{
    int idx = get_selection().get_object_idx();
    return ((0 <= idx) && (idx < 1000)) ? idx : -1;
}

int Plater::priv::get_selected_volume_idx() const
{
    auto& selection = get_selection();
    int idx = selection.get_object_idx();
    if ((0 > idx) || (idx > 1000))
        return-1;
    const GLVolume* v = selection.get_volume(*selection.get_volume_idxs().begin());
    if (model.objects[idx]->volumes.size() > 1)
        return v->volume_idx();
    return -1;
}

void Plater::priv::selection_changed()
{
    // if the selection is not valid to allow for layer editing, we need to turn off the tool if it is running
    bool enable_layer_editing = layers_height_allowed();
    if (!enable_layer_editing && view3D->is_layers_editing_enabled()) {
        SimpleEvent evt(EVT_GLTOOLBAR_LAYERSEDITING);
        on_action_layersediting(evt);
    }

    // forces a frame render to update the view (to avoid a missed update if, for example, the context menu appears)
    view3D->render();
}

void Plater::priv::object_list_changed()
{
    const bool export_in_progress = this->background_process.is_export_scheduled(); // || ! send_gcode_file.empty());
    // XXX: is this right?
    const bool model_fits = view3D->check_volumes_outside_state() == ModelInstancePVS_Inside;

    sidebar->enable_buttons(!model.objects.empty() && !export_in_progress && model_fits);
}

void Plater::priv::select_all()
{
    view3D->select_all();
    this->sidebar->obj_list()->update_selections();
}

void Plater::priv::deselect_all()
{
    view3D->deselect_all();
}

void Plater::priv::remove(size_t obj_idx)
{
    if (view3D->is_layers_editing_enabled())
        view3D->enable_layers_editing(false);

    model.delete_object(obj_idx);
    update();
    // Delete object from Sidebar list. Do it after update, so that the GLScene selection is updated with the modified model.
    sidebar->obj_list()->delete_object_from_list(obj_idx);
    object_list_changed();
}


void Plater::priv::delete_object_from_model(size_t obj_idx)
{
    wxString snapshot_label = _L("Delete Object");
    if (! model.objects[obj_idx]->name.empty())
        snapshot_label += ": " + wxString::FromUTF8(model.objects[obj_idx]->name.c_str());
    Plater::TakeSnapshot snapshot(q, snapshot_label);
    model.delete_object(obj_idx);
    update();
    object_list_changed();
}

void Plater::priv::reset()
{
    Plater::TakeSnapshot snapshot(q, _L("Reset Project"));

	clear_warnings();

    set_project_filename(wxEmptyString);

    if (view3D->is_layers_editing_enabled())
        view3D->enable_layers_editing(false);

    reset_gcode_toolpaths();
    gcode_result.reset();

    // Stop and reset the Print content.
    this->background_process.reset();
    model.clear_objects();
    update();
    // Delete object from Sidebar list. Do it after update, so that the GLScene selection is updated with the modified model.
    sidebar->obj_list()->delete_all_objects_from_list();
    object_list_changed();

    // The hiding of the slicing results, if shown, is not taken care by the background process, so we do it here
    this->sidebar->show_sliced_info_sizer(false);

    model.custom_gcode_per_print_z.gcodes.clear();
}

void Plater::priv::mirror(Axis axis)
{
    view3D->mirror_selection(axis);
}

void Plater::find_new_position(const ModelInstancePtrs &instances,
                                     coord_t min_d)
{
    arrangement::ArrangePolygons movable, fixed;
    
    for (const ModelObject *mo : p->model.objects)
        for (const ModelInstance *inst : mo->instances) {
            auto it = std::find(instances.begin(), instances.end(), inst);
            arrangement::ArrangePolygon arrpoly = inst->get_arrange_polygon();

            if (it == instances.end())
                fixed.emplace_back(std::move(arrpoly));
            else
                movable.emplace_back(std::move(arrpoly));
        }
    
    if (auto wt = get_wipe_tower_arrangepoly(*this))
        fixed.emplace_back(*wt);
    
    arrangement::arrange(movable, fixed, get_bed_shape(*config()),
                         arrangement::ArrangeParams{min_d});

    for (size_t i = 0; i < instances.size(); ++i)
        if (movable[i].bed_idx == 0)
            instances[i]->apply_arrange_result(movable[i].translation.cast<double>(),
                                               movable[i].rotation);
}

void Plater::priv::split_object()
{
    int obj_idx = get_selected_object_idx();
    if (obj_idx == -1)
        return;
    
    // we clone model object because split_object() adds the split volumes
    // into the same model object, thus causing duplicates when we call load_model_objects()
    Model new_model = model;
    ModelObject* current_model_object = new_model.objects[obj_idx];

    if (current_model_object->volumes.size() > 1)
    {
        Slic3r::GUI::warning_catcher(q, _L("The selected object can't be split because it contains more than one volume/material."));
        return;
    }

    wxBusyCursor wait;
    ModelObjectPtrs new_objects;
    current_model_object->split(&new_objects);
    if (new_objects.size() == 1)
        Slic3r::GUI::warning_catcher(q, _L("The selected object couldn't be split because it contains only one part."));
    else
    {
        Plater::TakeSnapshot snapshot(q, _L("Split to Objects"));

        unsigned int counter = 1;
        for (ModelObject* m : new_objects)
            m->name = current_model_object->name + "_" + std::to_string(counter++);

        remove(obj_idx);

        // load all model objects at once, otherwise the plate would be rearranged after each one
        // causing original positions not to be kept
        std::vector<size_t> idxs = load_model_objects(new_objects);

        // select newly added objects
        for (size_t idx : idxs)
        {
            get_selection().add_object((unsigned int)idx, false);
        }
    }
}

void Plater::priv::split_volume()
{
    wxGetApp().obj_list()->split();
}

void Plater::priv::scale_selection_to_fit_print_volume()
{
    this->view3D->get_canvas3d()->get_selection().scale_to_fit_print_volume(*config);
}

void Plater::priv::schedule_background_process()
{
    delayed_error_message.clear();
    // Trigger the timer event after 0.5s
    this->background_process_timer.Start(500, wxTIMER_ONE_SHOT);
    // Notify the Canvas3D that something has changed, so it may invalidate some of the layer editing stuff.
    this->view3D->get_canvas3d()->set_config(this->config);
}

void Plater::priv::update_print_volume_state()
{
    BoundingBox     bed_box_2D = get_extents(Polygon::new_scale(this->config->opt<ConfigOptionPoints>("bed_shape")->values));
    BoundingBoxf3   print_volume(unscale(bed_box_2D.min(0), bed_box_2D.min(1), 0.0), unscale(bed_box_2D.max(0), bed_box_2D.max(1), scale_(this->config->opt_float("max_print_height"))));
    // Allow the objects to protrude below the print bed, only the part of the object above the print bed will be sliced.
    print_volume.min(2) = -1e10;
    this->q->model().update_print_volume_state(print_volume);
}

// Update background processing thread from the current config and Model.
// Returns a bitmask of UpdateBackgroundProcessReturnState.
unsigned int Plater::priv::update_background_process(bool force_validation, bool postpone_error_messages)
{
    // bitmap of enum UpdateBackgroundProcessReturnState
    unsigned int return_state = 0;

    // If the update_background_process() was not called by the timer, kill the timer,
    // so the update_restart_background_process() will not be called again in vain.
    this->background_process_timer.Stop();
    // Update the "out of print bed" state of ModelInstances.
    this->update_print_volume_state();
    // Apply new config to the possibly running background task.
    bool               was_running = this->background_process.running();
    Print::ApplyStatus invalidated = this->background_process.apply(this->q->model(), wxGetApp().preset_bundle->full_config());

    // Just redraw the 3D canvas without reloading the scene to consume the update of the layer height profile.
    if (view3D->is_layers_editing_enabled())
        view3D->get_wxglcanvas()->Refresh();

    if (invalidated == Print::APPLY_STATUS_INVALIDATED) {
        // Some previously calculated data on the Print was invalidated.
        // Hide the slicing results, as the current slicing status is no more valid.
        this->sidebar->show_sliced_info_sizer(false);
        // Reset preview canvases. If the print has been invalidated, the preview canvases will be cleared.
        // Otherwise they will be just refreshed.
        if (this->preview != nullptr) {
            // If the preview is not visible, the following line just invalidates the preview,
            // but the G-code paths or SLA preview are calculated first once the preview is made visible.
            reset_gcode_toolpaths();
            this->preview->reload_print();
        }
        // In FDM mode, we need to reload the 3D scene because of the wipe tower preview box.
        // In SLA mode, we need to reload the 3D scene every time to show the support structures.
        if (this->printer_technology == ptSLA || (this->printer_technology == ptFFF && this->config->opt_bool("wipe_tower")))
            return_state |= UPDATE_BACKGROUND_PROCESS_REFRESH_SCENE;
    }

    if ((invalidated != Print::APPLY_STATUS_UNCHANGED || force_validation) && ! this->background_process.empty()) {
		// The delayed error message is no more valid.
		this->delayed_error_message.clear();
        // The state of the Print changed, and it is non-zero. Let's validate it and give the user feedback on errors.
        std::pair<PrintBase::PrintValidationError, std::string> err = this->background_process.validate();
        this->get_current_canvas3D()->show_print_warning("");
        if (err.first == PrintBase::PrintValidationError::pveNone) {
			notification_manager->set_all_slicing_errors_gray(true);
            if (invalidated != Print::APPLY_STATUS_UNCHANGED && this->background_processing_enabled())
                return_state |= UPDATE_BACKGROUND_PROCESS_RESTART;
        } else {
            // The print is not valid.
			// Show error as notification.
			notification_manager->push_slicing_error_notification(err.second, *q->get_current_canvas3D());
            return_state |= UPDATE_BACKGROUND_PROCESS_INVALID;
        }
    } else if (! this->delayed_error_message.empty()) {
    	// Reusing the old state.
        return_state |= UPDATE_BACKGROUND_PROCESS_INVALID;
    }

	//actualizate warnings
	if (invalidated != Print::APPLY_STATUS_UNCHANGED) {
		actualize_slicing_warnings(*this->background_process.current_print());
		show_warning_dialog = false;
		process_completed_with_error = false;
	}

    if (invalidated != Print::APPLY_STATUS_UNCHANGED && was_running && ! this->background_process.running() &&
        (return_state & UPDATE_BACKGROUND_PROCESS_RESTART) == 0) {
        // The background processing was killed and it will not be restarted.
        wxCommandEvent evt(EVT_PROCESS_COMPLETED);
        evt.SetInt(-1);
        // Post the "canceled" callback message, so that it will be processed after any possible pending status bar update messages.
        wxQueueEvent(GUI::wxGetApp().mainframe->m_plater, evt.Clone());
    }

    if ((return_state & UPDATE_BACKGROUND_PROCESS_INVALID) != 0)
    {
        // Validation of the background data failed.
        const wxString invalid_str = _L("Invalid data");
        for (auto btn : {ActionButtonType::abReslice, ActionButtonType::abSendGCode, ActionButtonType::abExport})
            sidebar->set_btn_label(btn, invalid_str);
        process_completed_with_error = true;
    }
    else
    {
        // Background data is valid.
        if ((return_state & UPDATE_BACKGROUND_PROCESS_RESTART) != 0 ||
            (return_state & UPDATE_BACKGROUND_PROCESS_REFRESH_SCENE) != 0 )
            this->statusbar()->set_status_text(_L("Ready to slice"));

        sidebar->set_btn_label(ActionButtonType::abExport, _(label_btn_export));
        sidebar->set_btn_label(ActionButtonType::abSendGCode, _(label_btn_send));

        const wxString slice_string = background_process.running() && wxGetApp().get_mode() == comSimple && wxGetApp().app_config->get("objects_always_expert") != "1" ?
                                      _L("Slicing") + dots : _L("Slice now");
        sidebar->set_btn_label(ActionButtonType::abReslice, slice_string);

        if (background_process.finished())
            show_action_buttons(false);
        else if (!background_process.empty() &&
                 !background_process.running()) /* Do not update buttons if background process is running
                                                 * This condition is important for SLA mode especially,
                                                 * when this function is called several times during calculations
                                                 * */
            show_action_buttons(true);
    }

    return return_state;
}

// Restart background processing thread based on a bitmask of UpdateBackgroundProcessReturnState.
bool Plater::priv::restart_background_process(unsigned int state)
{
    if (m_ui_jobs.is_any_running()) {
        // Avoid a race condition
        return false;
    }

    if ( ! this->background_process.empty() &&
         (state & priv::UPDATE_BACKGROUND_PROCESS_INVALID) == 0 &&
         ( ((state & UPDATE_BACKGROUND_PROCESS_FORCE_RESTART) != 0 && ! this->background_process.finished()) ||
           (state & UPDATE_BACKGROUND_PROCESS_FORCE_EXPORT) != 0 ||
           (state & UPDATE_BACKGROUND_PROCESS_RESTART) != 0 ) ) {
        // The print is valid and it can be started.
        if (this->background_process.start()) {
            this->statusbar()->set_cancel_callback([this]() {
                this->statusbar()->set_status_text(_L("Cancelling"));
                this->background_process.stop();
            });
			if (!show_warning_dialog)
				on_slicing_began();
            return true;
        }
    }
    return false;
}

void Plater::priv::export_gcode(fs::path output_path, bool output_path_on_removable_media, PrintHostJob upload_job)
{
    wxCHECK_RET(!(output_path.empty() && upload_job.empty()), "export_gcode: output_path and upload_job empty");

    if (model.objects.empty())
        return;

    if (background_process.is_export_scheduled()) {
        GUI::show_error(q, _L("Another export job is currently running."));
        return;
    }

    // bitmask of UpdateBackgroundProcessReturnState
    unsigned int state = update_background_process(true);
    if (state & priv::UPDATE_BACKGROUND_PROCESS_REFRESH_SCENE)
        view3D->reload_scene(false);

    if ((state & priv::UPDATE_BACKGROUND_PROCESS_INVALID) != 0)
        return;

    show_warning_dialog = true;
    if (! output_path.empty()) {
        background_process.schedule_export(output_path.string(), output_path_on_removable_media);
    } else {
        background_process.schedule_upload(std::move(upload_job));
    }

    // If the SLA processing of just a single object's supports is running, restart slicing for the whole object.
    this->background_process.set_task(PrintBase::TaskParams());
    this->restart_background_process(priv::UPDATE_BACKGROUND_PROCESS_FORCE_EXPORT);
}

unsigned int Plater::priv::update_restart_background_process(bool force_update_scene, bool force_update_preview)
{
    // bitmask of UpdateBackgroundProcessReturnState
    unsigned int state = this->update_background_process(false);
    if (force_update_scene || (state & UPDATE_BACKGROUND_PROCESS_REFRESH_SCENE) != 0)
        view3D->reload_scene(false);

    if (force_update_preview)
        this->preview->reload_print();
    this->restart_background_process(state);
    return state;
}

void Plater::priv::update_fff_scene()
{
    if (this->preview != nullptr)
        this->preview->reload_print();
    // In case this was MM print, wipe tower bounding box on 3D tab might need redrawing with exact depth:
    view3D->reload_scene(true);
	
}

void Plater::priv::update_sla_scene()
{
    // Update the SLAPrint from the current Model, so that the reload_scene()
    // pulls the correct data.
    delayed_scene_refresh = false;
    this->update_restart_background_process(true, true);
}

void Plater::priv::reload_from_disk()
{
    Plater::TakeSnapshot snapshot(q, _L("Reload from disk"));

    const Selection& selection = get_selection();

    if (selection.is_wipe_tower())
        return;

    // struct to hold selected ModelVolumes by their indices
    struct SelectedVolume
    {
        int object_idx;
        int volume_idx;

        // operators needed by std::algorithms
        bool operator < (const SelectedVolume& other) const { return (object_idx < other.object_idx) || ((object_idx == other.object_idx) && (volume_idx < other.volume_idx)); }
        bool operator == (const SelectedVolume& other) const { return (object_idx == other.object_idx) && (volume_idx == other.volume_idx); }
    };
    std::vector<SelectedVolume> selected_volumes;

    // collects selected ModelVolumes
    const std::set<unsigned int>& selected_volumes_idxs = selection.get_volume_idxs();
    for (unsigned int idx : selected_volumes_idxs)
    {
        const GLVolume* v = selection.get_volume(idx);
        int v_idx = v->volume_idx();
        if (v_idx >= 0)
        {
            int o_idx = v->object_idx();
            if ((0 <= o_idx) && (o_idx < (int)model.objects.size()))
                selected_volumes.push_back({ o_idx, v_idx });
        }
    }
    std::sort(selected_volumes.begin(), selected_volumes.end());
    selected_volumes.erase(std::unique(selected_volumes.begin(), selected_volumes.end()), selected_volumes.end());

    // collects paths of files to load
    std::vector<fs::path> input_paths;
    std::vector<fs::path> missing_input_paths;
    for (const SelectedVolume& v : selected_volumes)
    {
        const ModelObject* object = model.objects[v.object_idx];
        const ModelVolume* volume = object->volumes[v.volume_idx];

        if (!volume->source.input_file.empty())
        {
            if (fs::exists(volume->source.input_file))
                input_paths.push_back(volume->source.input_file);
            else
                missing_input_paths.push_back(volume->source.input_file);
        }
        else if (!object->input_file.empty() && volume->is_model_part() && !volume->name.empty())
            missing_input_paths.push_back(volume->name);
    }

    std::sort(missing_input_paths.begin(), missing_input_paths.end());
    missing_input_paths.erase(std::unique(missing_input_paths.begin(), missing_input_paths.end()), missing_input_paths.end());

    while (!missing_input_paths.empty())
    {
        // ask user to select the missing file
        fs::path search = missing_input_paths.back();
        wxString title = _L("Please select the file to reload");
#if defined(__APPLE__)
        title += " (" + from_u8(search.filename().string()) + ")";
#endif // __APPLE__
        title += ":";
        wxFileDialog dialog(q, title, "", from_u8(search.filename().string()), file_wildcards(FT_MODEL), wxFD_OPEN | wxFD_FILE_MUST_EXIST);
        if (dialog.ShowModal() != wxID_OK)
            return;

        std::string sel_filename_path = dialog.GetPath().ToUTF8().data();
        std::string sel_filename = fs::path(sel_filename_path).filename().string();
        if (boost::algorithm::iequals(search.filename().string(), sel_filename))
        {
            input_paths.push_back(sel_filename_path);
            missing_input_paths.pop_back();

            fs::path sel_path = fs::path(sel_filename_path).remove_filename().string();

            std::vector<fs::path>::iterator it = missing_input_paths.begin();
            while (it != missing_input_paths.end())
            {
                // try to use the path of the selected file with all remaining missing files
                fs::path repathed_filename = sel_path;
                repathed_filename /= it->filename();
                if (fs::exists(repathed_filename))
                {
                    input_paths.push_back(repathed_filename.string());
                    it = missing_input_paths.erase(it);
                }
                else
                    ++it;
            }
        }
        else
        {
            wxString message = _L("It is not allowed to change the file to reload") + " (" + from_u8(search.filename().string()) + ").\n" + _L("Do you want to retry") + " ?";
            wxMessageDialog dlg(q, message, wxMessageBoxCaptionStr, wxYES_NO | wxYES_DEFAULT | wxICON_QUESTION);
            if (dlg.ShowModal() != wxID_YES)
                return;
        }
    }

    std::sort(input_paths.begin(), input_paths.end());
    input_paths.erase(std::unique(input_paths.begin(), input_paths.end()), input_paths.end());

    std::vector<wxString> fail_list;

    // load one file at a time
    for (size_t i = 0; i < input_paths.size(); ++i)
    {
        const auto& path = input_paths[i].string();

        wxBusyCursor wait;
        wxBusyInfo info(_L("Reload from:") + " " + from_u8(path), q->get_current_canvas3D()->get_wxglcanvas());

        Model new_model;
        try
        {
            new_model = Model::read_from_file(path, nullptr, true, false);
            for (ModelObject* model_object : new_model.objects)
            {
                model_object->center_around_origin();
                model_object->ensure_on_bed();
            }
        }
        catch (std::exception&)
        {
            // error while loading
            return;
        }

        // update the selected volumes whose source is the current file
        for (const SelectedVolume& sel_v : selected_volumes)
        {
            ModelObject* old_model_object = model.objects[sel_v.object_idx];
            ModelVolume* old_volume = old_model_object->volumes[sel_v.volume_idx];

            bool has_source = !old_volume->source.input_file.empty() && boost::algorithm::iequals(fs::path(old_volume->source.input_file).filename().string(), fs::path(path).filename().string());
            bool has_name = !old_volume->name.empty() && boost::algorithm::iequals(old_volume->name, fs::path(path).filename().string());
            if (has_source || has_name)
            {
                int new_volume_idx = -1;
                int new_object_idx = -1;
                if (has_source)
                {
                    // take idxs from source
                    new_volume_idx = old_volume->source.volume_idx;
                    new_object_idx = old_volume->source.object_idx;
                }
                else
                {
                    // take idxs from the 1st matching volume
                    for (size_t o = 0; o < new_model.objects.size(); ++o)
                    {
                        ModelObject* obj = new_model.objects[o];
                        bool found = false;
                        for (size_t v = 0; v < obj->volumes.size(); ++v)
                        {
                            if (obj->volumes[v]->name == old_volume->name)
                            {
                                new_volume_idx = (int)v;
                                new_object_idx = (int)o;
                                found = true;
                                break;
                            }
                        }
                        if (found)
                            break;
                    }
                }

                if ((new_object_idx < 0) && ((int)new_model.objects.size() <= new_object_idx))
                {
                    fail_list.push_back(from_u8(has_source ? old_volume->source.input_file : old_volume->name));
                    continue;
                }
                ModelObject* new_model_object = new_model.objects[new_object_idx];
                if ((new_volume_idx < 0) && ((int)new_model.objects.size() <= new_volume_idx))
                {
                    fail_list.push_back(from_u8(has_source ? old_volume->source.input_file : old_volume->name));
                    continue;
                }
                if (new_volume_idx < (int)new_model_object->volumes.size())
                {
                    old_model_object->add_volume(*new_model_object->volumes[new_volume_idx]);
                    ModelVolume* new_volume = old_model_object->volumes.back();
                    new_volume->set_new_unique_id();
                    new_volume->config.apply(old_volume->config);
                    new_volume->set_type(old_volume->type());
                    new_volume->set_material_id(old_volume->material_id());
                    new_volume->set_transformation(old_volume->get_transformation() * old_volume->source.transform);
                    new_volume->translate(new_volume->get_transformation().get_matrix(true) * (new_volume->source.mesh_offset - old_volume->source.mesh_offset));
                    std::swap(old_model_object->volumes[sel_v.volume_idx], old_model_object->volumes.back());
                    old_model_object->delete_volume(old_model_object->volumes.size() - 1);
                    old_model_object->ensure_on_bed();

                    sla::reproject_points_and_holes(old_model_object);
                }
            }
        }
    }

    if (!fail_list.empty())
    {
        wxString message = _L("Unable to reload:") + "\n";
        for (const wxString& s : fail_list)
        {
            message += s + "\n";
        }
        wxMessageDialog dlg(q, message, _L("Error during reload"), wxOK | wxOK_DEFAULT | wxICON_WARNING);
        dlg.ShowModal();
    }

    // update 3D scene
    update();

    // new GLVolumes have been created at this point, so update their printable state
    for (size_t i = 0; i < model.objects.size(); ++i)
    {
        view3D->get_canvas3d()->update_instance_printable_state_for_object(i);
    }
}

void Plater::priv::reload_all_from_disk()
{
    if (model.objects.empty())
        return;

    Plater::TakeSnapshot snapshot(q, _L("Reload all from disk"));
    Plater::SuppressSnapshots suppress(q);

    Selection& selection = get_selection();
    Selection::IndicesList curr_idxs = selection.get_volume_idxs();
    // reload from disk uses selection
    select_all();
    reload_from_disk();
    // restore previous selection
    selection.clear();
    for (unsigned int idx : curr_idxs)
    {
        selection.add(idx, false);
    }
}

void Plater::priv::fix_through_netfabb(const int obj_idx, const int vol_idx/* = -1*/)
{
    if (obj_idx < 0)
        return;

    Plater::TakeSnapshot snapshot(q, _L("Fix Throught NetFabb"));

    fix_model_by_win10_sdk_gui(*model.objects[obj_idx], vol_idx);
    sla::reproject_points_and_holes(model.objects[obj_idx]);
    this->update();
    this->object_list_changed();
    this->schedule_background_process();
}

void Plater::priv::set_current_panel(wxPanel* panel)
{
    if (std::find(panels.begin(), panels.end(), panel) == panels.end())
        return;

#ifdef __WXMAC__
    bool force_render = (current_panel != nullptr);
#endif // __WXMAC__

    if (current_panel == panel)
        return;

    wxPanel* old_panel = current_panel;
    current_panel = panel;
    // to reduce flickering when changing view, first set as visible the new current panel
    for (wxPanel* p : panels) {
        if (p == current_panel) {
#ifdef __WXMAC__
            // On Mac we need also to force a render to avoid flickering when changing view
            if (force_render) {
                if (p == view3D)
                    dynamic_cast<View3D*>(p)->get_canvas3d()->render();
                else if (p == preview)
                    dynamic_cast<Preview*>(p)->get_canvas3d()->render();
            }
#endif // __WXMAC__
            p->Show();
        }
    }
    // then set to invisible the other
    for (wxPanel* p : panels) {
        if (p != current_panel)
            p->Hide();
    }

    panel_sizer->Layout();

    if (current_panel == view3D) {
        if (old_panel == preview)
            preview->get_canvas3d()->unbind_event_handlers();

        view3D->get_canvas3d()->bind_event_handlers();

        if (view3D->is_reload_delayed()) {
            // Delayed loading of the 3D scene.
            if (this->printer_technology == ptSLA) {
                // Update the SLAPrint from the current Model, so that the reload_scene()
                // pulls the correct data.
                this->update_restart_background_process(true, false);
            } else
                view3D->reload_scene(true);
        }

        // sets the canvas as dirty to force a render at the 1st idle event (wxWidgets IsShownOnScreen() is buggy and cannot be used reliably)
        view3D->set_as_dirty();
        view_toolbar.select_item("3D");
        if(notification_manager != nullptr)
            notification_manager->set_in_preview(false);
    }
    else if (current_panel == preview) {
        if (old_panel == view3D)
            view3D->get_canvas3d()->unbind_event_handlers();

        preview->get_canvas3d()->bind_event_handlers();

        // see: Plater::priv::object_list_changed()
        // FIXME: it may be better to have a single function making this check and let it be called wherever needed
        bool export_in_progress = this->background_process.is_export_scheduled();
        bool model_fits = view3D->check_volumes_outside_state() != ModelInstancePVS_Partly_Outside;
        if (!model.objects.empty() && !export_in_progress && model_fits)
            this->q->reslice();
        // keeps current gcode preview, if any
        preview->reload_print(true);

        preview->set_as_dirty();
        view_toolbar.select_item("Preview");
        if (notification_manager != nullptr)
            notification_manager->set_in_preview(true);
    }

    current_panel->SetFocusFromKbd();
}

void Plater::priv::on_select_preset(wxCommandEvent &evt)
{
    auto preset_type = static_cast<Preset::Type>(evt.GetInt());
    auto *combo = static_cast<PlaterPresetComboBox*>(evt.GetEventObject());

    // see https://github.com/prusa3d/PrusaSlicer/issues/3889
    // Under OSX: in case of use of a same names written in different case (like "ENDER" and "Ender"),
    // m_presets_choice->GetSelection() will return first item, because search in PopupListCtrl is case-insensitive.
    // So, use GetSelection() from event parameter 
    // But in this function we couldn't use evt.GetSelection(), because m_commandInt is used for preset_type
    // Thus, get selection in this way:
    int selection = combo->FindString(evt.GetString(), true);

    auto idx = combo->get_extruder_idx();

    //! Because of The MSW and GTK version of wxBitmapComboBox derived from wxComboBox,
    //! but the OSX version derived from wxOwnerDrawnCombo.
    //! So, to get selected string we do
    //!     combo->GetString(combo->GetSelection())
    //! instead of
    //!     combo->GetStringSelection().ToUTF8().data());

    std::string preset_name = wxGetApp().preset_bundle->get_preset_name_by_alias(preset_type, 
        Preset::remove_suffix_modified(combo->GetString(selection).ToUTF8().data()));

    if (preset_type == Preset::TYPE_FILAMENT) {
        wxGetApp().preset_bundle->set_filament_preset(idx, preset_name);
    }

    bool select_preset = !combo->selection_is_changed_according_to_physical_printers();
    // TODO: ?
    if (preset_type == Preset::TYPE_FILAMENT && sidebar->is_multifilament()) {
        // Only update the plater UI for the 2nd and other filaments.
        combo->update();
    }
    else if (select_preset) {
        if (preset_type == Preset::TYPE_PRINTER) {
            PhysicalPrinterCollection& physical_printers = wxGetApp().preset_bundle->physical_printers;
            if(combo->is_selected_physical_printer())
                preset_name = physical_printers.get_selected_printer_preset_name();
            else
                physical_printers.unselect_printer();
        }
        wxWindowUpdateLocker noUpdates(sidebar->presets_panel());
        wxGetApp().get_tab(preset_type)->select_preset(preset_name);
    }

    // update plater with new config
    q->on_config_change(wxGetApp().preset_bundle->full_config());
    if (preset_type == Preset::TYPE_PRINTER) {
    /* Settings list can be changed after printer preset changing, so
     * update all settings items for all item had it.
     * Furthermore, Layers editing is implemented only for FFF printers
     * and for SLA presets they should be deleted
     */
        wxGetApp().obj_list()->update_object_list_by_printer_technology();
    }
}

void Plater::priv::on_slicing_update(SlicingStatusEvent &evt)
{
    if (evt.status.percent >= -1) {
        if (m_ui_jobs.is_any_running()) {
            // Avoid a race condition
            return;
        }

        this->statusbar()->set_progress(evt.status.percent);
        this->statusbar()->set_status_text(_(evt.status.text) + wxString::FromUTF8("…"));
        //notification_manager->set_progress_bar_percentage("Slicing progress", (float)evt.status.percent / 100.0f, *q->get_current_canvas3D());
    }
    if (evt.status.flags & (PrintBase::SlicingStatus::RELOAD_SCENE | PrintBase::SlicingStatus::RELOAD_SLA_SUPPORT_POINTS)) {
        switch (this->printer_technology) {
        case ptFFF:
            this->update_fff_scene();
            break;
        case ptSLA:
            // If RELOAD_SLA_SUPPORT_POINTS, then the SLA gizmo is updated (reload_scene calls update_gizmos_data)
            if (view3D->is_dragging())
                delayed_scene_refresh = true;
            else
                this->update_sla_scene();
            break;
        default: break;
        }
    } else if (evt.status.flags & PrintBase::SlicingStatus::RELOAD_SLA_PREVIEW) {
        // Update the SLA preview. Only called if not RELOAD_SLA_SUPPORT_POINTS, as the block above will refresh the preview anyways.
        this->preview->reload_print();
    }

    if (evt.status.flags & (PrintBase::SlicingStatus::UPDATE_PRINT_STEP_WARNINGS | PrintBase::SlicingStatus::UPDATE_PRINT_OBJECT_STEP_WARNINGS)) {
        // Update notification center with warnings of object_id and its warning_step.
        ObjectID object_id = evt.status.warning_object_id;
        int warning_step = evt.status.warning_step;
        PrintStateBase::StateWithWarnings state;
        if (evt.status.flags & PrintBase::SlicingStatus::UPDATE_PRINT_STEP_WARNINGS) {
            if (this->printer_technology == ptFFF)
                state = this->fff_print.step_state_with_warnings(static_cast<PrintStep>(warning_step));
            else if (this->printer_technology == ptSLA)
                state = this->sla_print.step_state_with_warnings(static_cast<SLAPrintStep>(warning_step));
        } else if (this->printer_technology == ptFFF) {
            const PrintObject *print_object = this->fff_print.get_object(object_id);
            if (print_object)
                state = print_object->step_state_with_warnings(static_cast<PrintObjectStep>(warning_step));
        } else {
            const SLAPrintObject *print_object = this->sla_print.get_object(object_id);
            if (print_object)
                state = print_object->step_state_with_warnings(static_cast<SLAPrintObjectStep>(warning_step));
        }
        // Now process state.warnings.
		for (auto const& warning : state.warnings) {
			if (warning.current) {
				notification_manager->push_slicing_warning_notification(warning.message, false, *q->get_current_canvas3D(), object_id, warning_step);
				add_warning(warning, object_id.id);
			}
		}
    }
}

void Plater::priv::on_slicing_completed(wxCommandEvent & evt)
{
	notification_manager->push_slicing_complete_notification(*q->get_current_canvas3D(), evt.GetInt(), is_sidebar_collapsed());
    switch (this->printer_technology) {
    case ptFFF:
        this->update_fff_scene();
        break;
    case ptSLA:
        if (view3D->is_dragging())
            delayed_scene_refresh = true;
        else
            this->update_sla_scene();
        break;
    default: break;
    }

}
void Plater::priv::on_export_began(wxCommandEvent& evt)
{
	if (show_warning_dialog)
		warnings_dialog();
}
void Plater::priv::on_slicing_began()
{
	clear_warnings();
	notification_manager->close_notification_of_type(NotificationType::SlicingComplete);
}
void Plater::priv::add_warning(const Slic3r::PrintStateBase::Warning& warning, size_t oid)
{
	for (auto const& it : current_warnings) {
		if (warning.message_id == it.first.message_id) {
			if (warning.message_id != 0 || (warning.message_id == 0 && warning.message == it.first.message))
				return;
		} 
	}
	current_warnings.emplace_back(std::pair<Slic3r::PrintStateBase::Warning, size_t>(warning, oid));
}
void Plater::priv::actualize_slicing_warnings(const PrintBase &print)
{
    std::vector<ObjectID> ids = print.print_object_ids();
    if (ids.empty()) {
        clear_warnings();
        return;
    }
    ids.emplace_back(print.id());
    std::sort(ids.begin(), ids.end());
	notification_manager->remove_slicing_warnings_of_released_objects(ids);
    notification_manager->set_all_slicing_warnings_gray(true);
}
void Plater::priv::clear_warnings()
{
	notification_manager->close_slicing_errors_and_warnings();
	this->current_warnings.clear();
}
bool Plater::priv::warnings_dialog()
{
	if (current_warnings.empty())
		return true;
	std::string text = _u8L("There are active warnings concerning sliced models:") + "\n";
	bool empt = true;
	for (auto const& it : current_warnings) {
		int next_n = it.first.message.find_first_of('\n', 0);
		text += "\n";
		if (next_n != std::string::npos)
			text += it.first.message.substr(0, next_n);
		else
			text += it.first.message;
	}
	//text += "\n\nDo you still wish to export?";
	wxMessageDialog msg_wingow(this->q, text, wxString(SLIC3R_APP_NAME " ") + _L("generated warnings"), wxOK);
	const auto res = msg_wingow.ShowModal();
	return res == wxID_OK;

}
void Plater::priv::on_process_completed(SlicingProcessCompletedEvent &evt)
{
    // Stop the background task, wait until the thread goes into the "Idle" state.
    // At this point of time the thread should be either finished or canceled,
    // so the following call just confirms, that the produced data were consumed.
    this->background_process.stop();
    this->statusbar()->reset_cancel_callback();
    this->statusbar()->stop_busy();

    // Reset the "export G-code path" name, so that the automatic background processing will be enabled again.
    this->background_process.reset_export();

    if (evt.error()) {
        std::string message = evt.format_error_message();
        if (evt.critical_error()) {
        if (q->m_tracking_popup_menu)
        	// We don't want to pop-up a message box when tracking a pop-up menu.
        	// We postpone the error message instead.
            q->m_tracking_popup_menu_error_message = message;
        else
	        show_error(q, message);
        } else
		  notification_manager->push_slicing_error_notification(message, *q->get_current_canvas3D());
        this->statusbar()->set_status_text(from_u8(message));
        if (evt.invalidate_plater())
        {
		const wxString invalid_str = _L("Invalid data");
		for (auto btn : { ActionButtonType::abReslice, ActionButtonType::abSendGCode, ActionButtonType::abExport })
			sidebar->set_btn_label(btn, invalid_str);
		process_completed_with_error = true;
    }
		
    }
    if (evt.cancelled())
        this->statusbar()->set_status_text(_L("Cancelled"));

    this->sidebar->show_sliced_info_sizer(evt.success());

    // This updates the "Slice now", "Export G-code", "Arrange" buttons status.
    // Namely, it refreshes the "Out of print bed" property of all the ModelObjects, and it enables
    // the "Slice now" and "Export G-code" buttons based on their "out of bed" status.
    this->object_list_changed();

    // refresh preview
    switch (this->printer_technology) {
    case ptFFF:
        this->update_fff_scene();
        break;
    case ptSLA:
        if (view3D->is_dragging())
            delayed_scene_refresh = true;
        else
            this->update_sla_scene();
        break;
    default: break;
    }

    if (evt.cancelled()) {
        if (wxGetApp().get_mode() == comSimple && wxGetApp().app_config->get("objects_always_expert") != "1") {
            sidebar->set_btn_label(ActionButtonType::abReslice, "Slice now");
        }
        show_action_buttons(true);
    } else {
        if (wxGetApp().get_mode() == comSimple && wxGetApp().app_config->get("objects_always_expert") != "1") {
            show_action_buttons(false);
        }
        // If writing to removable drive was scheduled, show notification with eject button
        if (exporting_status == ExportingStatus::EXPORTING_TO_REMOVABLE && !this->process_completed_with_error) {
            show_action_buttons(false);
            notification_manager->push_exporting_finished_notification(*q->get_current_canvas3D(), last_output_path, last_output_dir_path, true);
            wxGetApp().removable_drive_manager()->set_exporting_finished(true);
        } else if (exporting_status == ExportingStatus::EXPORTING_TO_LOCAL && !this->process_completed_with_error) {
            notification_manager->push_exporting_finished_notification(*q->get_current_canvas3D(), last_output_path, last_output_dir_path, false);
        }
    }
    exporting_status = ExportingStatus::NOT_EXPORTING;
}

void Plater::priv::on_layer_editing_toggled(bool enable)
{
    view3D->enable_layers_editing(enable);
    view3D->set_as_dirty();
}

void Plater::priv::on_action_add(SimpleEvent&)
{
    if (q != nullptr)
        q->add_model();
}

void Plater::priv::on_action_split_objects(SimpleEvent&)
{
    split_object();
}

void Plater::priv::on_action_split_volumes(SimpleEvent&)
{
    split_volume();
}

void Plater::priv::on_action_layersediting(SimpleEvent&)
{
    view3D->enable_layers_editing(!view3D->is_layers_editing_enabled());
    notification_manager->set_move_from_overlay(view3D->is_layers_editing_enabled());
}

void Plater::priv::on_object_select(SimpleEvent& evt)
{
    wxGetApp().obj_list()->update_selections();
    selection_changed();
}

void Plater::priv::on_right_click(RBtnEvent& evt)
{
    int obj_idx = get_selected_object_idx();

    wxMenu* menu = nullptr;

    if (obj_idx == -1) // no one or several object are selected
    { 
        if (evt.data.second) // right button was clicked on empty space
            menu = &default_menu;
        else
        {
            sidebar->obj_list()->show_multi_selection_menu();
            return;
        }
    }
    else
    {
        // If in 3DScene is(are) selected volume(s), but right button was clicked on empty space
        if (evt.data.second)
            return; 

        if (printer_technology == ptSLA)
            menu = &sla_object_menu;
        else
        {
            // show "Object menu" for each one or several FullInstance instead of FullObject
            const bool is_some_full_instances = get_selection().is_single_full_instance() || 
                                                get_selection().is_single_full_object() || 
                                                get_selection().is_multiple_full_instance();
            menu = is_some_full_instances ? &object_menu : &part_menu;
        }

        sidebar->obj_list()->append_menu_item_settings(menu);

        if (printer_technology != ptSLA)
            sidebar->obj_list()->append_menu_item_change_extruder(menu);

        if (menu != &part_menu)
        {
            /* Remove/Prepend "increase/decrease instances" menu items according to the view mode.
             * Suppress to show those items for a Simple mode
             */
            const MenuIdentifier id = printer_technology == ptSLA ? miObjectSLA : miObjectFFF;
            if (wxGetApp().get_mode() == comSimple && wxGetApp().app_config->get("objects_always_expert") != "1") {
                if (menu->FindItem(_L("Add instance")) != wxNOT_FOUND)
                {
                    /* Detach an items from the menu, but don't delete them
                     * so that they can be added back later
                     * (after switching to the Advanced/Expert mode)
                     */
                    menu->Remove(items_increase[id]);
                    menu->Remove(items_decrease[id]);
                    menu->Remove(items_set_number_of_copies[id]);
                }
            }
            else {
                if (menu->FindItem(_L("Add instance")) == wxNOT_FOUND)
                {
                    // Prepend items to the menu, if those aren't not there
                    menu->Prepend(items_set_number_of_copies[id]);
                    menu->Prepend(items_decrease[id]);
                    menu->Prepend(items_increase[id]);
                }
            }
        }
    }

    if (q != nullptr && menu) {
#ifdef __linux__
        // For some reason on Linux the menu isn't displayed if position is specified
        // (even though the position is sane).
        q->PopupMenu(menu);
#else
        q->PopupMenu(menu, (int)evt.data.first.x(), (int)evt.data.first.y());
#endif
    }
}

void Plater::priv::on_wipetower_moved(Vec3dEvent &evt)
{
    DynamicPrintConfig cfg;
    cfg.opt<ConfigOptionFloat>("wipe_tower_x", true)->value = evt.data(0);
    cfg.opt<ConfigOptionFloat>("wipe_tower_y", true)->value = evt.data(1);
    wxGetApp().get_tab(Preset::TYPE_PRINT)->load_config(cfg);
}

void Plater::priv::on_wipetower_rotated(Vec3dEvent& evt)
{
    DynamicPrintConfig cfg;
    cfg.opt<ConfigOptionFloat>("wipe_tower_x", true)->value = evt.data(0);
    cfg.opt<ConfigOptionFloat>("wipe_tower_y", true)->value = evt.data(1);
    cfg.opt<ConfigOptionFloat>("wipe_tower_rotation_angle", true)->value = Geometry::rad2deg(evt.data(2));
    wxGetApp().get_tab(Preset::TYPE_PRINT)->load_config(cfg);
}

void Plater::priv::on_update_geometry(Vec3dsEvent<2>&)
{
    // TODO
}

// Update the scene from the background processing,
// if the update message was received during mouse manipulation.
void Plater::priv::on_3dcanvas_mouse_dragging_finished(SimpleEvent&)
{
    if (this->delayed_scene_refresh) {
        this->delayed_scene_refresh = false;
        this->update_sla_scene();
    }
}

bool Plater::priv::init_object_menu()
{
    items_increase.reserve(2);
    items_decrease.reserve(2);
    items_set_number_of_copies.reserve(2);

    init_common_menu(&object_menu);
    complit_init_object_menu();

    init_common_menu(&sla_object_menu);
    complit_init_sla_object_menu();

    init_common_menu(&part_menu, true);
    complit_init_part_menu();

    sidebar->obj_list()->create_default_popupmenu(&default_menu);

    return true;
}

void Plater::priv::generate_thumbnail(ThumbnailData& data, unsigned int w, unsigned int h, bool printable_only, bool parts_only, bool show_bed, bool transparent_background)
{
    view3D->get_canvas3d()->render_thumbnail(data, w, h, printable_only, parts_only, show_bed, transparent_background);
}

void Plater::priv::generate_thumbnails(ThumbnailsList& thumbnails, const Vec2ds& sizes, bool printable_only, bool parts_only, bool show_bed, bool transparent_background)
{
    thumbnails.clear();
    for (const Vec2d& size : sizes)
    {
        thumbnails.push_back(ThumbnailData());
        Point isize(size); // round to ints
        generate_thumbnail(thumbnails.back(), isize.x(), isize.y(), printable_only, parts_only, show_bed, transparent_background);
        if (!thumbnails.back().is_valid())
            thumbnails.pop_back();
    }
}

void Plater::priv::msw_rescale_object_menu()
{
    for (MenuWithSeparators* menu : { &object_menu, &sla_object_menu, &part_menu, &default_menu })
        msw_rescale_menu(dynamic_cast<wxMenu*>(menu));
}

wxString Plater::priv::get_project_filename(const wxString& extension) const
{
    return m_project_filename.empty() ? "" : m_project_filename + extension;
}

void Plater::priv::set_project_filename(const wxString& filename)
{
    boost::filesystem::path full_path = into_path(filename);
    boost::filesystem::path ext = full_path.extension();
    if (boost::iequals(ext.string(), ".amf")) {
        // Remove the first extension.
        full_path.replace_extension("");
        // It may be ".zip.amf".
        if (boost::iequals(full_path.extension().string(), ".zip"))
            // Remove the 2nd extension.
            full_path.replace_extension("");
    } else {
        // Remove just one extension.
        full_path.replace_extension("");
    }

    m_project_filename = from_path(full_path);
    wxGetApp().mainframe->update_title();

    if (!filename.empty())
        wxGetApp().mainframe->add_to_recent_projects(filename);
}

bool Plater::priv::init_common_menu(wxMenu* menu, const bool is_part/* = false*/)
{
    if (is_part) {
        append_menu_item(menu, wxID_ANY, _L("Delete") + "\tDel", _L("Remove the selected object"),
            [this](wxCommandEvent&) { q->remove_selected();         }, "delete",            nullptr, [this]() { return can_delete(); }, q);

        append_menu_item(menu, wxID_ANY, _L("Reload from disk"), _L("Reload the selected volumes from disk"),
            [this](wxCommandEvent&) { q->reload_from_disk(); }, "", menu, [this]() { return can_reload_from_disk(); }, q);

        sidebar->obj_list()->append_menu_item_export_stl(menu);
    }
    else {
        wxMenuItem* item_increase = append_menu_item(menu, wxID_ANY, _L("Add instance") + "\t+", _L("Add one more instance of the selected object"),
            [this](wxCommandEvent&) { q->increase_instances();      }, "add_copies",        nullptr, [this]() { return can_increase_instances(); }, q);
        wxMenuItem* item_decrease = append_menu_item(menu, wxID_ANY, _L("Remove instance") + "\t-", _L("Remove one instance of the selected object"),
            [this](wxCommandEvent&) { q->decrease_instances();      }, "remove_copies",     nullptr, [this]() { return can_decrease_instances(); }, q);
        wxMenuItem* item_set_number_of_copies = append_menu_item(menu, wxID_ANY, _L("Set number of instances") + dots, _L("Change the number of instances of the selected object"),
            [this](wxCommandEvent&) { q->set_number_of_copies();    }, "number_of_copies",  nullptr, [this]() { return can_increase_instances(); }, q);
        append_menu_item(menu, wxID_ANY, _L("Fill bed with instances") + dots, _L("Fill the remaining area of bed with instances of the selected object"),
            [this](wxCommandEvent&) { q->fill_bed_with_instances();    }, "",  nullptr, [this]() { return can_increase_instances(); }, q);


        items_increase.push_back(item_increase);
        items_decrease.push_back(item_decrease);
        items_set_number_of_copies.push_back(item_set_number_of_copies);

        // Delete menu was moved to be after +/- instace to make it more difficult to be selected by mistake.
        append_menu_item(menu, wxID_ANY, _L("Delete") + "\tDel", _L("Remove the selected object"),
            [this](wxCommandEvent&) { q->remove_selected(); }, "delete",            nullptr, [this]() { return can_delete(); }, q);

        menu->AppendSeparator();
        sidebar->obj_list()->append_menu_item_instance_to_object(menu, q);
        menu->AppendSeparator();

        wxMenuItem* menu_item_printable = sidebar->obj_list()->append_menu_item_printable(menu, q);
        menu->AppendSeparator();

        append_menu_item(menu, wxID_ANY, _L("Reload from disk"), _L("Reload the selected object from disk"),
            [this](wxCommandEvent&) { reload_from_disk(); }, "", nullptr, [this]() { return can_reload_from_disk(); }, q);

        append_menu_item(menu, wxID_ANY, _L("Export as STL") + dots, _L("Export the selected object as STL file"),
            [this](wxCommandEvent&) { q->export_stl(false, true); }, "", nullptr, 
            [this]() {
                const Selection& selection = get_selection();
                return selection.is_single_full_instance() || selection.is_single_full_object();
            }, q);

        menu->AppendSeparator();

        // "Scale to print volume" makes a sense just for whole object
        sidebar->obj_list()->append_menu_item_scale_selection_to_fit_print_volume(menu);

        q->Bind(wxEVT_UPDATE_UI, [this](wxUpdateUIEvent& evt) {
            const Selection& selection = get_selection();
            int instance_idx = selection.get_instance_idx();
            evt.Enable(selection.is_single_full_instance() || selection.is_single_full_object());
            if (instance_idx != -1)
            {
                evt.Check(model.objects[selection.get_object_idx()]->instances[instance_idx]->printable);
                view3D->set_as_dirty();
            }
            }, menu_item_printable->GetId());
    }

    sidebar->obj_list()->append_menu_items_convert_unit(menu);
    sidebar->obj_list()->append_menu_item_fix_through_netfabb(menu);

    wxMenu* mirror_menu = new wxMenu();
    if (mirror_menu == nullptr)
        return false;

    append_menu_item(mirror_menu, wxID_ANY, _L("Along X axis"), _L("Mirror the selected object along the X axis"),
        [this](wxCommandEvent&) { mirror(X); }, "mark_X", menu);
    append_menu_item(mirror_menu, wxID_ANY, _L("Along Y axis"), _L("Mirror the selected object along the Y axis"),
        [this](wxCommandEvent&) { mirror(Y); }, "mark_Y", menu);
    append_menu_item(mirror_menu, wxID_ANY, _L("Along Z axis"), _L("Mirror the selected object along the Z axis"),
        [this](wxCommandEvent&) { mirror(Z); }, "mark_Z", menu);

    append_submenu(menu, mirror_menu, wxID_ANY, _L("Mirror"), _L("Mirror the selected object"), "",
        [this]() { return can_mirror(); }, q);

    return true;
}

bool Plater::priv::complit_init_object_menu()
{
    wxMenu* split_menu = new wxMenu();
    if (split_menu == nullptr)
        return false;

    append_menu_item(split_menu, wxID_ANY, _L("To objects"), _L("Split the selected object into individual objects"),
        [this](wxCommandEvent&) { split_object(); }, "split_object_SMALL",  &object_menu, [this]() { return can_split(); }, q);
    append_menu_item(split_menu, wxID_ANY, _L("To parts"), _L("Split the selected object into individual sub-parts"),
        [this](wxCommandEvent&) { split_volume(); }, "split_parts_SMALL",   &object_menu, [this]() { return can_split(); }, q);

    append_submenu(&object_menu, split_menu, wxID_ANY, _L("Split"), _L("Split the selected object"), "",
        [this]() { return can_split() && wxGetApp().get_mode() > comSimple || wxGetApp().app_config->get("objects_always_expert") == "1"; }, q);
    object_menu.AppendSeparator();

    // Layers Editing for object
    sidebar->obj_list()->append_menu_item_layers_editing(&object_menu, q);
    object_menu.AppendSeparator();

    // "Add (volumes)" popupmenu will be added later in append_menu_items_add_volume()

    return true;
}

bool Plater::priv::complit_init_sla_object_menu()
{
    append_menu_item(&sla_object_menu, wxID_ANY, _L("Split"), _L("Split the selected object into individual objects"),
        [this](wxCommandEvent&) { split_object(); }, "split_object_SMALL", nullptr, [this]() { return can_split(); }, q);

    sla_object_menu.AppendSeparator();

    // Add the automatic rotation sub-menu
    append_menu_item(
        &sla_object_menu, wxID_ANY, _(L("Optimize orientation")),
        _(L("Optimize the rotation of the object for better print results.")),
        [this](wxCommandEvent &) {
            m_ui_jobs.optimize_rotation();
        });

    return true;
}

bool Plater::priv::complit_init_part_menu()
{
    append_menu_item(&part_menu, wxID_ANY, _L("Split"), _L("Split the selected object into individual sub-parts"),
        [this](wxCommandEvent&) { split_volume(); }, "split_parts_SMALL", nullptr, [this]() { return can_split(); }, q);

    part_menu.AppendSeparator();

    auto obj_list = sidebar->obj_list();
    obj_list->append_menu_item_change_type(&part_menu, q);

    return true;
}

void Plater::priv::set_current_canvas_as_dirty()
{
    if (current_panel == view3D)
        view3D->set_as_dirty();
    else if (current_panel == preview)
        preview->set_as_dirty();
}

GLCanvas3D* Plater::priv::get_current_canvas3D()
{
    return (current_panel == view3D) ? view3D->get_canvas3d() : ((current_panel == preview) ? preview->get_canvas3d() : nullptr);
}

void Plater::priv::unbind_canvas_event_handlers()
{
    if (view3D != nullptr)
        view3D->get_canvas3d()->unbind_event_handlers();

    if (preview != nullptr)
        preview->get_canvas3d()->unbind_event_handlers();
}

void Plater::priv::reset_canvas_volumes()
{
    if (view3D != nullptr)
        view3D->get_canvas3d()->reset_volumes();

    if (preview != nullptr)
        preview->get_canvas3d()->reset_volumes();
}

bool Plater::priv::init_view_toolbar()
{
    if (wxGetApp().is_gcode_viewer())
        return true;

    if (view_toolbar.get_items_count() > 0)
        // already initialized
        return true;

    BackgroundTexture::Metadata background_data;
    background_data.filename = "toolbar_background.png";
    background_data.left = 16;
    background_data.top = 16;
    background_data.right = 16;
    background_data.bottom = 16;

    if (!view_toolbar.init(background_data))
        return false;

    view_toolbar.set_horizontal_orientation(GLToolbar::Layout::HO_Left);
    view_toolbar.set_vertical_orientation(GLToolbar::Layout::VO_Bottom);
    view_toolbar.set_border(5.0f);
    view_toolbar.set_gap_size(1.0f);

    GLToolbarItem::Data item;

    item.name = "3D";
    item.icon_filename = "editor.svg";
    item.tooltip = _utf8(L("3D editor view")) + " [" + GUI::shortkey_ctrl_prefix() + "5]";
    item.sprite_id = 0;
    item.left.action_callback = [this]() { if (this->q != nullptr) wxPostEvent(this->q, SimpleEvent(EVT_GLVIEWTOOLBAR_3D)); };
    if (!view_toolbar.add_item(item))
        return false;

    item.name = "Preview";
    item.icon_filename = "preview.svg";
    item.tooltip = _utf8(L("Preview")) + " [" + GUI::shortkey_ctrl_prefix() + "6]";
    item.sprite_id = 1;
    item.left.action_callback = [this]() { if (this->q != nullptr) wxPostEvent(this->q, SimpleEvent(EVT_GLVIEWTOOLBAR_PREVIEW)); };
    if (!view_toolbar.add_item(item))
        return false;

    view_toolbar.select_item("3D");
    view_toolbar.set_enabled(true);

    return true;
}

bool Plater::priv::init_collapse_toolbar()
{
    if (wxGetApp().is_gcode_viewer())
        return true;

    if (collapse_toolbar.get_items_count() > 0)
        // already initialized
        return true;

    BackgroundTexture::Metadata background_data;
    background_data.filename = "toolbar_background.png";
    background_data.left = 16;
    background_data.top = 16;
    background_data.right = 16;
    background_data.bottom = 16;

    if (!collapse_toolbar.init(background_data))
        return false;

    collapse_toolbar.set_layout_type(GLToolbar::Layout::Vertical);
    collapse_toolbar.set_horizontal_orientation(GLToolbar::Layout::HO_Right);
    collapse_toolbar.set_vertical_orientation(GLToolbar::Layout::VO_Top);
    collapse_toolbar.set_border(5.0f);
    collapse_toolbar.set_separator_size(5);
    collapse_toolbar.set_gap_size(2);

    GLToolbarItem::Data item;

    item.name = "collapse_sidebar";
    item.icon_filename = "collapse.svg";
    item.sprite_id = 0;
    item.left.action_callback = []() {
        wxGetApp().plater()->collapse_sidebar(!wxGetApp().plater()->is_sidebar_collapsed());
    };

    if (!collapse_toolbar.add_item(item))
        return false;

    // Now "collapse" sidebar to current state. This is done so the tooltip
    // is updated before the toolbar is first used.
    wxGetApp().plater()->collapse_sidebar(wxGetApp().plater()->is_sidebar_collapsed());
    return true;
}

void Plater::priv::update_preview_bottom_toolbar()
{
    preview->update_bottom_toolbar();
}

void Plater::priv::update_preview_moves_slider()
{
    preview->update_moves_slider();
}

void Plater::priv::enable_preview_moves_slider(bool enable)
{
    preview->enable_moves_slider(enable);
}

void Plater::priv::reset_gcode_toolpaths()
{
    preview->get_canvas3d()->reset_gcode_toolpaths();
}

bool Plater::priv::can_set_instance_to_object() const
{
    const int obj_idx = get_selected_object_idx();
    return (0 <= obj_idx) && (obj_idx < (int)model.objects.size()) && (model.objects[obj_idx]->instances.size() > 1);
}

bool Plater::priv::can_split() const
{
    return sidebar->obj_list()->is_splittable();
}

bool Plater::priv::layers_height_allowed() const
{
    if (printer_technology != ptFFF)
        return false;

    int obj_idx = get_selected_object_idx();
    return (0 <= obj_idx) && (obj_idx < (int)model.objects.size()) && config->opt_bool("variable_layer_height") && view3D->is_layers_editing_allowed();
}

bool Plater::priv::can_mirror() const
{
    return get_selection().is_from_single_instance();
}

bool Plater::priv::can_reload_from_disk() const
{
    // struct to hold selected ModelVolumes by their indices
    struct SelectedVolume
    {
        int object_idx;
        int volume_idx;

        // operators needed by std::algorithms
        bool operator < (const SelectedVolume& other) const { return (object_idx < other.object_idx) || ((object_idx == other.object_idx) && (volume_idx < other.volume_idx)); }
        bool operator == (const SelectedVolume& other) const { return (object_idx == other.object_idx) && (volume_idx == other.volume_idx); }
    };
    std::vector<SelectedVolume> selected_volumes;

    const Selection& selection = get_selection();

    // collects selected ModelVolumes
    const std::set<unsigned int>& selected_volumes_idxs = selection.get_volume_idxs();
    for (unsigned int idx : selected_volumes_idxs)
    {
        const GLVolume* v = selection.get_volume(idx);
        int v_idx = v->volume_idx();
        if (v_idx >= 0)
        {
            int o_idx = v->object_idx();
            if ((0 <= o_idx) && (o_idx < (int)model.objects.size()))
                selected_volumes.push_back({ o_idx, v_idx });
        }
    }
    std::sort(selected_volumes.begin(), selected_volumes.end());
    selected_volumes.erase(std::unique(selected_volumes.begin(), selected_volumes.end()), selected_volumes.end());

    // collects paths of files to load
    std::vector<fs::path> paths;
    for (const SelectedVolume& v : selected_volumes)
    {
        const ModelObject* object = model.objects[v.object_idx];
        const ModelVolume* volume = object->volumes[v.volume_idx];
        if (!volume->source.input_file.empty())
            paths.push_back(volume->source.input_file);
        else if (!object->input_file.empty() && !volume->name.empty())
            paths.push_back(volume->name);
    }
    std::sort(paths.begin(), paths.end());
    paths.erase(std::unique(paths.begin(), paths.end()), paths.end());

    return !paths.empty();
}

void Plater::priv::set_bed_shape(const Pointfs& shape, const std::string& custom_texture, const std::string& custom_model, bool force_as_custom)
{
    bool new_shape = bed.set_shape(shape, custom_texture, custom_model, force_as_custom);
    if (new_shape) {
        if (view3D) view3D->bed_shape_changed();
        if (preview) preview->bed_shape_changed();
    }
}

bool Plater::priv::can_delete() const
{
    return !get_selection().is_empty() && !get_selection().is_wipe_tower() && !m_ui_jobs.is_any_running();
}

bool Plater::priv::can_delete_all() const
{
    return !model.objects.empty();
}

bool Plater::priv::can_fix_through_netfabb() const
{
    int obj_idx = get_selected_object_idx();
    if (obj_idx < 0)
        return false;

    return model.objects[obj_idx]->get_mesh_errors_count() > 0;
}

bool Plater::priv::can_increase_instances() const
{
    if (m_ui_jobs.is_any_running()) {
        return false;
    }

    int obj_idx = get_selected_object_idx();
    return (0 <= obj_idx) && (obj_idx < (int)model.objects.size());
}

bool Plater::priv::can_decrease_instances() const
{
    if (m_ui_jobs.is_any_running()) {
        return false;
    }

    int obj_idx = get_selected_object_idx();
    return (0 <= obj_idx) && (obj_idx < (int)model.objects.size()) && (model.objects[obj_idx]->instances.size() > 1);
}

bool Plater::priv::can_split_to_objects() const
{
    return can_split();
}

bool Plater::priv::can_split_to_volumes() const
{
    return (printer_technology != ptSLA) && can_split();
}

bool Plater::priv::can_arrange() const
{
    return !model.objects.empty() && !m_ui_jobs.is_any_running();
}

bool Plater::priv::can_layers_editing() const
{
    return layers_height_allowed();
}

void Plater::priv::update_object_menu()
{
    sidebar->obj_list()->append_menu_items_add_volume(&object_menu);
}

void Plater::priv::show_action_buttons(const bool ready_to_slice) const
{
	// Cache this value, so that the callbacks from the RemovableDriveManager may repeat that value when calling show_action_buttons().
    this->ready_to_slice = ready_to_slice;

    wxWindowUpdateLocker noUpdater(sidebar);

    DynamicPrintConfig* selected_printer_config = wxGetApp().preset_bundle->physical_printers.get_selected_printer_config();
    const auto print_host_opt = selected_printer_config ? selected_printer_config->option<ConfigOptionString>("print_host") : nullptr;
    const bool send_gcode_shown = print_host_opt != nullptr && !print_host_opt->value.empty();

    // when a background processing is ON, export_btn and/or send_btn are showing
    if (wxGetApp().app_config->get("background_processing") == "1")
    {
	    RemovableDriveManager::RemovableDrivesStatus removable_media_status = wxGetApp().removable_drive_manager()->status();
		if (sidebar->show_reslice(false) |
			sidebar->show_export(true) |
			sidebar->show_send(send_gcode_shown) |
			sidebar->show_export_removable(removable_media_status.has_removable_drives))
//			sidebar->show_eject(removable_media_status.has_eject))
            sidebar->Layout();
    }
    else
    {
	    RemovableDriveManager::RemovableDrivesStatus removable_media_status;
	    if (! ready_to_slice) 
	    	removable_media_status = wxGetApp().removable_drive_manager()->status();
        if (sidebar->show_reslice(ready_to_slice) |
            sidebar->show_export(!ready_to_slice) |
            sidebar->show_send(send_gcode_shown && !ready_to_slice) |
			sidebar->show_export_removable(!ready_to_slice && removable_media_status.has_removable_drives))
//            sidebar->show_eject(!ready_to_slice && removable_media_status.has_eject))
            sidebar->Layout();
    }
}

void Plater::priv::enter_gizmos_stack()
{
    assert(m_undo_redo_stack_active == &m_undo_redo_stack_main);
    if (m_undo_redo_stack_active == &m_undo_redo_stack_main) {
        m_undo_redo_stack_active = &m_undo_redo_stack_gizmos;
        assert(m_undo_redo_stack_active->empty());
        // Take the initial snapshot of the gizmos.
        // Not localized on purpose, the text will never be shown to the user.
        this->take_snapshot(std::string("Gizmos-Initial"));
    }
}

void Plater::priv::leave_gizmos_stack()
{
    assert(m_undo_redo_stack_active == &m_undo_redo_stack_gizmos);
    if (m_undo_redo_stack_active == &m_undo_redo_stack_gizmos) {
        assert(! m_undo_redo_stack_active->empty());
        m_undo_redo_stack_active->clear();
        m_undo_redo_stack_active = &m_undo_redo_stack_main;
    }
}

int Plater::priv::get_active_snapshot_index()
{
    const size_t active_snapshot_time = this->undo_redo_stack().active_snapshot_time();
    const std::vector<UndoRedo::Snapshot>& ss_stack = this->undo_redo_stack().snapshots();
    const auto it = std::lower_bound(ss_stack.begin(), ss_stack.end(), UndoRedo::Snapshot(active_snapshot_time));
    return it - ss_stack.begin();
}

void Plater::priv::take_snapshot(const std::string& snapshot_name)
{
    if (this->m_prevent_snapshots > 0)
        return;
    assert(this->m_prevent_snapshots >= 0);
    UndoRedo::SnapshotData snapshot_data;
    snapshot_data.printer_technology = this->printer_technology;
    if (this->view3D->is_layers_editing_enabled())
        snapshot_data.flags |= UndoRedo::SnapshotData::VARIABLE_LAYER_EDITING_ACTIVE;
    if (this->sidebar->obj_list()->is_selected(itSettings)) {
        snapshot_data.flags |= UndoRedo::SnapshotData::SELECTED_SETTINGS_ON_SIDEBAR;
        snapshot_data.layer_range_idx = this->sidebar->obj_list()->get_selected_layers_range_idx();
    }
    else if (this->sidebar->obj_list()->is_selected(itLayer)) {
        snapshot_data.flags |= UndoRedo::SnapshotData::SELECTED_LAYER_ON_SIDEBAR;
        snapshot_data.layer_range_idx = this->sidebar->obj_list()->get_selected_layers_range_idx();
    }
    else if (this->sidebar->obj_list()->is_selected(itLayerRoot))
        snapshot_data.flags |= UndoRedo::SnapshotData::SELECTED_LAYERROOT_ON_SIDEBAR;

    // If SLA gizmo is active, ask it if it wants to trigger support generation
    // on loading this snapshot.
    if (view3D->get_canvas3d()->get_gizmos_manager().wants_reslice_supports_on_undo())
        snapshot_data.flags |= UndoRedo::SnapshotData::RECALCULATE_SLA_SUPPORTS;

    //FIXME updating the Wipe tower config values at the ModelWipeTower from the Print config.
    // This is a workaround until we refactor the Wipe Tower position / orientation to live solely inside the Model, not in the Print config.
    if (this->printer_technology == ptFFF) {
        const DynamicPrintConfig &config = wxGetApp().preset_bundle->prints.get_edited_preset().config;
        model.wipe_tower.position = Vec2d(config.opt_float("wipe_tower_x"), config.opt_float("wipe_tower_y"));
        model.wipe_tower.rotation = config.opt_float("wipe_tower_rotation_angle");
    }
    this->undo_redo_stack().take_snapshot(snapshot_name, model, view3D->get_canvas3d()->get_selection(), view3D->get_canvas3d()->get_gizmos_manager(), snapshot_data);
    this->undo_redo_stack().release_least_recently_used();
    // Save the last active preset name of a particular printer technology.
    ((this->printer_technology == ptFFF) ? m_last_fff_printer_profile_name : m_last_sla_printer_profile_name) = wxGetApp().preset_bundle->printers.get_selected_preset_name();
    BOOST_LOG_TRIVIAL(info) << "Undo / Redo snapshot taken: " << snapshot_name << ", Undo / Redo stack memory: " << Slic3r::format_memsize_MB(this->undo_redo_stack().memsize()) << log_memory_info();
}

void Plater::priv::undo()
{
    const std::vector<UndoRedo::Snapshot> &snapshots = this->undo_redo_stack().snapshots();
    auto it_current = std::lower_bound(snapshots.begin(), snapshots.end(), UndoRedo::Snapshot(this->undo_redo_stack().active_snapshot_time()));
    if (-- it_current != snapshots.begin())
        this->undo_redo_to(it_current);
}

void Plater::priv::redo()
{
    const std::vector<UndoRedo::Snapshot> &snapshots = this->undo_redo_stack().snapshots();
    auto it_current = std::lower_bound(snapshots.begin(), snapshots.end(), UndoRedo::Snapshot(this->undo_redo_stack().active_snapshot_time()));
    if (++ it_current != snapshots.end())
        this->undo_redo_to(it_current);
}

void Plater::priv::undo_redo_to(size_t time_to_load)
{
    const std::vector<UndoRedo::Snapshot> &snapshots = this->undo_redo_stack().snapshots();
    auto it_current = std::lower_bound(snapshots.begin(), snapshots.end(), UndoRedo::Snapshot(time_to_load));
    assert(it_current != snapshots.end());
    this->undo_redo_to(it_current);
}

void Plater::priv::undo_redo_to(std::vector<UndoRedo::Snapshot>::const_iterator it_snapshot)
{
    // Make sure that no updating function calls take_snapshot until we are done.
    SuppressSnapshots snapshot_supressor(q);

    bool 				temp_snapshot_was_taken 	= this->undo_redo_stack().temp_snapshot_active();
    PrinterTechnology 	new_printer_technology 		= it_snapshot->snapshot_data.printer_technology;
    bool 				printer_technology_changed 	= this->printer_technology != new_printer_technology;
    if (printer_technology_changed) {
        // Switching the printer technology when jumping forwards / backwards in time. Switch to the last active printer profile of the other type.
        std::string s_pt = (it_snapshot->snapshot_data.printer_technology == ptFFF) ? "FFF" : "SLA";
        if (! wxGetApp().check_unsaved_changes(format_wxstr(_L(
            "%1% printer was active at the time the target Undo / Redo snapshot was taken. Switching to %1% printer requires reloading of %1% presets."), s_pt)))
            // Don't switch the profiles.
            return;
    }
    // Save the last active preset name of a particular printer technology.
    ((this->printer_technology == ptFFF) ? m_last_fff_printer_profile_name : m_last_sla_printer_profile_name) = wxGetApp().preset_bundle->printers.get_selected_preset_name();
    //FIXME updating the Wipe tower config values at the ModelWipeTower from the Print config.
    // This is a workaround until we refactor the Wipe Tower position / orientation to live solely inside the Model, not in the Print config.
    if (this->printer_technology == ptFFF) {
        const DynamicPrintConfig &config = wxGetApp().preset_bundle->prints.get_edited_preset().config;
                model.wipe_tower.position = Vec2d(config.opt_float("wipe_tower_x"), config.opt_float("wipe_tower_y"));
                model.wipe_tower.rotation = config.opt_float("wipe_tower_rotation_angle");
    }
    const int layer_range_idx = it_snapshot->snapshot_data.layer_range_idx;
    // Flags made of Snapshot::Flags enum values.
    unsigned int new_flags = it_snapshot->snapshot_data.flags;
    UndoRedo::SnapshotData top_snapshot_data;
    top_snapshot_data.printer_technology = this->printer_technology;
    if (this->view3D->is_layers_editing_enabled())
        top_snapshot_data.flags |= UndoRedo::SnapshotData::VARIABLE_LAYER_EDITING_ACTIVE;
    if (this->sidebar->obj_list()->is_selected(itSettings)) {
        top_snapshot_data.flags |= UndoRedo::SnapshotData::SELECTED_SETTINGS_ON_SIDEBAR;
        top_snapshot_data.layer_range_idx = this->sidebar->obj_list()->get_selected_layers_range_idx();
    }
    else if (this->sidebar->obj_list()->is_selected(itLayer)) {
        top_snapshot_data.flags |= UndoRedo::SnapshotData::SELECTED_LAYER_ON_SIDEBAR;
        top_snapshot_data.layer_range_idx = this->sidebar->obj_list()->get_selected_layers_range_idx();
    }
    else if (this->sidebar->obj_list()->is_selected(itLayerRoot))
        top_snapshot_data.flags |= UndoRedo::SnapshotData::SELECTED_LAYERROOT_ON_SIDEBAR;
    bool   		 new_variable_layer_editing_active = (new_flags & UndoRedo::SnapshotData::VARIABLE_LAYER_EDITING_ACTIVE) != 0;
    bool         new_selected_settings_on_sidebar  = (new_flags & UndoRedo::SnapshotData::SELECTED_SETTINGS_ON_SIDEBAR) != 0;
    bool         new_selected_layer_on_sidebar     = (new_flags & UndoRedo::SnapshotData::SELECTED_LAYER_ON_SIDEBAR) != 0;
    bool         new_selected_layerroot_on_sidebar = (new_flags & UndoRedo::SnapshotData::SELECTED_LAYERROOT_ON_SIDEBAR) != 0;

    if (this->view3D->get_canvas3d()->get_gizmos_manager().wants_reslice_supports_on_undo())
        top_snapshot_data.flags |= UndoRedo::SnapshotData::RECALCULATE_SLA_SUPPORTS;

    // Disable layer editing before the Undo / Redo jump.
    if (!new_variable_layer_editing_active && view3D->is_layers_editing_enabled())
        view3D->get_canvas3d()->force_main_toolbar_left_action(view3D->get_canvas3d()->get_main_toolbar_item_id("layersediting"));

    // Make a copy of the snapshot, undo/redo could invalidate the iterator
    const UndoRedo::Snapshot snapshot_copy = *it_snapshot;
    // Do the jump in time.
    if (it_snapshot->timestamp < this->undo_redo_stack().active_snapshot_time() ?
        this->undo_redo_stack().undo(model, this->view3D->get_canvas3d()->get_selection(), this->view3D->get_canvas3d()->get_gizmos_manager(), top_snapshot_data, it_snapshot->timestamp) :
        this->undo_redo_stack().redo(model, this->view3D->get_canvas3d()->get_gizmos_manager(), it_snapshot->timestamp)) {
        if (printer_technology_changed) {
            // Switch to the other printer technology. Switch to the last printer active for that particular technology.
            AppConfig *app_config = wxGetApp().app_config;
            app_config->set("presets", "printer", (new_printer_technology == ptFFF) ? m_last_fff_printer_profile_name : m_last_sla_printer_profile_name);
            wxGetApp().preset_bundle->load_presets(*app_config);
			// load_current_presets() calls Tab::load_current_preset() -> TabPrint::update() -> Object_list::update_and_show_object_settings_item(),
			// but the Object list still keeps pointer to the old Model. Avoid a crash by removing selection first.
			this->sidebar->obj_list()->unselect_objects();
            // Load the currently selected preset into the GUI, update the preset selection box.
            // This also switches the printer technology based on the printer technology of the active printer profile.
            wxGetApp().load_current_presets();
        }
        //FIXME updating the Print config from the Wipe tower config values at the ModelWipeTower.
        // This is a workaround until we refactor the Wipe Tower position / orientation to live solely inside the Model, not in the Print config.
        if (this->printer_technology == ptFFF) {
            const DynamicPrintConfig &current_config = wxGetApp().preset_bundle->prints.get_edited_preset().config;
            Vec2d 					  current_position(current_config.opt_float("wipe_tower_x"), current_config.opt_float("wipe_tower_y"));
            double 					  current_rotation = current_config.opt_float("wipe_tower_rotation_angle");
            if (current_position != model.wipe_tower.position || current_rotation != model.wipe_tower.rotation) {
                DynamicPrintConfig new_config;
                new_config.set_key_value("wipe_tower_x", new ConfigOptionFloat(model.wipe_tower.position.x()));
                new_config.set_key_value("wipe_tower_y", new ConfigOptionFloat(model.wipe_tower.position.y()));
                new_config.set_key_value("wipe_tower_rotation_angle", new ConfigOptionFloat(model.wipe_tower.rotation));
                Tab *tab_print = wxGetApp().get_tab(Preset::TYPE_PRINT);
                tab_print->load_config(new_config);
                tab_print->update_dirty();
            }
        }
        // set selection mode for ObjectList on sidebar
        this->sidebar->obj_list()->set_selection_mode(new_selected_settings_on_sidebar  ? ObjectList::SELECTION_MODE::smSettings :
                                                      new_selected_layer_on_sidebar     ? ObjectList::SELECTION_MODE::smLayer :
                                                      new_selected_layerroot_on_sidebar ? ObjectList::SELECTION_MODE::smLayerRoot :
                                                                                          ObjectList::SELECTION_MODE::smUndef);
        if (new_selected_settings_on_sidebar || new_selected_layer_on_sidebar)
            this->sidebar->obj_list()->set_selected_layers_range_idx(layer_range_idx);

        this->update_after_undo_redo(snapshot_copy, temp_snapshot_was_taken);
        // Enable layer editing after the Undo / Redo jump.
        if (! view3D->is_layers_editing_enabled() && this->layers_height_allowed() && new_variable_layer_editing_active)
            view3D->get_canvas3d()->force_main_toolbar_left_action(view3D->get_canvas3d()->get_main_toolbar_item_id("layersediting"));
    }
}

void Plater::priv::update_after_undo_redo(const UndoRedo::Snapshot& snapshot, bool /* temp_snapshot_was_taken */)
{
    this->view3D->get_canvas3d()->get_selection().clear();
    // Update volumes from the deserializd model, always stop / update the background processing (for both the SLA and FFF technologies).
    this->update((unsigned int)UpdateParams::FORCE_BACKGROUND_PROCESSING_UPDATE | (unsigned int)UpdateParams::POSTPONE_VALIDATION_ERROR_MESSAGE);
    // Release old snapshots if the memory allocated is excessive. This may remove the top most snapshot if jumping to the very first snapshot.
    //if (temp_snapshot_was_taken)
    // Release the old snapshots always, as it may have happened, that some of the triangle meshes got deserialized from the snapshot, while some
    // triangle meshes may have gotten released from the scene or the background processing, therefore now being calculated into the Undo / Redo stack size.
        this->undo_redo_stack().release_least_recently_used();
    //YS_FIXME update obj_list from the deserialized model (maybe store ObjectIDs into the tree?) (no selections at this point of time)
    this->view3D->get_canvas3d()->get_selection().set_deserialized(GUI::Selection::EMode(this->undo_redo_stack().selection_deserialized().mode), this->undo_redo_stack().selection_deserialized().volumes_and_instances);
    this->view3D->get_canvas3d()->get_gizmos_manager().update_after_undo_redo(snapshot);

    wxGetApp().obj_list()->update_after_undo_redo();

    if (wxGetApp().get_mode() == comSimple && model_has_advanced_features(this->model) && wxGetApp().app_config->get("objects_always_expert") != "1") {
        // If the user jumped to a snapshot that require user interface with advanced features, switch to the advanced mode without asking.
        // There is a little risk of surprising the user, as he already must have had the advanced or expert mode active for such a snapshot to be taken.
        Slic3r::GUI::wxGetApp().save_mode(comAdvanced);
        view3D->set_as_dirty();
    }

	// this->update() above was called with POSTPONE_VALIDATION_ERROR_MESSAGE, so that if an error message was generated when updating the back end, it would not open immediately, 
	// but it would be saved to be show later. Let's do it now. We do not want to display the message box earlier, because on Windows & OSX the message box takes over the message
	// queue pump, which in turn executes the rendering function before a full update after the Undo / Redo jump.
	this->show_delayed_error_message();

    //FIXME what about the state of the manipulators?
    //FIXME what about the focus? Cursor in the side panel?

    BOOST_LOG_TRIVIAL(info) << "Undo / Redo snapshot reloaded. Undo / Redo stack memory: " << Slic3r::format_memsize_MB(this->undo_redo_stack().memsize()) << log_memory_info();
}

void Plater::priv::bring_instance_forward() const
{
#ifdef __APPLE__
    wxGetApp().other_instance_message_handler()->bring_instance_forward();
    return;
#endif //__APPLE__
    if (main_frame == nullptr) {
        BOOST_LOG_TRIVIAL(debug) << "Couldnt bring instance forward - mainframe is null";
        return;
    }
    BOOST_LOG_TRIVIAL(debug) << "prusaslicer window going forward";
    //this code maximize app window on Fedora
    {
        main_frame->Iconize(false);
        if (main_frame->IsMaximized())
            main_frame->Maximize(true);
        else
            main_frame->Maximize(false);
    }
    //this code maximize window on Ubuntu
    {
        main_frame->Restore();
        wxGetApp().GetTopWindow()->SetFocus();  // focus on my window
        wxGetApp().GetTopWindow()->Raise();  // bring window to front
        wxGetApp().GetTopWindow()->Show(true); // show the window
    }
}

void Sidebar::set_btn_label(const ActionButtonType btn_type, const wxString& label) const
{
    switch (btn_type)
    {
        case ActionButtonType::abReslice:   p->btn_reslice->SetLabelText(label);        break;
        case ActionButtonType::abExport:    p->btn_export_gcode->SetLabelText(label);   break;
        case ActionButtonType::abSendGCode: /*p->btn_send_gcode->SetLabelText(label);*/     break;
    }
}

// Plater / Public

Plater::Plater(wxWindow *parent, MainFrame *main_frame)
    : wxPanel(parent, wxID_ANY, wxDefaultPosition, wxGetApp().get_min_size())
    , p(new priv(this, main_frame))
{
    // Initialization performed in the private c-tor
}

Plater::~Plater()
{
}

Sidebar&        Plater::sidebar()           { return *p->sidebar; }
Model&          Plater::model()             { return p->model; }
const Print&    Plater::fff_print() const   { return p->fff_print; }
Print&          Plater::fff_print()         { return p->fff_print; }
const SLAPrint& Plater::sla_print() const   { return p->sla_print; }
SLAPrint&       Plater::sla_print()         { return p->sla_print; }
const PrintBase* Plater::current_print() const {
    return printer_technology() == ptFFF ? (PrintBase*)&p->fff_print : (PrintBase*)&p->sla_print;
}

void Plater::new_project()
{
    p->select_view_3D("3D");
    wxPostEvent(p->view3D->get_wxglcanvas(), SimpleEvent(EVT_GLTOOLBAR_DELETE_ALL));
}

void Plater::load_project()
{
    // Ask user for a project file name.
    wxString input_file;
    wxGetApp().load_project(this, input_file);
    // And finally load the new project.
    load_project(input_file);
}

void Plater::load_project(const wxString& filename)
{
    if (filename.empty())
        return;

    // Take the Undo / Redo snapshot.
    Plater::TakeSnapshot snapshot(this, _L("Load Project") + ": " + wxString::FromUTF8(into_path(filename).stem().string().c_str()));

    p->reset();

    std::vector<fs::path> input_paths;
    input_paths.push_back(into_path(filename));

    std::vector<size_t> res = load_files(input_paths);

    // if res is empty no data has been loaded
    if (!res.empty())
        p->set_project_filename(filename);
}

void Plater::add_model(bool imperial_units/* = false*/)
{
    wxArrayString input_files;
    wxGetApp().import_model(this, input_files);
    if (input_files.empty())
        return;

    std::vector<fs::path> paths;
    for (const auto &file : input_files)
        paths.push_back(into_path(file));

    wxString snapshot_label;
    assert(! paths.empty());
    if (paths.size() == 1) {
        snapshot_label = _L("Import Object");
        snapshot_label += ": ";
        snapshot_label += wxString::FromUTF8(paths.front().filename().string().c_str());
    } else {
        snapshot_label = _L("Import Objects");
        snapshot_label += ": ";
        snapshot_label += wxString::FromUTF8(paths.front().filename().string().c_str());
        for (size_t i = 1; i < paths.size(); ++ i) {
            snapshot_label += ", ";
            snapshot_label += wxString::FromUTF8(paths[i].filename().string().c_str());
        }
    }

    Plater::TakeSnapshot snapshot(this, snapshot_label);
    load_files(paths, true, false, true, imperial_units);
}

void Plater::import_sl1_archive()
{
    p->m_ui_jobs.import_sla_arch();
}

void Plater::extract_config_from_project()
{
    wxString input_file;
    wxGetApp().load_project(this, input_file);

    if (input_file.empty())
        return;

    std::vector<fs::path> input_paths;
    input_paths.push_back(into_path(input_file));
    load_files(input_paths, false, true);
}

void Plater::load_gcode()
{
    // Ask user for a gcode file name.
    wxString input_file;
    wxGetApp().load_gcode(this, input_file);
    // And finally load the gcode file.
    load_gcode(input_file);
}

void Plater::load_gcode(const wxString& filename)
{
    if (filename.empty() ||
        (!filename.Lower().EndsWith(".gcode") && !filename.Lower().EndsWith(".g")) ||
        m_last_loaded_gcode == filename)
        return;

    m_last_loaded_gcode = filename;

    // cleanup view before to start loading/processing
    p->gcode_result.reset();
    reset_gcode_toolpaths();
    p->preview->reload_print(false);
    p->get_current_canvas3D()->render();

    wxBusyCursor wait;

    // process gcode
    GCodeProcessor processor;
    processor.enable_producers(true);
    processor.enable_machine_envelope_processing(true);
    processor.process_file(filename.ToUTF8().data(), false);
    p->gcode_result = std::move(processor.extract_result());

    // show results
    p->preview->reload_print(false);
    p->preview->get_canvas3d()->zoom_to_gcode();

    if (p->preview->get_canvas3d()->get_gcode_layers_zs().empty()) {
        wxMessageDialog(this, _L("The selected file") + ":\n" + filename + "\n" + _L("does not contain valid gcode."),
            wxString(GCODEVIEWER_APP_NAME) + " - " + _L("Error while loading .gcode file"), wxCLOSE | wxICON_WARNING | wxCENTRE).ShowModal();
        set_project_filename(wxEmptyString);
}
    else
        set_project_filename(filename);
}

void Plater::refresh_print()
{
    p->preview->refresh_print();
}

std::vector<size_t> Plater::load_files(const std::vector<fs::path>& input_files, bool load_model, bool load_config, bool update_dirs /*= true*/, bool imperial_units /*= false*/) { 
    return p->load_files(input_files, load_model, load_config, update_dirs, imperial_units);
}
// To be called when providing a list of files to the GUI slic3r on command line.
std::vector<size_t> Plater::load_files(const std::vector<std::string>& input_files, bool load_model, bool load_config, bool update_dirs, bool imperial_units)
{
    std::vector<fs::path> paths;
    paths.reserve(input_files.size());
    for (const std::string& path : input_files)
        paths.emplace_back(path);
    return p->load_files(paths, load_model, load_config, update_dirs, imperial_units);
}

void Plater::update() { p->update(); }

void Plater::stop_jobs() { p->m_ui_jobs.stop_all(); }

void Plater::update_ui_from_settings(bool apply_free_camera_correction) { p->update_ui_from_settings(apply_free_camera_correction); }

void Plater::select_view(const std::string& direction) { p->select_view(direction); }

void Plater::select_view_3D(const std::string& name) { p->select_view_3D(name); }

bool Plater::is_preview_shown() const { return p->is_preview_shown(); }
bool Plater::is_preview_loaded() const { return p->is_preview_loaded(); }
bool Plater::is_view3D_shown() const { return p->is_view3D_shown(); }

bool Plater::are_view3D_labels_shown() const { return p->are_view3D_labels_shown(); }
void Plater::show_view3D_labels(bool show) { p->show_view3D_labels(show); }

bool Plater::is_sidebar_collapsed() const { return p->is_sidebar_collapsed(); }
void Plater::collapse_sidebar(bool show) { p->collapse_sidebar(show); }

bool Plater::is_view3D_layers_editing_enabled() const { return p->is_view3D_layers_editing_enabled(); }

void Plater::select_all() { p->select_all(); }
void Plater::deselect_all() { p->deselect_all(); }

void Plater::remove(size_t obj_idx) { p->remove(obj_idx); }
void Plater::reset() { p->reset(); }
void Plater::reset_with_confirm()
{
    if (wxMessageDialog((wxWindow*)this, _L("All objects will be removed, continue?"), wxString(SLIC3R_APP_NAME) + " - " + _L("Delete all"), wxYES_NO | wxCANCEL | wxYES_DEFAULT | wxCENTRE).ShowModal() == wxID_YES)
        reset();
}

void Plater::delete_object_from_model(size_t obj_idx) { p->delete_object_from_model(obj_idx); }

void Plater::remove_selected()
{
    Plater::TakeSnapshot snapshot(this, _L("Delete Selected Objects"));
    this->p->view3D->delete_selected();
}

void Plater::increase_instances(size_t num)
{
    if (! can_increase_instances()) { return; }

    Plater::TakeSnapshot snapshot(this, _L("Increase Instances"));

    int obj_idx = p->get_selected_object_idx();

    ModelObject* model_object = p->model.objects[obj_idx];
    ModelInstance* model_instance = model_object->instances.back();

    bool was_one_instance = model_object->instances.size()==1;

    double offset_base = canvas3D()->get_size_proportional_to_max_bed_size(0.05);
    double offset = offset_base;
    for (size_t i = 0; i < num; i++, offset += offset_base) {
        Vec3d offset_vec = model_instance->get_offset() + Vec3d(offset, offset, 0.0);
        model_object->add_instance(offset_vec, model_instance->get_scaling_factor(), model_instance->get_rotation(), model_instance->get_mirror());
//        p->print.get_object(obj_idx)->add_copy(Slic3r::to_2d(offset_vec));
    }

    if (p->get_config("autocenter") == "1")
        arrange();

    p->update();

    p->get_selection().add_instance(obj_idx, (int)model_object->instances.size() - 1);

    sidebar().obj_list()->increase_object_instances(obj_idx, was_one_instance ? num + 1 : num);

    p->selection_changed();
    this->p->schedule_background_process();
}

void Plater::decrease_instances(size_t num)
{
    if (! can_decrease_instances()) { return; }

    Plater::TakeSnapshot snapshot(this, _L("Decrease Instances"));

    int obj_idx = p->get_selected_object_idx();

    ModelObject* model_object = p->model.objects[obj_idx];
    if (model_object->instances.size() > num) {
        for (size_t i = 0; i < num; ++ i)
            model_object->delete_last_instance();
        p->update();
        // Delete object from Sidebar list. Do it after update, so that the GLScene selection is updated with the modified model.
        sidebar().obj_list()->decrease_object_instances(obj_idx, num);
    }
    else {
        remove(obj_idx);
    }

    if (!model_object->instances.empty())
        p->get_selection().add_instance(obj_idx, (int)model_object->instances.size() - 1);

    p->selection_changed();
    this->p->schedule_background_process();
}

void Plater::set_number_of_copies(/*size_t num*/)
{
    int obj_idx = p->get_selected_object_idx();
    if (obj_idx == -1)
        return;

    ModelObject* model_object = p->model.objects[obj_idx];

    const int num = wxGetNumberFromUser( " ", _L("Enter the number of copies:"),
                                    _L("Copies of the selected object"), model_object->instances.size(), 0, 1000, this );
    if (num < 0)
        return;

    Plater::TakeSnapshot snapshot(this, wxString::Format(_L("Set numbers of copies to %d"), num));

    int diff = num - (int)model_object->instances.size();
    if (diff > 0)
        increase_instances(diff);
    else if (diff < 0)
        decrease_instances(-diff);
}

void Plater::fill_bed_with_instances()
{
    p->m_ui_jobs.fill_bed();
}

bool Plater::is_selection_empty() const
{
    return p->get_selection().is_empty() || p->get_selection().is_wipe_tower();
}

void Plater::scale_selection_to_fit_print_volume()
{
    p->scale_selection_to_fit_print_volume();
}

void Plater::convert_unit(bool from_imperial_unit)
{
    std::vector<int> obj_idxs, volume_idxs;
    wxGetApp().obj_list()->get_selection_indexes(obj_idxs, volume_idxs);
    if (obj_idxs.empty() && volume_idxs.empty())
        return;

    TakeSnapshot snapshot(this, from_imperial_unit ? _L("Convert from imperial units") : _L("Revert conversion from imperial units"));
    wxBusyCursor wait;

    ModelObjectPtrs objects;
    for (int obj_idx : obj_idxs) {
        ModelObject *object = p->model.objects[obj_idx];
        object->convert_units(objects, from_imperial_unit, volume_idxs);
        remove(obj_idx);
    }
    p->load_model_objects(objects);
    
    Selection& selection = p->view3D->get_canvas3d()->get_selection();
    size_t last_obj_idx = p->model.objects.size() - 1;

    if (volume_idxs.empty()) {
        for (size_t i = 0; i < objects.size(); ++i)
            selection.add_object((unsigned int)(last_obj_idx - i), i == 0);
    }
    else {
        for (int vol_idx : volume_idxs)
            selection.add_volume(last_obj_idx, vol_idx, 0, false);
    }
}

void Plater::cut(size_t obj_idx, size_t instance_idx, coordf_t z, bool keep_upper, bool keep_lower, bool rotate_lower)
{
    wxCHECK_RET(obj_idx < p->model.objects.size(), "obj_idx out of bounds");
    auto *object = p->model.objects[obj_idx];

    wxCHECK_RET(instance_idx < object->instances.size(), "instance_idx out of bounds");

    if (!keep_upper && !keep_lower) {
        return;
    }

    Plater::TakeSnapshot snapshot(this, _L("Cut by Plane"));

    wxBusyCursor wait;
    const auto new_objects = object->cut(instance_idx, z, keep_upper, keep_lower, rotate_lower);

    remove(obj_idx);
    p->load_model_objects(new_objects);

    Selection& selection = p->get_selection();
    size_t last_id = p->model.objects.size() - 1;
    for (size_t i = 0; i < new_objects.size(); ++i)
    {
        selection.add_object((unsigned int)(last_id - i), i == 0);
    }
}

void Plater::export_gcode(bool prefer_removable)
{
    if (p->model.objects.empty())
        return;

    if (p->process_completed_with_error)
        return;

    // If possible, remove accents from accented latin characters.
    // This function is useful for generating file names to be processed by legacy firmwares.
    fs::path default_output_file;
    try {
        // Update the background processing, so that the placeholder parser will get the correct values for the ouput file template.
        // Also if there is something wrong with the current configuration, a pop-up dialog will be shown and the export will not be performed.
        unsigned int state = this->p->update_restart_background_process(false, false);
        if (state & priv::UPDATE_BACKGROUND_PROCESS_INVALID)
            return;
        default_output_file = this->p->background_process.output_filepath_for_project(into_path(get_project_filename(".3mf")));
    }
    catch (const std::exception &ex) {
        show_error(this, ex.what());
        return;
    }
    default_output_file = fs::path(Slic3r::fold_utf8_to_ascii(default_output_file.string()));
    AppConfig 				&appconfig 				 = *wxGetApp().app_config;
    RemovableDriveManager 	&removable_drive_manager = *wxGetApp().removable_drive_manager();
    // Get a last save path, either to removable media or to an internal media.
    std::string      		 start_dir 				 = appconfig.get_last_output_dir(default_output_file.parent_path().string(), prefer_removable);
	if (prefer_removable) {
		// Returns a path to a removable media if it exists, prefering start_dir. Update the internal removable drives database.
		start_dir = removable_drive_manager.get_removable_drive_path(start_dir);
		if (start_dir.empty())
			// Direct user to the last internal media.
			start_dir = appconfig.get_last_output_dir(default_output_file.parent_path().string(), false);
	}

    fs::path output_path;
    {
        wxFileDialog dlg(this, (printer_technology() == ptFFF) ? _L("Save G-code file as:") : _L("Save SL1 file as:"),
            start_dir,
            from_path(default_output_file.filename()),
            GUI::file_wildcards((printer_technology() == ptFFF) ? FT_GCODE : FT_PNGZIP, default_output_file.extension().string()),
            wxFD_SAVE | wxFD_OVERWRITE_PROMPT
        );
        if (dlg.ShowModal() == wxID_OK)
            output_path = into_path(dlg.GetPath());
    }

    if (! output_path.empty()) {
		bool path_on_removable_media = removable_drive_manager.set_and_verify_last_save_path(output_path.string());
        p->notification_manager->new_export_began(path_on_removable_media);
        p->exporting_status = path_on_removable_media ? ExportingStatus::EXPORTING_TO_REMOVABLE : ExportingStatus::EXPORTING_TO_LOCAL;
        p->last_output_path = output_path.string();
        p->last_output_dir_path = output_path.parent_path().string();
        p->export_gcode(output_path, path_on_removable_media, PrintHostJob());
        // Storing a path to AppConfig either as path to removable media or a path to internal media.
        // is_path_on_removable_drive() is called with the "true" parameter to update its internal database as the user may have shuffled the external drives
        // while the dialog was open.
        appconfig.update_last_output_dir(output_path.parent_path().string(), path_on_removable_media);
		
	}
}

void Plater::export_stl(bool extended, bool selection_only)
{
    if (p->model.objects.empty()) { return; }

    wxString path = p->get_export_file(FT_STL);
    if (path.empty()) { return; }
    const std::string path_u8 = into_u8(path);

    wxBusyCursor wait;

    const auto &selection = p->get_selection();
    const auto obj_idx = selection.get_object_idx();
    if (selection_only && (obj_idx == -1 || selection.is_wipe_tower()))
        return;

    TriangleMesh mesh;
    if (p->printer_technology == ptFFF) {
        if (selection_only) {
            const ModelObject* model_object = p->model.objects[obj_idx];
            if (selection.get_mode() == Selection::Instance)
            {
                if (selection.is_single_full_object())
                    mesh = model_object->mesh();
                else
                    mesh = model_object->full_raw_mesh();
            }
            else
            {
                const GLVolume* volume = selection.get_volume(*selection.get_volume_idxs().begin());
                mesh = model_object->volumes[volume->volume_idx()]->mesh();
                mesh.transform(volume->get_volume_transformation().get_matrix());
                mesh.translate(-model_object->origin_translation.cast<float>());
            }
        }
        else {
            mesh = p->model.mesh();
        }
    }
    else
    {
        // This is SLA mode, all objects have only one volume.
        // However, we must have a look at the backend to load
        // hollowed mesh and/or supports

        const PrintObjects& objects = p->sla_print.objects();
        for (const SLAPrintObject* object : objects)
        {
            const ModelObject* model_object = object->model_object();
            if (selection_only) {
                if (model_object->id() != p->model.objects[obj_idx]->id())
                    continue;
            }
            Transform3d mesh_trafo_inv = object->trafo().inverse();
            bool is_left_handed = object->is_left_handed();

            TriangleMesh pad_mesh;
            bool has_pad_mesh = extended && object->has_mesh(slaposPad);
            if (has_pad_mesh)
            {
                pad_mesh = object->get_mesh(slaposPad);
                pad_mesh.transform(mesh_trafo_inv);
            }

            TriangleMesh supports_mesh;
            bool has_supports_mesh = extended && object->has_mesh(slaposSupportTree);
            if (has_supports_mesh)
            {
                supports_mesh = object->get_mesh(slaposSupportTree);
                supports_mesh.transform(mesh_trafo_inv);
            }
            const std::vector<SLAPrintObject::Instance>& obj_instances = object->instances();
            for (const SLAPrintObject::Instance& obj_instance : obj_instances)
            {
                auto it = std::find_if(model_object->instances.begin(), model_object->instances.end(),
                    [&obj_instance](const ModelInstance *mi) { return mi->id() == obj_instance.instance_id; });
                assert(it != model_object->instances.end());

                if (it != model_object->instances.end())
                {
                    bool one_inst_only = selection_only && ! selection.is_single_full_object();

                    int instance_idx = it - model_object->instances.begin();
                    const Transform3d& inst_transform = one_inst_only
                            ? Transform3d::Identity()
                            : object->model_object()->instances[instance_idx]->get_transformation().get_matrix();

                    TriangleMesh inst_mesh;

                    if (has_pad_mesh)
                    {
                        TriangleMesh inst_pad_mesh = pad_mesh;
                        inst_pad_mesh.transform(inst_transform, is_left_handed);
                        inst_mesh.merge(inst_pad_mesh);
                    }

                    if (has_supports_mesh)
                    {
                        TriangleMesh inst_supports_mesh = supports_mesh;
                        inst_supports_mesh.transform(inst_transform, is_left_handed);
                        inst_mesh.merge(inst_supports_mesh);
                    }

                    TriangleMesh inst_object_mesh = object->get_mesh_to_print();
                    inst_object_mesh.transform(mesh_trafo_inv);
                    inst_object_mesh.transform(inst_transform, is_left_handed);

                    inst_mesh.merge(inst_object_mesh);

                    // ensure that the instance lays on the bed
                    inst_mesh.translate(0.0f, 0.0f, -inst_mesh.bounding_box().min[2]);

                    // merge instance with global mesh
                    mesh.merge(inst_mesh);

                    if (one_inst_only)
                        break;
                }
            }
        }
    }

    Slic3r::store_stl(path_u8.c_str(), &mesh, true);
    p->statusbar()->set_status_text(format_wxstr(_L("STL file exported to %s"), path));
}

void Plater::export_amf()
{
    if (p->model.objects.empty()) { return; }

    wxString path = p->get_export_file(FT_AMF);
    if (path.empty()) { return; }
    std::string path_u8 = into_u8(path);

    wxBusyCursor wait;
    bool export_config = true;
    DynamicPrintConfig cfg = wxGetApp().preset_bundle->full_config_secure();
    bool full_pathnames = wxGetApp().app_config->get("export_sources_full_pathnames") == "1";
    if (Slic3r::store_amf(path_u8, &p->model, export_config ? &cfg : nullptr, full_pathnames)) {
        // Success
        p->statusbar()->set_status_text(format_wxstr(_L("AMF file exported to %s"), path));
    } else {
        // Failure
        p->statusbar()->set_status_text(format_wxstr(_L("Error exporting AMF file %s"), path));
    }
}

void Plater::export_3mf(const boost::filesystem::path& output_path)
{
    if (p->model.objects.empty()) { return; }

    wxString path;
    bool export_config = true;
    if (output_path.empty())
    {
        path = p->get_export_file(FT_3MF);
        if (path.empty()) { return; }
    }
    else
        path = from_path(output_path);

    if (!path.Lower().EndsWith(".3mf"))
        return;

    DynamicPrintConfig cfg = wxGetApp().preset_bundle->full_config_secure();
    const std::string path_u8 = into_u8(path);
    wxBusyCursor wait;
    bool full_pathnames = wxGetApp().app_config->get("export_sources_full_pathnames") == "1";
    ThumbnailData thumbnail_data;
    
    const DynamicPrintConfig* printer_config = wxGetApp().get_tab(Preset::TYPE_PRINTER)->get_config();
    bool show_bed_on_thumbnails = true;
    if (const ConfigOptionBool* conf = printer_config->option<ConfigOptionBool>("thumbnails_with_bed"))
        show_bed_on_thumbnails = conf->value;
    bool show_support_on_thumbnails = false;
    if (const ConfigOptionBool* conf = printer_config->option<ConfigOptionBool>("thumbnails_with_support"))
        show_support_on_thumbnails = conf->value;
    p->generate_thumbnail(thumbnail_data, THUMBNAIL_SIZE_3MF.first, THUMBNAIL_SIZE_3MF.second, 
        false, // printable_only
        !show_support_on_thumbnails, // parts_only
        show_bed_on_thumbnails, // show_bed
        true); // transparent_background
    if (Slic3r::store_3mf(path_u8.c_str(), &p->model, export_config ? &cfg : nullptr, full_pathnames, &thumbnail_data)) {
        // Success
        p->statusbar()->set_status_text(format_wxstr(_L("3MF file exported to %s"), path));
        p->set_project_filename(path);
    }
    else {
        // Failure
        p->statusbar()->set_status_text(format_wxstr(_L("Error exporting 3MF file %s"), path));
    }
}

void Plater::reload_from_disk()
{
    p->reload_from_disk();
}

void Plater::reload_all_from_disk()
{
    p->reload_all_from_disk();
}

bool Plater::has_toolpaths_to_export() const
{
    return  p->preview->get_canvas3d()->has_toolpaths_to_export();
}

void Plater::export_toolpaths_to_obj() const
{
    if ((printer_technology() != ptFFF) || !is_preview_loaded())
        return;

    wxString path = p->get_export_file(FT_OBJ);
    if (path.empty()) 
        return;
    
    wxBusyCursor wait;
    p->preview->get_canvas3d()->export_toolpaths_to_obj(into_u8(path).c_str());
}

void Plater::reslice()
{
    // There is "invalid data" button instead "slice now"
    if (p->process_completed_with_error)
        return;

    // Stop arrange and (or) optimize rotation tasks.
    this->stop_jobs();

    if (printer_technology() == ptSLA) {
        for (auto& object : model().objects)
            if (object->sla_points_status == sla::PointsStatus::NoPoints)
                object->sla_points_status = sla::PointsStatus::Generating;
    }
    
    //FIXME Don't reslice if export of G-code or sending to OctoPrint is running.
    // bitmask of UpdateBackgroundProcessReturnState
    unsigned int state = this->p->update_background_process(true);
    if (state & priv::UPDATE_BACKGROUND_PROCESS_REFRESH_SCENE)
        this->p->view3D->reload_scene(false);
    // If the SLA processing of just a single object's supports is running, restart slicing for the whole object.
    this->p->background_process.set_task(PrintBase::TaskParams());
    // Only restarts if the state is valid.
    this->p->restart_background_process(state | priv::UPDATE_BACKGROUND_PROCESS_FORCE_RESTART);

    if ((state & priv::UPDATE_BACKGROUND_PROCESS_INVALID) != 0)
        return;

    bool clean_gcode_toolpaths = true;
    if (p->background_process.running())
    {
        if (wxGetApp().get_mode() == comSimple && wxGetApp().app_config->get("objects_always_expert") != "1")
            p->sidebar->set_btn_label(ActionButtonType::abReslice, _L("Slicing") + dots);
        else
        {
            p->sidebar->set_btn_label(ActionButtonType::abReslice, _L("Slice now"));
            p->show_action_buttons(false);
        }
    }
    else if (!p->background_process.empty() && !p->background_process.idle())
        p->show_action_buttons(true);
    else
        clean_gcode_toolpaths = false;

    if (clean_gcode_toolpaths)
        reset_gcode_toolpaths();

    // update type of preview
    p->preview->update_view_type(!clean_gcode_toolpaths);
}

void Plater::reslice_SLA_supports(const ModelObject &object, bool postpone_error_messages)
{
    reslice_SLA_until_step(slaposPad, object, postpone_error_messages);
}

void Plater::reslice_SLA_hollowing(const ModelObject &object, bool postpone_error_messages)
{
    reslice_SLA_until_step(slaposDrillHoles, object, postpone_error_messages);
}

void Plater::reslice_SLA_until_step(SLAPrintObjectStep step, const ModelObject &object, bool postpone_error_messages)
{
    //FIXME Don't reslice if export of G-code or sending to OctoPrint is running.
    // bitmask of UpdateBackgroundProcessReturnState
    unsigned int state = this->p->update_background_process(true, postpone_error_messages);
    if (state & priv::UPDATE_BACKGROUND_PROCESS_REFRESH_SCENE)
        this->p->view3D->reload_scene(false);

	if (this->p->background_process.empty() || (state & priv::UPDATE_BACKGROUND_PROCESS_INVALID))
        // Nothing to do on empty input or invalid configuration.
        return;

    // Limit calculation to the single object only.
    PrintBase::TaskParams task;
    task.single_model_object = object.id();
    // If the background processing is not enabled, calculate supports just for the single instance.
    // Otherwise calculate everything, but start with the provided object.
    if (!this->p->background_processing_enabled()) {
        task.single_model_instance_only = true;
        task.to_object_step = step;
    }
    this->p->background_process.set_task(task);
    // and let the background processing start.
    this->p->restart_background_process(state | priv::UPDATE_BACKGROUND_PROCESS_FORCE_RESTART);
}

void Plater::send_gcode()
{
    // if physical_printer is selected, send gcode for this printer
    DynamicPrintConfig* physical_printer_config = wxGetApp().preset_bundle->physical_printers.get_selected_printer_config();
    if (! physical_printer_config || p->model.objects.empty())
        return;

    PrintHostJob upload_job(physical_printer_config);
    if (upload_job.empty())
        return;

    // Obtain default output path
    fs::path default_output_file;
    try {
        // Update the background processing, so that the placeholder parser will get the correct values for the ouput file template.
        // Also if there is something wrong with the current configuration, a pop-up dialog will be shown and the export will not be performed.
        unsigned int state = this->p->update_restart_background_process(false, false);
        if (state & priv::UPDATE_BACKGROUND_PROCESS_INVALID)
            return;
        default_output_file = this->p->background_process.output_filepath_for_project(into_path(get_project_filename(".3mf")));
    }
    catch (const std::exception &ex) {
        show_error(this, ex.what());
        return;
    }
    default_output_file = fs::path(Slic3r::fold_utf8_to_ascii(default_output_file.string()));

    // Repetier specific: Query the server for the list of file groups.
    wxArrayString groups;
    {
        wxBusyCursor wait;
        upload_job.printhost->get_groups(groups);
    }
    
    PrintHostSendDialog dlg(default_output_file, upload_job.printhost->can_start_print(), groups);
    if (dlg.ShowModal() == wxID_OK) {
        upload_job.upload_data.upload_path = dlg.filename();
        upload_job.upload_data.start_print = dlg.start_print();
        upload_job.upload_data.group       = dlg.group();
        p->export_gcode(fs::path(), false, std::move(upload_job));
    }
}

// Called when the Eject button is pressed.
void Plater::eject_drive()
{
    wxBusyCursor wait;
	wxGetApp().removable_drive_manager()->eject_drive();
}

void Plater::take_snapshot(const std::string &snapshot_name) { p->take_snapshot(snapshot_name); }
void Plater::take_snapshot(const wxString &snapshot_name) { p->take_snapshot(snapshot_name); }
void Plater::suppress_snapshots() { p->suppress_snapshots(); }
void Plater::allow_snapshots() { p->allow_snapshots(); }
void Plater::undo() { p->undo(); }
void Plater::redo() { p->redo(); }
void Plater::undo_to(int selection)
{
    if (selection == 0) {
        p->undo();
        return;
    }
    
    const int idx = p->get_active_snapshot_index() - selection - 1;
    p->undo_redo_to(p->undo_redo_stack().snapshots()[idx].timestamp);
}
void Plater::redo_to(int selection)
{
    if (selection == 0) {
        p->redo();
        return;
    }

    const int idx = p->get_active_snapshot_index() + selection + 1;
    p->undo_redo_to(p->undo_redo_stack().snapshots()[idx].timestamp);
}
bool Plater::undo_redo_string_getter(const bool is_undo, int idx, const char** out_text)
{
    const std::vector<UndoRedo::Snapshot>& ss_stack = p->undo_redo_stack().snapshots();
    const int idx_in_ss_stack = p->get_active_snapshot_index() + (is_undo ? -(++idx) : idx);

    if (0 < idx_in_ss_stack && (size_t)idx_in_ss_stack < ss_stack.size() - 1) {
        *out_text = ss_stack[idx_in_ss_stack].name.c_str();
        return true;
    }

    return false;
}

void Plater::undo_redo_topmost_string_getter(const bool is_undo, std::string& out_text)
{
    const std::vector<UndoRedo::Snapshot>& ss_stack = p->undo_redo_stack().snapshots();
    const int idx_in_ss_stack = p->get_active_snapshot_index() + (is_undo ? -1 : 0);

    if (0 < idx_in_ss_stack && (size_t)idx_in_ss_stack < ss_stack.size() - 1) {
        out_text = ss_stack[idx_in_ss_stack].name;
        return;
    }

    out_text = "";
}

bool Plater::search_string_getter(int idx, const char** label, const char** tooltip)
{
    const Search::OptionsSearcher& search_list = p->sidebar->get_searcher();
    
    if (0 <= idx && (size_t)idx < search_list.size()) {
        search_list[idx].get_marked_label_and_tooltip(label, tooltip);
        return true;
    }

    return false;
}

void Plater::on_extruders_change(size_t num_extruders)
{
    auto& choices = sidebar().combos_filament();

    if (num_extruders == choices.size())
        return;

    wxWindowUpdateLocker noUpdates_scrolled_panel(&sidebar()/*.scrolled_panel()*/);

    size_t i = choices.size();
    while ( i < num_extruders )
    {
        PlaterPresetComboBox* choice/*{ nullptr }*/;
        sidebar().init_filament_combo(&choice, i);
        choices.push_back(choice);

        // initialize selection
        choice->update();
        ++i;
    }

    // remove unused choices if any
    sidebar().remove_unused_filament_combos(num_extruders);

    sidebar().Layout();
    sidebar().scrolled_panel()->Refresh();
}

void Plater::on_config_change(const DynamicPrintConfig &config)
{
    bool update_scheduled = false;
    bool bed_shape_changed = false;
    for (auto opt_key : p->config->diff(config)) {
        if (opt_key == "filament_colour")
        {
            update_scheduled = true; // update should be scheduled (for update 3DScene) #2738

            /* There is a case, when we use filament_color instead of extruder_color (when extruder_color == "").
             * Thus plater config option "filament_colour" should be filled with filament_presets values.
             * Otherwise, on 3dScene will be used last edited filament color for all volumes with extruder_color == "".
             */
            const std::vector<std::string> filament_presets = wxGetApp().preset_bundle->filament_presets;
            if (filament_presets.size() > 1 &&
                p->config->option<ConfigOptionStrings>(opt_key)->values.size() != config.option<ConfigOptionStrings>(opt_key)->values.size())
            {
                const PresetCollection& filaments = wxGetApp().preset_bundle->filaments;
                std::vector<std::string> filament_colors;
                filament_colors.reserve(filament_presets.size());

                for (const std::string& filament_preset : filament_presets)
                    filament_colors.push_back(filaments.find_preset(filament_preset, true)->config.opt_string("filament_colour", (unsigned)0));

                p->config->option<ConfigOptionStrings>(opt_key)->values = filament_colors;
                p->sidebar->obj_list()->update_extruder_colors();
                continue;
            }
        }
        
        p->config->set_key_value(opt_key, config.option(opt_key)->clone());
        if (opt_key == "printer_technology") {
            this->set_printer_technology(config.opt_enum<PrinterTechnology>(opt_key));
            // print technology is changed, so we should to update a search list
            p->sidebar->update_searcher();
            p->sidebar->show_sliced_info_sizer(false);
            p->reset_gcode_toolpaths();
        }
        else if (opt_key == "bed_shape" || opt_key == "bed_custom_texture" || opt_key == "bed_custom_model") {
            bed_shape_changed = true;
            update_scheduled = true;
        }
        else if (boost::starts_with(opt_key, "wipe_tower") ||
            // opt_key == "filament_minimal_purge_on_wipe_tower" // ? #ys_FIXME
            opt_key == "single_extruder_multi_material") {
            update_scheduled = true;
        }
        else if(opt_key == "variable_layer_height") {
            if (p->config->opt_bool("variable_layer_height") != true) {
                p->view3D->enable_layers_editing(false);
                p->view3D->set_as_dirty();
            }
        }
        else if(opt_key == "extruder_colour") {
            update_scheduled = true;
            p->preview->set_number_extruders(p->config->option<ConfigOptionStrings>(opt_key)->values.size());
            p->sidebar->obj_list()->update_extruder_colors();
        } else if(opt_key == "max_print_height") {
            update_scheduled = true;
        }
        else if (opt_key == "printer_model") {
            // update to force bed selection(for texturing)
            bed_shape_changed = true;
            update_scheduled = true;
        }
    }

    if (bed_shape_changed)
        set_bed_shape();

    if (update_scheduled)
        update();

    if (p->main_frame->is_loaded())
        this->p->schedule_background_process();
}

void Plater::set_bed_shape() const
{
    set_bed_shape(p->config->option<ConfigOptionPoints>("bed_shape")->values,
        p->config->option<ConfigOptionString>("bed_custom_texture")->value,
        p->config->option<ConfigOptionString>("bed_custom_model")->value);
<<<<<<< HEAD
#else
	p->set_bed_shape(p->config->option<ConfigOptionPoints>("bed_shape")->values,
		p->config->option<ConfigOptionString>("bed_custom_texture")->value,
		p->config->option<ConfigOptionString>("bed_custom_model")->value);
#endif // ENABLE_GCODE_VIEWER
=======
>>>>>>> 2e0e63fe
}

void Plater::set_bed_shape(const Pointfs& shape, const std::string& custom_texture, const std::string& custom_model, bool force_as_custom) const
{
    p->set_bed_shape(shape, custom_texture, custom_model, force_as_custom);
}

void Plater::force_filament_colors_update()
{
    bool update_scheduled = false;
    DynamicPrintConfig* config = p->config;
    const std::vector<std::string> filament_presets = wxGetApp().preset_bundle->filament_presets;
    if (filament_presets.size() > 1 && 
        p->config->option<ConfigOptionStrings>("filament_colour")->values.size() == filament_presets.size())
    {
        const PresetCollection& filaments = wxGetApp().preset_bundle->filaments;
        std::vector<std::string> filament_colors;
        filament_colors.reserve(filament_presets.size());

        for (const std::string& filament_preset : filament_presets)
            filament_colors.push_back(filaments.find_preset(filament_preset, true)->config.opt_string("filament_colour", (unsigned)0));

        if (config->option<ConfigOptionStrings>("filament_colour")->values != filament_colors) {
            config->option<ConfigOptionStrings>("filament_colour")->values = filament_colors;
            update_scheduled = true;
        }
    }

    if (update_scheduled) {
        update();
        p->sidebar->obj_list()->update_extruder_colors();
    }

    if (p->main_frame->is_loaded())
        this->p->schedule_background_process();
}

void Plater::force_print_bed_update()
{
	// Fill in the printer model key with something which cannot possibly be valid, so that Plater::on_config_change() will update the print bed
	// once a new Printer profile config is loaded.
	p->config->opt_string("printer_model", true) = "\x01\x00\x01";
}

void Plater::on_activate()
{
#ifdef __linux__
    wxWindow *focus_window = wxWindow::FindFocus();
    // Activating the main frame, and no window has keyboard focus.
    // Set the keyboard focus to the visible Canvas3D.
    if (this->p->view3D->IsShown() && (!focus_window || focus_window == this->p->view3D->get_wxglcanvas()))
        this->p->view3D->get_wxglcanvas()->SetFocus();

    else if (this->p->preview->IsShown() && (!focus_window || focus_window == this->p->view3D->get_wxglcanvas()))
        this->p->preview->get_wxglcanvas()->SetFocus();
#endif

	this->p->show_delayed_error_message();
}

// Get vector of extruder colors considering filament color, if extruder color is undefined.
std::vector<std::string> Plater::get_extruder_colors_from_plater_config(const GCodeProcessor::Result* const result) const
{
    if (wxGetApp().is_gcode_viewer() && result != nullptr)
        return result->extruder_colors;
    else {
        const Slic3r::DynamicPrintConfig* config = &wxGetApp().preset_bundle->printers.get_edited_preset().config;
        std::vector<std::string> extruder_colors;
        if (!config->has("extruder_colour")) // in case of a SLA print
            return extruder_colors;

        extruder_colors = (config->option<ConfigOptionStrings>("extruder_colour"))->values;
        if (!wxGetApp().plater())
            return extruder_colors;

        const std::vector<std::string>& filament_colours = (p->config->option<ConfigOptionStrings>("filament_colour"))->values;
        for (size_t i = 0; i < extruder_colors.size(); ++i)
            if (extruder_colors[i] == "" && i < filament_colours.size())
                extruder_colors[i] = filament_colours[i];

        return extruder_colors;
    }
}

/* Get vector of colors used for rendering of a Preview scene in "Color print" mode
 * It consists of extruder colors and colors, saved in model.custom_gcode_per_print_z
 */
std::vector<std::string> Plater::get_colors_for_color_print(const GCodeProcessor::Result* const result) const
{
    std::vector<std::string> colors = get_extruder_colors_from_plater_config(result);
    colors.reserve(colors.size() + p->model.custom_gcode_per_print_z.gcodes.size());

    for (const CustomGCode::Item& code : p->model.custom_gcode_per_print_z.gcodes)
        if (code.type == CustomGCode::ColorChange)
            colors.emplace_back(code.color);

    return colors;
}

wxString Plater::get_project_filename(const wxString& extension) const
{
    return p->get_project_filename(extension);
}

void Plater::set_project_filename(const wxString& filename)
{
    return p->set_project_filename(filename);
}

bool Plater::is_export_gcode_scheduled() const
{
    return p->background_process.is_export_scheduled();
}

const Selection &Plater::get_selection() const
{
    return p->get_selection();
}

int Plater::get_selected_object_idx()
{
    return p->get_selected_object_idx();
}

bool Plater::is_single_full_object_selection() const
{
    return p->get_selection().is_single_full_object();
}

GLCanvas3D* Plater::canvas3D()
{
    return p->view3D->get_canvas3d();
}

const GLCanvas3D* Plater::canvas3D() const
{
    return p->view3D->get_canvas3d();
}

GLCanvas3D* Plater::get_current_canvas3D()
{
    return p->get_current_canvas3D();
}

BoundingBoxf Plater::bed_shape_bb() const
{
    return p->bed_shape_bb();
}

void Plater::arrange()
{
    p->m_ui_jobs.arrange();
}

void Plater::set_current_canvas_as_dirty()
{
    p->set_current_canvas_as_dirty();
}

void Plater::unbind_canvas_event_handlers()
{
    p->unbind_canvas_event_handlers();
}

void Plater::reset_canvas_volumes()
{
    p->reset_canvas_volumes();
}

PrinterTechnology Plater::printer_technology() const
{
    return p->printer_technology;
}

const DynamicPrintConfig * Plater::config() const { return p->config; }

bool Plater::set_printer_technology(PrinterTechnology printer_technology)
{
    p->printer_technology = printer_technology;
    bool ret = p->background_process.select_technology(printer_technology);
    if (ret) {
        // Update the active presets.
    }
    //FIXME for SLA synchronize
    //p->background_process.apply(Model)!

    p->label_btn_export = printer_technology == ptFFF ? L("Export G-code") : L("Export");
    p->label_btn_send   = printer_technology == ptFFF ? L("Send G-code")   : L("Send to printer");

    if (wxGetApp().mainframe != nullptr)
        wxGetApp().mainframe->update_menubar();

    p->update_main_toolbar_tooltips();

    p->sidebar->get_searcher().set_printer_technology(printer_technology);

    return ret;
}

void Plater::changed_object(int obj_idx)
{
    if (obj_idx < 0)
        return;
    // recenter and re - align to Z = 0
    auto model_object = p->model.objects[obj_idx];
    model_object->ensure_on_bed();
    if (this->p->printer_technology == ptSLA) {
        // Update the SLAPrint from the current Model, so that the reload_scene()
        // pulls the correct data, update the 3D scene.
        this->p->update_restart_background_process(true, false);
    }
    else
        p->view3D->reload_scene(false);

    // update print
    this->p->schedule_background_process();
}

void Plater::changed_objects(const std::vector<size_t>& object_idxs)
{
    if (object_idxs.empty())
        return;

    for (size_t obj_idx : object_idxs)
    {
        if (obj_idx < p->model.objects.size())
            // recenter and re - align to Z = 0
            p->model.objects[obj_idx]->ensure_on_bed();
    }
    if (this->p->printer_technology == ptSLA) {
        // Update the SLAPrint from the current Model, so that the reload_scene()
        // pulls the correct data, update the 3D scene.
        this->p->update_restart_background_process(true, false);
    }
    else
        p->view3D->reload_scene(false);

    // update print
    this->p->schedule_background_process();
}

void Plater::schedule_background_process(bool schedule/* = true*/)
{
    if (schedule)
        this->p->schedule_background_process();

    this->p->suppressed_backround_processing_update = false;
}

bool Plater::is_background_process_update_scheduled() const
{
    return this->p->background_process_timer.IsRunning();
}

void Plater::suppress_background_process(const bool stop_background_process)
{
    if (stop_background_process)
        this->p->background_process_timer.Stop();

    this->p->suppressed_backround_processing_update = true;
}

void Plater::fix_through_netfabb(const int obj_idx, const int vol_idx/* = -1*/) { p->fix_through_netfabb(obj_idx, vol_idx); }

void Plater::update_object_menu() { p->update_object_menu(); }
void Plater::show_action_buttons(const bool ready_to_slice) const { p->show_action_buttons(ready_to_slice); }

void Plater::copy_selection_to_clipboard()
{
    // At first try to copy selected values to the ObjectList's clipboard
    // to check if Settings or Layers are selected in the list
    // and then copy to 3DCanvas's clipboard if not
    if (can_copy_to_clipboard() && !p->sidebar->obj_list()->copy_to_clipboard())
        p->view3D->get_canvas3d()->get_selection().copy_to_clipboard();
}

void Plater::paste_from_clipboard()
{
    if (!can_paste_from_clipboard())
        return;

    Plater::TakeSnapshot snapshot(this, _L("Paste From Clipboard"));

    // At first try to paste values from the ObjectList's clipboard
    // to check if Settings or Layers were copied
    // and then paste from the 3DCanvas's clipboard if not
    if (!p->sidebar->obj_list()->paste_from_clipboard())
    p->view3D->get_canvas3d()->get_selection().paste_from_clipboard();
}

void Plater::search(bool plater_is_active)
{
    if (plater_is_active) {
        // plater should be focused for correct navigation inside search window 
        this->SetFocus();

        wxKeyEvent evt;
#ifdef __APPLE__
        evt.m_keyCode = 'f';
#else /* __APPLE__ */
        evt.m_keyCode = WXK_CONTROL_F;
#endif /* __APPLE__ */
        evt.SetControlDown(true);
        canvas3D()->on_char(evt);
    }
    else
    {
        wxPoint pos = this->ClientToScreen(wxPoint(0, 0));
        pos.x += em_unit(this) * 40;
        pos.y += em_unit(this) * 4;
        p->sidebar->get_searcher().search_dialog->Popup(pos);
    }
}

void Plater::msw_rescale()
{
    p->preview->msw_rescale();

    p->view3D->get_canvas3d()->msw_rescale();

    p->sidebar->msw_rescale();

    p->msw_rescale_object_menu();

    Layout();
    GetParent()->Layout();
}

void Plater::sys_color_changed()
{
    p->sidebar->sys_color_changed();

    // msw_rescale_menu updates just icons, so use it
    p->msw_rescale_object_menu();

    Layout();
    GetParent()->Layout();
}

bool Plater::init_view_toolbar()
{
    return p->init_view_toolbar();
}

void Plater::enable_view_toolbar(bool enable)
{
    p->view_toolbar.set_enabled(enable);
}

bool Plater::init_collapse_toolbar()
{
    return p->init_collapse_toolbar();
}

void Plater::enable_collapse_toolbar(bool enable)
{
    p->collapse_toolbar.set_enabled(enable);
}

const Camera& Plater::get_camera() const
{
    return p->camera;
}

Camera& Plater::get_camera()
{
    return p->camera;
}

#if ENABLE_ENVIRONMENT_MAP
void Plater::init_environment_texture()
{
    if (p->environment_texture.get_id() == 0)
        p->environment_texture.load_from_file(resources_dir() + "/icons/Pmetal_001.png", false, GLTexture::SingleThreaded, false);
}

unsigned int Plater::get_environment_texture_id() const
{
    return p->environment_texture.get_id();
}
#endif // ENABLE_ENVIRONMENT_MAP

const Bed3D& Plater::get_bed() const
{
    return p->bed;
}

Bed3D& Plater::get_bed()
{
    return p->bed;
}

const GLToolbar& Plater::get_view_toolbar() const
{
    return p->view_toolbar;
}

GLToolbar& Plater::get_view_toolbar()
{
    return p->view_toolbar;
}

const GLToolbar& Plater::get_collapse_toolbar() const
{
    return p->collapse_toolbar;
}

GLToolbar& Plater::get_collapse_toolbar()
{
    return p->collapse_toolbar;
}

void Plater::update_preview_bottom_toolbar()
{
    p->update_preview_bottom_toolbar();
}

void Plater::update_preview_moves_slider()
{
    p->update_preview_moves_slider();
}

void Plater::enable_preview_moves_slider(bool enable)
{
    p->enable_preview_moves_slider(enable);
}

void Plater::reset_gcode_toolpaths()
{
    p->reset_gcode_toolpaths();
}

const Mouse3DController& Plater::get_mouse3d_controller() const
{
    return p->mouse3d_controller;
}

Mouse3DController& Plater::get_mouse3d_controller()
{
    return p->mouse3d_controller;
}

const NotificationManager* Plater::get_notification_manager() const
{
	return p->notification_manager;
}

NotificationManager* Plater::get_notification_manager()
{
	return p->notification_manager;
}

bool Plater::can_delete() const { return p->can_delete(); }
bool Plater::can_delete_all() const { return p->can_delete_all(); }
bool Plater::can_increase_instances() const { return p->can_increase_instances(); }
bool Plater::can_decrease_instances() const { return p->can_decrease_instances(); }
bool Plater::can_set_instance_to_object() const { return p->can_set_instance_to_object(); }
bool Plater::can_fix_through_netfabb() const { return p->can_fix_through_netfabb(); }
bool Plater::can_split_to_objects() const { return p->can_split_to_objects(); }
bool Plater::can_split_to_volumes() const { return p->can_split_to_volumes(); }
bool Plater::can_arrange() const { return p->can_arrange(); }
bool Plater::can_layers_editing() const { return p->can_layers_editing(); }
bool Plater::can_paste_from_clipboard() const
{
    const Selection& selection = p->view3D->get_canvas3d()->get_selection();
    const Selection::Clipboard& clipboard = selection.get_clipboard();

    if (clipboard.is_empty() && p->sidebar->obj_list()->clipboard_is_empty())
        return false;

    if ((wxGetApp().preset_bundle->printers.get_edited_preset().printer_technology() == ptSLA) && !clipboard.is_sla_compliant())
        return false;

    Selection::EMode mode = clipboard.get_mode();
    if ((mode == Selection::Volume) && !selection.is_from_single_instance())
        return false;

    if ((mode == Selection::Instance) && (selection.get_mode() != Selection::Instance))
        return false;

    return true;
}

bool Plater::can_copy_to_clipboard() const
{
    if (is_selection_empty())
        return false;

    const Selection& selection = p->view3D->get_canvas3d()->get_selection();
    if ((wxGetApp().preset_bundle->printers.get_edited_preset().printer_technology() == ptSLA) && !selection.is_sla_compliant())
        return false;

    return true;
}

bool Plater::can_undo() const { return p->undo_redo_stack().has_undo_snapshot(); }
bool Plater::can_redo() const { return p->undo_redo_stack().has_redo_snapshot(); }
bool Plater::can_reload_from_disk() const { return p->can_reload_from_disk(); }
const UndoRedo::Stack& Plater::undo_redo_stack_main() const { return p->undo_redo_stack_main(); }
void Plater::clear_undo_redo_stack_main() { p->undo_redo_stack_main().clear(); }
void Plater::enter_gizmos_stack() { p->enter_gizmos_stack(); }
void Plater::leave_gizmos_stack() { p->leave_gizmos_stack(); }
bool Plater::inside_snapshot_capture() { return p->inside_snapshot_capture(); }

// Wrapper around wxWindow::PopupMenu to suppress error messages popping out while tracking the popup menu.
bool Plater::PopupMenu(wxMenu *menu, const wxPoint& pos)
{
	// Don't want to wake up and trigger reslicing while tracking the pop-up menu.
	SuppressBackgroundProcessingUpdate sbpu;
	// When tracking a pop-up menu, postpone error messages from the slicing result.
	m_tracking_popup_menu = true;
	bool out = this->wxPanel::PopupMenu(menu, pos);
	m_tracking_popup_menu = false;
	if (! m_tracking_popup_menu_error_message.empty()) {
        // Don't know whether the CallAfter is necessary, but it should not hurt.
        // The menus likely sends out some commands, so we may be safer if the dialog is shown after the menu command is processed.
		wxString message = std::move(m_tracking_popup_menu_error_message);
        wxTheApp->CallAfter([message, this]() { show_error(this, message); });
        m_tracking_popup_menu_error_message.clear();
    }
	return out;
}
void Plater::bring_instance_forward()
{
    p->bring_instance_forward();
}

SuppressBackgroundProcessingUpdate::SuppressBackgroundProcessingUpdate() :
    m_was_scheduled(wxGetApp().plater()->is_background_process_update_scheduled())
{
    wxGetApp().plater()->suppress_background_process(m_was_scheduled);
}

SuppressBackgroundProcessingUpdate::~SuppressBackgroundProcessingUpdate()
{
    wxGetApp().plater()->schedule_background_process(m_was_scheduled);
}

}}    // namespace Slic3r::GUI<|MERGE_RESOLUTION|>--- conflicted
+++ resolved
@@ -1168,7 +1168,6 @@
             info_text = wxString::Format("%.2f", imperial_units ? ps.total_extruded_volume * koef : ps.total_extruded_volume);
             p->sliced_info->SetTextAndShow(siFilament_mm3,  info_text,      new_label);
 
-<<<<<<< HEAD
             if (ps.color_extruderid_to_used_weight.size() > 0  && ps.total_weight != 0) {
                 new_label = _L("Used Filament (g)");
                 info_text = wxString::Format("%.2f", ps.total_weight);
@@ -1185,8 +1184,9 @@
                 p->sliced_info->SetTextAndShow(siFilament_g, info_text, new_label);
             }else
                 p->sliced_info->SetTextAndShow(siFilament_g,    ps.total_weight == 0.0 ? "N/A" : wxString::Format("%.2f", ps.total_weight), _(L("Used Filament (g)")));
-=======
-            if (ps.total_weight == 0.0)
+/* prusa version
+
+if (ps.total_weight == 0.0)
                 p->sliced_info->SetTextAndShow(siFilament_g, "N/A");
             else {
                 new_label = _L("Used Filament (g)");
@@ -1222,8 +1222,7 @@
 
                 p->sliced_info->SetTextAndShow(siFilament_g, info_text, new_label);
             }
->>>>>>> 2e0e63fe
-
+*/
             new_label = _L("Cost");
             if (is_wipe_tower)
                 new_label += format_wxstr(":\n    - %1%\n    - %2%", _L("objects"), _L("wipe tower"));
@@ -1257,57 +1256,6 @@
                 }
                 p->sliced_info->SetTextAndShow(siEstimatedTime, info_text, new_label);
             }
-<<<<<<< HEAD
-#else
-            if (ps.estimated_normal_print_time == "N/A" && ps.estimated_silent_print_time == "N/A")
-                p->sliced_info->SetTextAndShow(siEstimatedTime, "N/A");
-            else {
-                new_label = _L("Estimated printing time") + ":";
-                info_text = "";
-                wxString str_color = _L("Color");
-                wxString str_pause = _L("Pause");
-
-                auto fill_labels = [str_color, str_pause](const std::vector<std::pair<CustomGCode::Type, float>>& times,
-                                                          wxString& new_label, wxString& info_text)
-                {
-                    int color_change_count = 1;
-                    float time_from_beginning = 0;
-                    for (size_t i =  0; i < times.size(); ++i)
-                    {
-                        if (times[i].first == cgtPausePrint)
-                            new_label += format_wxstr("\n      - %1%%2%", str_color + " ", color_change_count);
-                        else if (times[i].first == cgtColorChange)
-                            new_label += format_wxstr("\n      - %1%%2%", str_color + " ", color_change_count++);
-
-                            if (i != (int)times.size() - 1 && times[i].first == CustomGCode::PausePrint)
-                                new_label += format_wxstr(" -> %1%", str_pause);
-
-                        time_from_beginning += times[i].second;
-                        info_text += format_wxstr("\n%1% (%2%)", get_time_dhm(times[i].second), get_time_dhm(time_from_beginning));
-                    }
-                };
-
-                if (ps.estimated_normal_print_time != "N/A") {
-                    new_label += format_wxstr("\n   - %1%", _L("normal mode"));
-                    info_text += format_wxstr("\n%1%", ps.estimated_normal_print_time);
-                    fill_labels(ps.estimated_normal_custom_gcode_print_times, new_label, info_text);
-
-					// uncomment next line to not disappear slicing finished notif when colapsing sidebar before time estimate
-					//if (p->plater->is_sidebar_collapsed())
-					p->plater->get_notification_manager()->set_slicing_complete_large(p->plater->is_sidebar_collapsed());
-					p->plater->get_notification_manager()->set_slicing_complete_print_time("Estimated printing time: " + ps.estimated_normal_print_time);
-
-                }
-                if (ps.estimated_silent_print_time != "N/A") {
-                    new_label += format_wxstr("\n   - %1%", _L("stealth mode"));
-                    info_text += format_wxstr("\n%1%", ps.estimated_silent_print_time);
-                    fill_labels(ps.estimated_silent_custom_gcode_print_times, new_label, info_text);
-                }
-                p->sliced_info->SetTextAndShow(siEstimatedTime,  info_text,      new_label);
-            }
-#endif // !ENABLE_GCODE_VIEWER
-=======
->>>>>>> 2e0e63fe
 
             // if there is a wipe tower, insert number of toolchanges info into the array:
             p->sliced_info->SetTextAndShow(siWTNumbetOfToolchanges, is_wipe_tower ? wxString::Format("%.d", ps.total_toolchanges) : "N/A");
@@ -1401,12 +1349,7 @@
 
     // save collapsing state to the AppConfig
     if (wxGetApp().is_editor())
-<<<<<<< HEAD
-#endif // ENABLE_GCODE_VIEWER
     wxGetApp().app_config->set("collapsed_sidebar", collapse ? "1" : "0");
-=======
-        wxGetApp().app_config->set("collapsed_sidebar", collapse ? "1" : "0");
->>>>>>> 2e0e63fe
 }
 
 
@@ -1608,7 +1551,7 @@
 
     // other files
     wxString snapshot_label;
-    assert(!paths.empty());
+    assert(! paths.empty());
     if (paths.size() == 1) {
         snapshot_label = _L("Load File");
         snapshot_label += ": ";
@@ -1618,7 +1561,7 @@
         snapshot_label = _L("Load Files");
         snapshot_label += ": ";
         snapshot_label += wxString::FromUTF8(paths.front().filename().string().c_str());
-        for (size_t i = 1; i < paths.size(); ++i) {
+        for (size_t i = 1; i < paths.size(); ++ i) {
             snapshot_label += ", ";
             snapshot_label += wxString::FromUTF8(paths[i].filename().string().c_str());
         }
@@ -1696,13 +1639,8 @@
     class Jobs: public ExclusiveJobGroup
         {
         priv *m;
-<<<<<<< HEAD
-        size_t m_arrange_id, m_rotoptimize_id, m_sla_import_id;
+        size_t m_arrange_id, m_fill_bed_id, m_rotoptimize_id, m_sla_import_id;
             
-=======
-        size_t m_arrange_id, m_fill_bed_id, m_rotoptimize_id, m_sla_import_id;
-        
->>>>>>> 2e0e63fe
         void before_start() override { m->background_process.stop(); }
         
     public:
@@ -1719,7 +1657,7 @@
             m->take_snapshot(_(L("Arrange")));
             start(m_arrange_id);
         }
-
+        
         void fill_bed()
         {
             m->take_snapshot(_(L("Fill bed")));
@@ -2076,26 +2014,15 @@
     // Events:
 
     if (wxGetApp().is_editor()) {
-<<<<<<< HEAD
-#endif // ENABLE_GCODE_VIEWER
     // Preset change event
     sidebar->Bind(wxEVT_COMBOBOX, &priv::on_select_preset, this);
     sidebar->Bind(EVT_OBJ_LIST_OBJECT_SELECT, [this](wxEvent&) { priv::selection_changed(); });
     sidebar->Bind(EVT_SCHEDULE_BACKGROUND_PROCESS, [this](SimpleEvent&) { this->schedule_background_process(); });
-#if ENABLE_GCODE_VIEWER
-=======
-        // Preset change event
-        sidebar->Bind(wxEVT_COMBOBOX, &priv::on_select_preset, this);
-        sidebar->Bind(EVT_OBJ_LIST_OBJECT_SELECT, [this](wxEvent&) { priv::selection_changed(); });
-        sidebar->Bind(EVT_SCHEDULE_BACKGROUND_PROCESS, [this](SimpleEvent&) { this->schedule_background_process(); });
->>>>>>> 2e0e63fe
     }
 
     wxGLCanvas* view3D_canvas = view3D->get_wxglcanvas();
 
      if (wxGetApp().is_editor()) {
-<<<<<<< HEAD
-#endif // ENABLE_GCODE_VIEWER
     // 3DScene events:
     view3D_canvas->Bind(EVT_GLCANVAS_SCHEDULE_BACKGROUND_PROCESS, [this](SimpleEvent&) { this->schedule_background_process(); });
     view3D_canvas->Bind(EVT_GLCANVAS_OBJECT_SELECT, &priv::on_object_select, this);
@@ -2104,16 +2031,6 @@
     view3D_canvas->Bind(EVT_GLCANVAS_ARRANGE, [this](SimpleEvent&) { this->q->arrange(); });
     view3D_canvas->Bind(EVT_GLCANVAS_SELECT_ALL, [this](SimpleEvent&) { this->q->select_all(); });
     view3D_canvas->Bind(EVT_GLCANVAS_QUESTION_MARK, [](SimpleEvent&) { wxGetApp().keyboard_shortcuts(); });
-=======
-        // 3DScene events:
-        view3D_canvas->Bind(EVT_GLCANVAS_SCHEDULE_BACKGROUND_PROCESS, [this](SimpleEvent&) { this->schedule_background_process(); });
-        view3D_canvas->Bind(EVT_GLCANVAS_OBJECT_SELECT, &priv::on_object_select, this);
-        view3D_canvas->Bind(EVT_GLCANVAS_RIGHT_CLICK, &priv::on_right_click, this);
-        view3D_canvas->Bind(EVT_GLCANVAS_REMOVE_OBJECT, [q](SimpleEvent&) { q->remove_selected(); });
-        view3D_canvas->Bind(EVT_GLCANVAS_ARRANGE, [this](SimpleEvent&) { this->q->arrange(); });
-        view3D_canvas->Bind(EVT_GLCANVAS_SELECT_ALL, [this](SimpleEvent&) { this->q->select_all(); });
-        view3D_canvas->Bind(EVT_GLCANVAS_QUESTION_MARK, [](SimpleEvent&) { wxGetApp().keyboard_shortcuts(); });
->>>>>>> 2e0e63fe
         view3D_canvas->Bind(EVT_GLCANVAS_INCREASE_INSTANCES, [this](Event<int>& evt)
         { if (evt.data == 1) this->q->increase_instances(); else if (this->can_decrease_instances()) this->q->decrease_instances(); });
     view3D_canvas->Bind(EVT_GLCANVAS_INSTANCE_MOVED, [this](SimpleEvent&) { update(); });
@@ -2123,7 +2040,6 @@
     view3D_canvas->Bind(EVT_GLCANVAS_INSTANCE_ROTATED, [this](SimpleEvent&) { update(); });
     view3D_canvas->Bind(EVT_GLCANVAS_INSTANCE_SCALED, [this](SimpleEvent&) { update(); });
         view3D_canvas->Bind(EVT_GLCANVAS_ENABLE_ACTION_BUTTONS, [this](Event<bool>& evt) { this->sidebar->enable_buttons(evt.data); });
-<<<<<<< HEAD
     view3D_canvas->Bind(EVT_GLCANVAS_UPDATE_GEOMETRY, &priv::on_update_geometry, this);
     view3D_canvas->Bind(EVT_GLCANVAS_MOUSE_DRAGGING_FINISHED, &priv::on_3dcanvas_mouse_dragging_finished, this);
     view3D_canvas->Bind(EVT_GLCANVAS_TAB, [this](SimpleEvent&) { select_next_view_3D(); });
@@ -2148,38 +2064,8 @@
     view3D_canvas->Bind(EVT_GLTOOLBAR_SPLIT_OBJECTS, &priv::on_action_split_objects, this);
     view3D_canvas->Bind(EVT_GLTOOLBAR_SPLIT_VOLUMES, &priv::on_action_split_volumes, this);
     view3D_canvas->Bind(EVT_GLTOOLBAR_LAYERSEDITING, &priv::on_action_layersediting, this);
-#if ENABLE_GCODE_VIEWER
-    }
-#endif // ENABLE_GCODE_VIEWER
+    }
     view3D_canvas->Bind(EVT_GLCANVAS_UPDATE_BED_SHAPE, [q](SimpleEvent&) { q->set_bed_shape(); });
-=======
-        view3D_canvas->Bind(EVT_GLCANVAS_UPDATE_GEOMETRY, &priv::on_update_geometry, this);
-        view3D_canvas->Bind(EVT_GLCANVAS_MOUSE_DRAGGING_FINISHED, &priv::on_3dcanvas_mouse_dragging_finished, this);
-        view3D_canvas->Bind(EVT_GLCANVAS_TAB, [this](SimpleEvent&) { select_next_view_3D(); });
-        view3D_canvas->Bind(EVT_GLCANVAS_RESETGIZMOS, [this](SimpleEvent&) { reset_all_gizmos(); });
-        view3D_canvas->Bind(EVT_GLCANVAS_UNDO, [this](SimpleEvent&) { this->undo(); });
-        view3D_canvas->Bind(EVT_GLCANVAS_REDO, [this](SimpleEvent&) { this->redo(); });
-        view3D_canvas->Bind(EVT_GLCANVAS_COLLAPSE_SIDEBAR, [this](SimpleEvent&) { this->q->collapse_sidebar(!this->q->is_sidebar_collapsed());  });
-        view3D_canvas->Bind(EVT_GLCANVAS_RESET_LAYER_HEIGHT_PROFILE, [this](SimpleEvent&) { this->view3D->get_canvas3d()->reset_layer_height_profile(); });
-        view3D_canvas->Bind(EVT_GLCANVAS_ADAPTIVE_LAYER_HEIGHT_PROFILE, [this](Event<float>& evt) { this->view3D->get_canvas3d()->adaptive_layer_height_profile(evt.data); });
-        view3D_canvas->Bind(EVT_GLCANVAS_SMOOTH_LAYER_HEIGHT_PROFILE, [this](HeightProfileSmoothEvent& evt) { this->view3D->get_canvas3d()->smooth_layer_height_profile(evt.data); });
-        view3D_canvas->Bind(EVT_GLCANVAS_RELOAD_FROM_DISK, [this](SimpleEvent&) { this->reload_all_from_disk(); });
-
-        // 3DScene/Toolbar:
-        view3D_canvas->Bind(EVT_GLTOOLBAR_ADD, &priv::on_action_add, this);
-        view3D_canvas->Bind(EVT_GLTOOLBAR_DELETE, [q](SimpleEvent&) { q->remove_selected(); });
-        view3D_canvas->Bind(EVT_GLTOOLBAR_DELETE_ALL, [q](SimpleEvent&) { q->reset_with_confirm(); });
-        view3D_canvas->Bind(EVT_GLTOOLBAR_ARRANGE, [this](SimpleEvent&) { this->q->arrange(); });
-        view3D_canvas->Bind(EVT_GLTOOLBAR_COPY, [q](SimpleEvent&) { q->copy_selection_to_clipboard(); });
-        view3D_canvas->Bind(EVT_GLTOOLBAR_PASTE, [q](SimpleEvent&) { q->paste_from_clipboard(); });
-        view3D_canvas->Bind(EVT_GLTOOLBAR_MORE, [q](SimpleEvent&) { q->increase_instances(); });
-        view3D_canvas->Bind(EVT_GLTOOLBAR_FEWER, [q](SimpleEvent&) { q->decrease_instances(); });
-        view3D_canvas->Bind(EVT_GLTOOLBAR_SPLIT_OBJECTS, &priv::on_action_split_objects, this);
-        view3D_canvas->Bind(EVT_GLTOOLBAR_SPLIT_VOLUMES, &priv::on_action_split_volumes, this);
-        view3D_canvas->Bind(EVT_GLTOOLBAR_LAYERSEDITING, &priv::on_action_layersediting, this);
-     }
-     view3D_canvas->Bind(EVT_GLCANVAS_UPDATE_BED_SHAPE, [q](SimpleEvent&) { q->set_bed_shape(); });
->>>>>>> 2e0e63fe
 
     // Preview events:
     preview->get_wxglcanvas()->Bind(EVT_GLCANVAS_QUESTION_MARK, [this](SimpleEvent&) { wxGetApp().keyboard_shortcuts(); });
@@ -2191,21 +2077,11 @@
     preview->get_wxglcanvas()->Bind(EVT_GLCANVAS_EDIT_COLOR_CHANGE, [this](wxKeyEvent& evt) { preview->edit_layers_slider(evt); });
 
     if (wxGetApp().is_editor()) {
-<<<<<<< HEAD
-#endif // ENABLE_GCODE_VIEWER
     q->Bind(EVT_SLICING_COMPLETED, &priv::on_slicing_completed, this);
     q->Bind(EVT_PROCESS_COMPLETED, &priv::on_process_completed, this);
     q->Bind(EVT_EXPORT_BEGAN, &priv::on_export_began, this);
     q->Bind(EVT_GLVIEWTOOLBAR_3D, [q](SimpleEvent&) { q->select_view_3D("3D"); });
     q->Bind(EVT_GLVIEWTOOLBAR_PREVIEW, [q](SimpleEvent&) { q->select_view_3D("Preview"); });
-#if ENABLE_GCODE_VIEWER
-=======
-        q->Bind(EVT_SLICING_COMPLETED, &priv::on_slicing_completed, this);
-        q->Bind(EVT_PROCESS_COMPLETED, &priv::on_process_completed, this);
-        q->Bind(EVT_EXPORT_BEGAN, &priv::on_export_began, this);
-        q->Bind(EVT_GLVIEWTOOLBAR_3D, [q](SimpleEvent&) { q->select_view_3D("3D"); });
-        q->Bind(EVT_GLVIEWTOOLBAR_PREVIEW, [q](SimpleEvent&) { q->select_view_3D("Preview"); });
->>>>>>> 2e0e63fe
     }
 
     // Drop target:
@@ -2245,14 +2121,9 @@
         this->q->Bind(EVT_EXPORT_GCODE_NOTIFICAION_CLICKED, [this](ExportGcodeNotificationClickedEvent&) { this->q->export_gcode(true); });
         this->q->Bind(EVT_PRESET_UPDATE_AVAILABLE_CLICKED, [this](PresetUpdateAvailableClickedEvent&) {  wxGetApp().get_preset_updater()->on_update_notification_confirm(); });
 	    this->q->Bind(EVT_REMOVABLE_DRIVE_EJECTED, [this, q](RemovableDriveEjectEvent &evt) {
-<<<<<<< HEAD
 		if (evt.data.second) {
 			this->show_action_buttons(this->ready_to_slice);
-=======
-		    if (evt.data.second) {
-			    this->show_action_buttons(this->ready_to_slice);
                 notification_manager->close_notification_of_type(NotificationType::ExportFinished);
->>>>>>> 2e0e63fe
 			    notification_manager->push_notification(format(_L("Successfully unmounted. The device %s(%s) can now be safely removed from the computer."),evt.data.first.name, evt.data.first.path),
 				                                        NotificationManager::NotificationLevel::RegularNotification, *q->get_current_canvas3D());
 		    } else {
@@ -2288,15 +2159,8 @@
 
     // collapse sidebar according to saved value
     if (wxGetApp().is_editor()) {
-<<<<<<< HEAD
-#endif // ENABLE_GCODE_VIEWER
     bool is_collapsed = wxGetApp().app_config->get("collapsed_sidebar") == "1";
     sidebar->collapse(is_collapsed);
-#if ENABLE_GCODE_VIEWER
-=======
-        bool is_collapsed = wxGetApp().app_config->get("collapsed_sidebar") == "1";
-        sidebar->collapse(is_collapsed);
->>>>>>> 2e0e63fe
     }
 }
 
@@ -2528,25 +2392,14 @@
 
             if (imperial_units)
                 convert_from_imperial_units(model);
-<<<<<<< HEAD
             // else if (model.looks_like_imperial_units()) {
                 // wxMessageDialog msg_dlg(q, format_wxstr(_L(
                     // "Some object(s) in file %s looks like saved in inches.\n"
                     // "Should I consider them as a saved in inches and convert them?"), from_path(filename)) + "\n",
-                    // _L("Saved in inches object detected"), wxICON_WARNING | wxYES | wxNO);
+                    // _L("The object appears to be saved in inches"), wxICON_WARNING | wxYES | wxNO);
                 // if (msg_dlg.ShowModal() == wxID_YES)
                     // convert_from_imperial_units(model);
             //}
-=======
-            else if (model.looks_like_imperial_units()) {
-                wxMessageDialog msg_dlg(q, format_wxstr(_L(
-                    "Some object(s) in file %s looks like saved in inches.\n"
-                    "Should I consider them as a saved in inches and convert them?"), from_path(filename)) + "\n",
-                    _L("The object appears to be saved in inches"), wxICON_WARNING | wxYES | wxNO);
-                if (msg_dlg.ShowModal() == wxID_YES)
-                    convert_from_imperial_units(model);
-            }
->>>>>>> 2e0e63fe
 
             if (! is_project_file) {
                 if (model.looks_like_multipart_object()) {
@@ -5769,14 +5622,6 @@
     set_bed_shape(p->config->option<ConfigOptionPoints>("bed_shape")->values,
         p->config->option<ConfigOptionString>("bed_custom_texture")->value,
         p->config->option<ConfigOptionString>("bed_custom_model")->value);
-<<<<<<< HEAD
-#else
-	p->set_bed_shape(p->config->option<ConfigOptionPoints>("bed_shape")->values,
-		p->config->option<ConfigOptionString>("bed_custom_texture")->value,
-		p->config->option<ConfigOptionString>("bed_custom_model")->value);
-#endif // ENABLE_GCODE_VIEWER
-=======
->>>>>>> 2e0e63fe
 }
 
 void Plater::set_bed_shape(const Pointfs& shape, const std::string& custom_texture, const std::string& custom_model, bool force_as_custom) const
@@ -5843,22 +5688,22 @@
     if (wxGetApp().is_gcode_viewer() && result != nullptr)
         return result->extruder_colors;
     else {
-        const Slic3r::DynamicPrintConfig* config = &wxGetApp().preset_bundle->printers.get_edited_preset().config;
-        std::vector<std::string> extruder_colors;
-        if (!config->has("extruder_colour")) // in case of a SLA print
-            return extruder_colors;
-
-        extruder_colors = (config->option<ConfigOptionStrings>("extruder_colour"))->values;
-        if (!wxGetApp().plater())
-            return extruder_colors;
-
-        const std::vector<std::string>& filament_colours = (p->config->option<ConfigOptionStrings>("filament_colour"))->values;
-        for (size_t i = 0; i < extruder_colors.size(); ++i)
-            if (extruder_colors[i] == "" && i < filament_colours.size())
-                extruder_colors[i] = filament_colours[i];
-
+    const Slic3r::DynamicPrintConfig* config = &wxGetApp().preset_bundle->printers.get_edited_preset().config;
+    std::vector<std::string> extruder_colors;
+    if (!config->has("extruder_colour")) // in case of a SLA print
         return extruder_colors;
-    }
+
+    extruder_colors = (config->option<ConfigOptionStrings>("extruder_colour"))->values;
+    if (!wxGetApp().plater())
+        return extruder_colors;
+
+    const std::vector<std::string>& filament_colours = (p->config->option<ConfigOptionStrings>("filament_colour"))->values;
+    for (size_t i = 0; i < extruder_colors.size(); ++i)
+        if (extruder_colors[i] == "" && i < filament_colours.size())
+            extruder_colors[i] = filament_colours[i];
+
+    return extruder_colors;
+}
 }
 
 /* Get vector of colors used for rendering of a Preview scene in "Color print" mode
