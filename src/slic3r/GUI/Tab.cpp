// #include "libslic3r/GCodeSender.hpp"
#include "slic3r/Utils/Serial.hpp"
#include "Tab.hpp"
#include "PresetHints.hpp"
#include "libslic3r/PresetBundle.hpp"
#include "libslic3r/Utils.hpp"
#include "libslic3r/Model.hpp"

#include "slic3r/Utils/Http.hpp"
#include "slic3r/Utils/PrintHost.hpp"
#include "BonjourDialog.hpp"
#include "WipeTowerDialog.hpp"
#include "ButtonsDescription.hpp"
#include "Search.hpp"

#include <wx/app.h>
#include <wx/button.h>
#include <wx/scrolwin.h>
#include <wx/sizer.h>

#include <wx/bmpcbox.h>
#include <wx/bmpbuttn.h>
#include <wx/treectrl.h>
#include <wx/imaglist.h>
#include <wx/settings.h>
#include <wx/filedlg.h>

#include <boost/algorithm/string/split.hpp>
#include <boost/algorithm/string/predicate.hpp>
#include <boost/algorithm/string/trim.hpp>
#include <boost/filesystem.hpp>
#include <boost/filesystem/path.hpp>
#include "wxExtensions.hpp"
#include "PresetComboBoxes.hpp"
#include <wx/wupdlock.h>

#include <libslic3r/GCodeWriter.hpp>
#include <libslic3r/Slicing.hpp>

#include "GUI_App.hpp"
#include "GUI_ObjectList.hpp"
#include "Plater.hpp"
#include "MainFrame.hpp"
#include "format.hpp"
#include "PhysicalPrinterDialog.hpp"
#include "UnsavedChangesDialog.hpp"
#include "SavePresetDialog.hpp"

#ifdef WIN32
	#include <commctrl.h>
#endif // WIN32

namespace Slic3r {
namespace GUI {


wxDEFINE_EVENT(EVT_TAB_VALUE_CHANGED, wxCommandEvent);
wxDEFINE_EVENT(EVT_TAB_PRESETS_CHANGED, SimpleEvent);

void Tab::Highlighter::set_timer_owner(wxEvtHandler* owner, int timerid/* = wxID_ANY*/)
{
    timer.SetOwner(owner, timerid);
}

void Tab::Highlighter::init(BlinkingBitmap* bmp)
{
    if (timer.IsRunning())
        invalidate();
    if (!bmp)
        return;

    timer.Start(300, false);

    bbmp = bmp;
    bbmp->activate();
}

void Tab::Highlighter::invalidate()
{
    timer.Stop();

    if (bbmp) {
        bbmp->invalidate();
        bbmp = nullptr;
    }
    blink_counter = 0;
}

void Tab::Highlighter::blink()
{
    if (!bbmp)
        return;

    bbmp->blink();
    if ((++blink_counter) == 11)
        invalidate();
}

Tab::Tab(wxNotebook* parent, const wxString& title, Preset::Type type) :
    m_parent(parent), m_title(title), m_type(type)
{
    Create(parent, wxID_ANY, wxDefaultPosition, wxDefaultSize, wxBK_LEFT | wxTAB_TRAVERSAL/*, name*/);
    this->SetFont(Slic3r::GUI::wxGetApp().normal_font());

    m_compatible_printers.type			= Preset::TYPE_PRINTER;
    m_compatible_printers.key_list		= "compatible_printers";
    m_compatible_printers.key_condition	= "compatible_printers_condition";
    m_compatible_printers.dialog_title 	= _(L("Compatible printers")).ToUTF8();
    m_compatible_printers.dialog_label 	= _(L("Select the printers this profile is compatible with.")).ToUTF8();

    m_compatible_prints.type			= Preset::TYPE_PRINT;
    m_compatible_prints.key_list 		= "compatible_prints";
    m_compatible_prints.key_condition	= "compatible_prints_condition";
    m_compatible_prints.dialog_title 	= _(L("Compatible print profiles")).ToUTF8();
    m_compatible_prints.dialog_label 	= _(L("Select the print profiles this profile is compatible with.")).ToUTF8();

    wxGetApp().tabs_list.push_back(this);

    m_em_unit = em_unit(m_parent); //wxGetApp().em_unit();

    m_config_manipulation = get_config_manipulation();

    Bind(wxEVT_SIZE, ([this](wxSizeEvent &evt) {
        //for (auto page : m_pages)
        //    if (! page.get()->IsShown())
        //        page->layout_valid = false;
        evt.Skip();
    }));

    m_highlighter.set_timer_owner(this, 0);
    this->Bind(wxEVT_TIMER, [this](wxTimerEvent&)
    {
        m_highlighter.blink();
    });
}

void Tab::set_type()
{
    if (m_name == "print")              { m_type = Slic3r::Preset::TYPE_PRINT; }
    else if (m_name == "sla_print")     { m_type = Slic3r::Preset::TYPE_SLA_PRINT; }
    else if (m_name == "filament")      { m_type = Slic3r::Preset::TYPE_FILAMENT; }
    else if (m_name == "sla_material")  { m_type = Slic3r::Preset::TYPE_SLA_MATERIAL; }
    else if (m_name == "printer")       { m_type = Slic3r::Preset::TYPE_PRINTER; }
    else                                { m_type = Slic3r::Preset::TYPE_INVALID; assert(false); }
}

// sub new
void Tab::create_preset_tab()
{
#ifdef __WINDOWS__
    SetDoubleBuffered(true);
#endif //__WINDOWS__

    m_preset_bundle = wxGetApp().preset_bundle;

    // Vertical sizer to hold the choice menu and the rest of the page.
#ifdef __WXOSX__
    auto  *main_sizer = new wxBoxSizer(wxVERTICAL);
    main_sizer->SetSizeHints(this);
    this->SetSizer(main_sizer);

    // Create additional panel to Fit() it from OnActivate()
    // It's needed for tooltip showing on OSX
    m_tmp_panel = new wxPanel(this, wxID_ANY, wxDefaultPosition, wxDefaultSize, wxBK_LEFT | wxTAB_TRAVERSAL);
    auto panel = m_tmp_panel;
    auto  sizer = new wxBoxSizer(wxVERTICAL);
    m_tmp_panel->SetSizer(sizer);
    m_tmp_panel->Layout();

    main_sizer->Add(m_tmp_panel, 1, wxEXPAND | wxALL, 0);
#else
    Tab *panel = this;
    auto  *sizer = new wxBoxSizer(wxVERTICAL);
    sizer->SetSizeHints(panel);
    panel->SetSizer(sizer);
#endif //__WXOSX__

    // preset chooser
    m_presets_choice = new TabPresetComboBox(panel, m_type);
    m_presets_choice->set_selection_changed_function([this](int selection) {
        if (!m_presets_choice->selection_is_changed_according_to_physical_printers())
        {
            if (m_type == Preset::TYPE_PRINTER && !m_presets_choice->is_selected_physical_printer())
                m_preset_bundle->physical_printers.unselect_printer();

            // select preset
            std::string preset_name = m_presets_choice->GetString(selection).ToUTF8().data();
            select_preset(Preset::remove_suffix_modified(preset_name));
        }
    });

    auto color = wxSystemSettings::GetColour(wxSYS_COLOUR_WINDOW);

    //buttons
    m_scaled_buttons.reserve(6);
    m_scaled_buttons.reserve(2);

    add_scaled_button(panel, &m_btn_save_preset, "save");
    add_scaled_button(panel, &m_btn_delete_preset, "cross");
    if (m_type == Preset::Type::TYPE_PRINTER)
        add_scaled_button(panel, &m_btn_edit_ph_printer, "cog");

    m_show_incompatible_presets = false;
    add_scaled_bitmap(this, m_bmp_show_incompatible_presets, "flag_red");
    add_scaled_bitmap(this, m_bmp_hide_incompatible_presets, "flag_green");

    add_scaled_button(panel, &m_btn_hide_incompatible_presets, m_bmp_hide_incompatible_presets.name());

    // TRN "Save current Settings"
    m_btn_save_preset->SetToolTip(from_u8((boost::format(_utf8(L("Save current %s"))) % m_title).str()));
    m_btn_delete_preset->SetToolTip(_(L("Delete this preset")));
    m_btn_delete_preset->Hide();

    add_scaled_button(panel, &m_question_btn, "question");
    m_question_btn->SetToolTip(_(L("Hover the cursor over buttons to find more information \n"
                                   "or click this button.")));

    add_scaled_button(panel, &m_search_btn, "search");
    m_search_btn->SetToolTip(format_wxstr(_L("Click to start a search or use %1% shortcut"), "Ctrl+F"));

    // Bitmaps to be shown on the "Revert to system" aka "Lock to system" button next to each input field.
    add_scaled_bitmap(this, m_bmp_value_lock  , "lock_closed");
    add_scaled_bitmap(this, m_bmp_value_unlock, "lock_open");
    m_bmp_non_system = &m_bmp_white_bullet;
    // Bitmaps to be shown on the "Undo user changes" button next to each input field.
    add_scaled_bitmap(this, m_bmp_value_revert, "undo");
    add_scaled_bitmap(this, m_bmp_white_bullet, "dot");

    fill_icon_descriptions();
    set_tooltips_text();

    add_scaled_button(panel, &m_undo_btn,        m_bmp_white_bullet.name());
    add_scaled_button(panel, &m_undo_to_sys_btn, m_bmp_white_bullet.name());

    m_undo_btn->Bind(wxEVT_BUTTON, ([this](wxCommandEvent) { on_roll_back_value(); }));
    m_undo_to_sys_btn->Bind(wxEVT_BUTTON, ([this](wxCommandEvent) { on_roll_back_value(true); }));
    m_question_btn->Bind(wxEVT_BUTTON, ([this](wxCommandEvent)
    {
        ButtonsDescription dlg(this, m_icon_descriptions);
        if (dlg.ShowModal() == wxID_OK) {
            // Colors for ui "decoration"
            for (Tab *tab : wxGetApp().tabs_list) {
                tab->m_sys_label_clr = wxGetApp().get_label_clr_sys();
                tab->m_modified_label_clr = wxGetApp().get_label_clr_modified();
                tab->update_labels_colour();
            }
        }
    }));
    m_search_btn->Bind(wxEVT_BUTTON, [this](wxCommandEvent) { wxGetApp().plater()->search(false); });

    // Colors for ui "decoration"
    m_sys_label_clr			= wxGetApp().get_label_clr_sys();
    m_modified_label_clr	= wxGetApp().get_label_clr_modified();
    m_default_text_clr		= wxGetApp().get_label_clr_default();

    // Sizer with buttons for mode changing
    m_mode_sizer = new ModeSizer(panel);

    const float scale_factor = /*wxGetApp().*/em_unit(this)*0.1;// GetContentScaleFactor();
    m_hsizer = new wxBoxSizer(wxHORIZONTAL);
    sizer->Add(m_hsizer, 0, wxEXPAND | wxBOTTOM, 3);
    m_hsizer->Add(m_presets_choice, 0, wxLEFT | wxRIGHT | wxTOP | wxALIGN_CENTER_VERTICAL, 3);
    m_hsizer->AddSpacer(int(4*scale_factor));
    m_hsizer->Add(m_btn_save_preset, 0, wxALIGN_CENTER_VERTICAL);
    m_hsizer->AddSpacer(int(4 * scale_factor));
    m_hsizer->Add(m_btn_delete_preset, 0, wxALIGN_CENTER_VERTICAL);
    if (m_btn_edit_ph_printer) {
        m_hsizer->AddSpacer(int(4 * scale_factor));
        m_hsizer->Add(m_btn_edit_ph_printer, 0, wxALIGN_CENTER_VERTICAL);
    }
    m_hsizer->AddSpacer(int(/*16*/8 * scale_factor));
    m_hsizer->Add(m_btn_hide_incompatible_presets, 0, wxALIGN_CENTER_VERTICAL);
    m_hsizer->AddSpacer(int(8 * scale_factor));
    m_hsizer->Add(m_question_btn, 0, wxALIGN_CENTER_VERTICAL);
    m_hsizer->AddSpacer(int(32 * scale_factor));
    m_hsizer->Add(m_undo_to_sys_btn, 0, wxALIGN_CENTER_VERTICAL);
    m_hsizer->Add(m_undo_btn, 0, wxALIGN_CENTER_VERTICAL);
    m_hsizer->AddSpacer(int(32 * scale_factor));
    m_hsizer->Add(m_search_btn, 0, wxALIGN_CENTER_VERTICAL);
    // m_hsizer->AddStretchSpacer(32);
    // StretchSpacer has a strange behavior under OSX, so
    // There is used just additional sizer for m_mode_sizer with right alignment
    auto mode_sizer = new wxBoxSizer(wxVERTICAL);
    mode_sizer->Add(m_mode_sizer, 1, wxALIGN_RIGHT);
    m_hsizer->Add(mode_sizer, 1, wxALIGN_CENTER_VERTICAL | wxRIGHT, wxOSX ? 15 : 10);

    //Horizontal sizer to hold the tree and the selected page.
    m_hsizer = new wxBoxSizer(wxHORIZONTAL);
    sizer->Add(m_hsizer, 1, wxEXPAND, 0);

    //left vertical sizer
    m_left_sizer = new wxBoxSizer(wxVERTICAL);
    m_hsizer->Add(m_left_sizer, 0, wxEXPAND | wxLEFT | wxTOP | wxBOTTOM, 3);

    // tree
    m_treectrl = new wxTreeCtrl(panel, wxID_ANY, wxDefaultPosition, wxSize(20 * m_em_unit, -1),
        wxTR_NO_BUTTONS | wxTR_HIDE_ROOT | wxTR_SINGLE | wxTR_NO_LINES | wxBORDER_SUNKEN | wxWANTS_CHARS);
    m_left_sizer->Add(m_treectrl, 1, wxEXPAND);
    const int img_sz = int(16 * scale_factor + 0.5f);
    m_icons = new wxImageList(img_sz, img_sz, true, 1);
    // Index of the last icon inserted into $self->{icons}.
    m_icon_count = -1;
    m_treectrl->AssignImageList(m_icons);
    m_treectrl->AddRoot("root");
    m_treectrl->SetIndent(0);

    // Delay processing of the following handler until the message queue is flushed.
    // This helps to process all the cursor key events on Windows in the tree control,
    // so that the cursor jumps to the last item.
    m_treectrl->Bind(wxEVT_TREE_SEL_CHANGED, [this](wxTreeEvent&) {
            if (!m_disable_tree_sel_changed_event && !m_pages.empty()) {
                if (m_page_switch_running)
                    m_page_switch_planned = true;
                else {
                    m_page_switch_running = true;
                    do {
                        m_page_switch_planned = false;
                        m_treectrl->Update();
                    } while (this->tree_sel_change_delayed());
                    m_page_switch_running = false;
            }
        }
        });

    m_treectrl->Bind(wxEVT_KEY_DOWN, &Tab::OnKeyDown, this);

    // Initialize the page.
#ifdef __WXOSX__
    auto page_parent = m_tmp_panel;
#else
    auto page_parent = this;
#endif

    m_page_view = new wxScrolledWindow(page_parent, wxID_ANY, wxDefaultPosition, wxDefaultSize, wxTAB_TRAVERSAL);
    m_page_sizer = new wxBoxSizer(wxVERTICAL);
    m_page_view->SetSizer(m_page_sizer);
    m_page_view->SetScrollbars(1, 20, 1, 2);
    m_hsizer->Add(m_page_view, 1, wxEXPAND | wxLEFT, 5);

    m_btn_save_preset->Bind(wxEVT_BUTTON, ([this](wxCommandEvent e) { save_preset(); }));
    m_btn_delete_preset->Bind(wxEVT_BUTTON, ([this](wxCommandEvent e) { delete_preset(); }));
    m_btn_hide_incompatible_presets->Bind(wxEVT_BUTTON, ([this](wxCommandEvent e) {
        toggle_show_hide_incompatible();
    }));

    if (m_btn_edit_ph_printer)
        m_btn_edit_ph_printer->Bind(wxEVT_BUTTON, [this](wxCommandEvent e) {
            if (m_preset_bundle->physical_printers.has_selection())
                m_presets_choice->edit_physical_printer();
            else
                m_presets_choice->add_physical_printer();
        });

    // Fill cache for mode bitmaps
    m_mode_bitmap_cache.reserve(3);
    m_mode_bitmap_cache.push_back(ScalableBitmap(this, "mode_simple"  , mode_icon_px_size()));
    m_mode_bitmap_cache.push_back(ScalableBitmap(this, "mode_advanced", mode_icon_px_size()));
    m_mode_bitmap_cache.push_back(ScalableBitmap(this, "mode_expert"  , mode_icon_px_size()));

    // Initialize the DynamicPrintConfig by default keys/values.
    build();

    // ys_FIXME: Following should not be needed, the function will be called later
    // (update_mode->update_visibility->rebuild_page_tree). This does not work, during the
    // second call of rebuild_page_tree m_treectrl->GetFirstVisibleItem(); returns zero
    // for some unknown reason (and the page is not refreshed until user does a selection).
    rebuild_page_tree();

    m_completed = true;
}

void Tab::add_scaled_button(wxWindow* parent,
                            ScalableButton** btn,
                            const std::string& icon_name,
                            const wxString& label/* = wxEmptyString*/,
                            long style /*= wxBU_EXACTFIT | wxNO_BORDER*/)
{
    *btn = new ScalableButton(parent, wxID_ANY, icon_name, label, wxDefaultSize, wxDefaultPosition, style, true);
    m_scaled_buttons.push_back(*btn);
}

void Tab::add_scaled_bitmap(wxWindow* parent,
                            ScalableBitmap& bmp,
                            const std::string& icon_name)
{
    bmp = ScalableBitmap(parent, icon_name);
    m_scaled_bitmaps.push_back(&bmp);
}

void Tab::load_initial_data()
{
    m_config = &m_presets->get_edited_preset().config;
    bool has_parent = m_presets->get_selected_preset_parent() != nullptr;
    m_bmp_non_system = has_parent ? &m_bmp_value_unlock : &m_bmp_white_bullet;
    m_ttg_non_system = has_parent ? &m_ttg_value_unlock : &m_ttg_white_bullet_ns;
    m_tt_non_system  = has_parent ? &m_tt_value_unlock  : &m_ttg_white_bullet_ns;
}

Slic3r::GUI::PageShp Tab::add_options_page(const wxString& title, const std::string& icon, bool is_extruder_pages /*= false*/)
{
    // Index of icon in an icon list $self->{icons}.
    auto icon_idx = 0;
    if (!icon.empty()) {
        icon_idx = (m_icon_index.find(icon) == m_icon_index.end()) ? -1 : m_icon_index.at(icon);
        if (icon_idx == -1) {
            // Add a new icon to the icon list.
            m_scaled_icons_list.push_back(ScalableBitmap(this, icon));
            m_icons->Add(m_scaled_icons_list.back().bmp());
            icon_idx = ++m_icon_count;
            m_icon_index[icon] = icon_idx;
        }

        if (m_category_icon.find(title) == m_category_icon.end()) {
            // Add new category to the category_to_icon list.
            m_category_icon[title] = icon;
    }
    }
    // Initialize the page.
#ifdef __WXOSX__
    auto panel = m_tmp_panel;
#else
    auto panel = this;
#endif
    PageShp page(new Page(/*panel*/m_page_view, title, icon_idx, m_mode_bitmap_cache));
//	page->SetBackgroundStyle(wxBG_STYLE_SYSTEM);
#ifdef __WINDOWS__
//	page->SetDoubleBuffered(true);
#endif //__WINDOWS__

    if (!is_extruder_pages)
        m_pages.push_back(page);

    page->set_config(m_config);
    return page;
}

void Tab::OnActivate()
{
    wxWindowUpdateLocker noUpdates(this);
#ifdef __WXOSX__
//    wxWindowUpdateLocker noUpdates(this);
    auto size = GetSizer()->GetSize();
    m_tmp_panel->GetSizer()->SetMinSize(size.x + m_size_move, size.y);
    Fit();
    m_size_move *= -1;
#endif // __WXOSX__

#ifdef __WXMSW__
    // Workaround for tooltips over Tree Controls displayed over excessively long
    // tree control items, stealing the window focus.
    //
    // In case the Tab was reparented from the MainFrame to the floating dialog,
    // the tooltip created by the Tree Control before reparenting is not reparented, 
    // but it still points to the MainFrame. If the tooltip pops up, the MainFrame 
    // is incorrectly focussed, stealing focus from the floating dialog.
    //
    // The workaround is to delete the tooltip control.
    // Vojtech tried to reparent the tooltip control, but it did not work,
    // and if the Tab was later reparented back to MainFrame, the tooltip was displayed
    // at an incorrect position, therefore it is safer to just discard the tooltip control
    // altogether.
    HWND hwnd_tt = TreeView_GetToolTips(m_treectrl->GetHandle());
    if (hwnd_tt) {
	    HWND hwnd_toplevel 	= find_toplevel_parent(m_treectrl)->GetHandle();
	    HWND hwnd_parent 	= ::GetParent(hwnd_tt);
	    if (hwnd_parent != hwnd_toplevel) {
	    	::DestroyWindow(hwnd_tt);
			TreeView_SetToolTips(m_treectrl->GetHandle(), nullptr);
	    }
    }
#endif

    // create controls on active page
    activate_selected_page([](){});
    m_hsizer->Layout();
    Refresh();
}

void Tab::update_labels_colour()
{
    //update options "decoration"
    for (const std::pair<std::string, int> &opt : m_options_list)
    {
        const wxColour *color = &m_sys_label_clr;

        // value isn't equal to system value
        if ((opt.second & osSystemValue) == 0) {
            // value is equal to last saved
            if ((opt.second & osInitValue) != 0)
                color = &m_default_text_clr;
            // value is modified
            else
                color = &m_modified_label_clr;
        }
        if (opt.first == "bed_shape"            || opt.first == "filament_ramming_parameters" || 
            opt.first == "compatible_prints"    || opt.first == "compatible_printers"           ) {
            wxStaticText* label = m_colored_Labels.find(opt.first) == m_colored_Labels.end() ? nullptr : m_colored_Labels.at(opt.first);
            if (label) {
                label->SetForegroundColour(*color);
                label->Refresh(true);
            }
            continue;
        }

        Field* field = get_field(opt.first);
        if (field == nullptr) continue;
        field->set_label_colour_force(color);
    }

    auto cur_item = m_treectrl->GetFirstVisibleItem();
    if (!cur_item || !m_treectrl->IsVisible(cur_item))
        return;
    while (cur_item) {
        auto title = m_treectrl->GetItemText(cur_item);
        for (auto page : m_pages)
        {
            if (_(page->title()) != title)
                continue;

            const wxColor *clr = !page->m_is_nonsys_values ? &m_sys_label_clr :
                page->m_is_modified_values ? &m_modified_label_clr :
                &m_default_text_clr;

            m_treectrl->SetItemTextColour(cur_item, *clr);
            break;
        }
        cur_item = m_treectrl->GetNextVisible(cur_item);
    }
}

void Tab::decorate()
{
    for (const auto opt : m_options_list)
    {
        wxStaticText*   label = nullptr;
        Field*          field = nullptr;

        if (opt.first == "bed_shape" || opt.first == "filament_ramming_parameters" ||
            opt.first == "compatible_prints" || opt.first == "compatible_printers")
            label = (m_colored_Labels.find(opt.first) == m_colored_Labels.end()) ? nullptr : m_colored_Labels.at(opt.first);

        if (!label)
            field = get_field(opt.first);
        if (!label && !field) 
            continue;

        bool is_nonsys_value = false;
        bool is_modified_value = true;
        const ScalableBitmap* sys_icon  = &m_bmp_value_lock;
        const ScalableBitmap* icon      = &m_bmp_value_revert;

        const wxColour* color = m_is_default_preset ? &m_default_text_clr : &m_sys_label_clr;

        const wxString* sys_tt  = &m_tt_value_lock;
        const wxString* tt      = &m_tt_value_revert;

        // value isn't equal to system value
        if ((opt.second & osSystemValue) == 0) {
            is_nonsys_value = true;
            sys_icon = m_bmp_non_system;
            sys_tt = m_tt_non_system;
            // value is equal to last saved
            if ((opt.second & osInitValue) != 0)
                color = &m_default_text_clr;
            // value is modified
            else
                color = &m_modified_label_clr;
        }
        if ((opt.second & osInitValue) != 0)
        {
            is_modified_value = false;
            icon = &m_bmp_white_bullet;
            tt = &m_tt_white_bullet;
        }
            
            if (label) {
                label->SetForegroundColour(*color);
                label->Refresh(true);
            continue;
        }
        
        field->m_is_nonsys_value = is_nonsys_value;
        field->m_is_modified_value = is_modified_value;
        field->set_undo_bitmap(icon);
        field->set_undo_to_sys_bitmap(sys_icon);
        field->set_undo_tooltip(tt);
        field->set_undo_to_sys_tooltip(sys_tt);
        field->set_label_colour(color);
    }
}

// Update UI according to changes
void Tab::update_changed_ui()
{
    if (m_postpone_update_ui)
        return;

    const bool deep_compare = (m_type == Slic3r::Preset::TYPE_PRINTER || m_type == Slic3r::Preset::TYPE_SLA_MATERIAL);
    auto dirty_options = m_presets->current_dirty_options(deep_compare);
    auto nonsys_options = m_presets->current_different_from_parent_options(deep_compare);
    if (m_type == Slic3r::Preset::TYPE_PRINTER) {
        TabPrinter* tab = static_cast<TabPrinter*>(this);
        if (tab->m_initial_extruders_count != tab->m_extruders_count)
            dirty_options.emplace_back("extruders_count");
        if (tab->m_sys_extruders_count != tab->m_extruders_count)
            nonsys_options.emplace_back("extruders_count");
        if (tab->m_initial_milling_count != tab->m_milling_count)
            dirty_options.emplace_back("milling_count");
        if (tab->m_sys_milling_count != tab->m_milling_count)
            nonsys_options.emplace_back("milling_count");
    }

    for (auto& it : m_options_list)
        it.second = m_opt_status_value;

    for (auto opt_key : dirty_options)	m_options_list[opt_key] &= ~osInitValue;
    for (auto opt_key : nonsys_options)	m_options_list[opt_key] &= ~osSystemValue;

    decorate();

    wxTheApp->CallAfter([this]() {
        if (parent()) //To avoid a crash, parent should be exist for a moment of a tree updating
            update_changed_tree_ui();
    });
}

void Tab::init_options_list()
{
    if (!m_options_list.empty())
        m_options_list.clear();

    for (const auto opt_key : m_config->keys())
        m_options_list.emplace(opt_key, m_opt_status_value);
}

template<class T>
void add_correct_opts_to_options_list(const std::string &opt_key, std::map<std::string, int>& map, Tab *tab, const int& value)
{
    T *opt_cur = static_cast<T*>(tab->m_config->option(opt_key));
    for (size_t i = 0; i < opt_cur->values.size(); i++)
        map.emplace(opt_key + "#" + std::to_string(i), value);
}

void TabPrinter::init_options_list()
{
    if (!m_options_list.empty())
        m_options_list.clear();

    for (const auto opt_key : m_config->keys())
    {
        if (opt_key == "bed_shape") {
            m_options_list.emplace(opt_key, m_opt_status_value);
            continue;
        }
        switch (m_config->option(opt_key)->type())
        {
        case coInts:	add_correct_opts_to_options_list<ConfigOptionInts		>(opt_key, m_options_list, this, m_opt_status_value);	break;
        case coBools:	add_correct_opts_to_options_list<ConfigOptionBools		>(opt_key, m_options_list, this, m_opt_status_value);	break;
        case coFloats:	add_correct_opts_to_options_list<ConfigOptionFloats		>(opt_key, m_options_list, this, m_opt_status_value);	break;
        case coStrings:	add_correct_opts_to_options_list<ConfigOptionStrings	>(opt_key, m_options_list, this, m_opt_status_value);	break;
        case coPercents:add_correct_opts_to_options_list<ConfigOptionPercents	>(opt_key, m_options_list, this, m_opt_status_value);	break;
        case coPoints:	add_correct_opts_to_options_list<ConfigOptionPoints		>(opt_key, m_options_list, this, m_opt_status_value);	break;
        default:		m_options_list.emplace(opt_key, m_opt_status_value);		break;
        }
    }
    m_options_list.emplace("extruders_count", m_opt_status_value);
}

void TabPrinter::msw_rescale()
{
    Tab::msw_rescale();

    // rescale missed options_groups
    const std::vector<PageShp>& pages = m_printer_technology == ptFFF ? m_pages_sla : m_pages_fff;
    for (auto page : pages)
        page->msw_rescale();

    Layout();
}

void TabPrinter::sys_color_changed() 
{
    Tab::sys_color_changed();

    // update missed options_groups
    const std::vector<PageShp>& pages = m_printer_technology == ptFFF ? m_pages_sla : m_pages_fff;
    for (auto page : pages)
        page->sys_color_changed();

    Layout();
}

void TabSLAMaterial::init_options_list()
{
    if (!m_options_list.empty())
        m_options_list.clear();

    for (const auto opt_key : m_config->keys())
    {
        if (opt_key == "compatible_prints" || opt_key == "compatible_printers") {
            m_options_list.emplace(opt_key, m_opt_status_value);
            continue;
        }
        switch (m_config->option(opt_key)->type())
        {
        case coInts:	add_correct_opts_to_options_list<ConfigOptionInts		>(opt_key, m_options_list, this, m_opt_status_value);	break;
        case coBools:	add_correct_opts_to_options_list<ConfigOptionBools		>(opt_key, m_options_list, this, m_opt_status_value);	break;
        case coFloats:	add_correct_opts_to_options_list<ConfigOptionFloats		>(opt_key, m_options_list, this, m_opt_status_value);	break;
        case coStrings:	add_correct_opts_to_options_list<ConfigOptionStrings	>(opt_key, m_options_list, this, m_opt_status_value);	break;
        case coPercents:add_correct_opts_to_options_list<ConfigOptionPercents	>(opt_key, m_options_list, this, m_opt_status_value);	break;
        case coPoints:	add_correct_opts_to_options_list<ConfigOptionPoints		>(opt_key, m_options_list, this, m_opt_status_value);	break;
        default:		m_options_list.emplace(opt_key, m_opt_status_value);		break;
        }
    }
}

void Tab::get_sys_and_mod_flags(const std::string& opt_key, bool& sys_page, bool& modified_page)
{
    auto opt = m_options_list.find(opt_key);
    if (opt == m_options_list.end()) 
        return;

    if (sys_page) sys_page = (opt->second & osSystemValue) != 0;
    modified_page |= (opt->second & osInitValue) == 0;
}

void Tab::update_changed_tree_ui()
{
    if (m_options_list.empty())
        return;
    auto cur_item = m_treectrl->GetFirstVisibleItem();
    if (!cur_item || !m_treectrl->IsVisible(cur_item))
        return;

    auto selected_item = m_treectrl->GetSelection();
    auto selection = selected_item ? m_treectrl->GetItemText(selected_item) : "";

    while (cur_item) {
        auto title = m_treectrl->GetItemText(cur_item);
        for (auto page : m_pages)
        {
            if (_(page->title()) != title)
                continue;
            bool sys_page = true;
            bool modified_page = false;
            if (page->title() == "General") {
                std::initializer_list<const char*> optional_keys{ "extruders_count", "bed_shape" };
                for (auto &opt_key : optional_keys) {
                    get_sys_and_mod_flags(opt_key, sys_page, modified_page);
                }
            }
            if (m_type == Preset::TYPE_FILAMENT && page->title() == "Advanced") {
                get_sys_and_mod_flags("filament_ramming_parameters", sys_page, modified_page);
            }
            if (page->title() == "Dependencies") {
                if (m_type == Slic3r::Preset::TYPE_PRINTER) {
                    sys_page = m_presets->get_selected_preset_parent() != nullptr;
                    modified_page = false;
                } else {
                    if (m_type == Slic3r::Preset::TYPE_FILAMENT || m_type == Slic3r::Preset::TYPE_SLA_MATERIAL)
                        get_sys_and_mod_flags("compatible_prints", sys_page, modified_page);
                    get_sys_and_mod_flags("compatible_printers", sys_page, modified_page);
                }
            }
            for (auto group : page->m_optgroups)
            {
                if (!sys_page && modified_page)
                    break;
                for (const auto &kvp : group->opt_map()) {
                    const std::string& opt_key = kvp.first;
                    get_sys_and_mod_flags(opt_key, sys_page, modified_page);
                }
            }

            const wxColor *clr = sys_page		?	(m_is_default_preset ? &m_default_text_clr : &m_sys_label_clr) :
                                 modified_page	?	&m_modified_label_clr :
                                                    &m_default_text_clr;

            if (page->set_item_colour(clr))
                m_treectrl->SetItemTextColour(cur_item, *clr);

            page->m_is_nonsys_values = !sys_page;
            page->m_is_modified_values = modified_page;

            if (selection == title) {
                m_is_nonsys_values = page->m_is_nonsys_values;
                m_is_modified_values = page->m_is_modified_values;
            }
            break;
        }
        auto next_item = m_treectrl->GetNextVisible(cur_item);
        cur_item = next_item;
    }
    update_undo_buttons();
}

void Tab::update_undo_buttons()
{
    m_undo_btn->        SetBitmap_(m_is_modified_values ? m_bmp_value_revert: m_bmp_white_bullet);
    m_undo_to_sys_btn-> SetBitmap_(m_is_nonsys_values   ? *m_bmp_non_system : m_bmp_value_lock);

    m_undo_btn->SetToolTip(m_is_modified_values ? m_ttg_value_revert : m_ttg_white_bullet);
    m_undo_to_sys_btn->SetToolTip(m_is_nonsys_values ? *m_ttg_non_system : m_ttg_value_lock);
}

void Tab::on_roll_back_value(const bool to_sys /*= true*/)
{
    if (!m_active_page) return;

    int os;
    if (to_sys)	{
        if (!m_is_nonsys_values) return;
        os = osSystemValue;
    }
    else {
        if (!m_is_modified_values) return;
        os = osInitValue;
    }

    m_postpone_update_ui = true;

    for (auto group : m_active_page->m_optgroups) {
                if (group->title == "Capabilities") {
                    if ((m_options_list["extruders_count"] & os) == 0)
                        to_sys ? group->back_to_sys_value("extruders_count") : group->back_to_initial_value("extruders_count");
                }
                if (group->title == "Size and coordinates") {
                    if ((m_options_list["bed_shape"] & os) == 0) {
                        to_sys ? group->back_to_sys_value("bed_shape") : group->back_to_initial_value("bed_shape");
                        load_key_value("bed_shape", true/*some value*/, true);
                    }
                }
                if (group->title == "Toolchange parameters with single extruder MM printers") {
                    if ((m_options_list["filament_ramming_parameters"] & os) == 0)
                        to_sys ? group->back_to_sys_value("filament_ramming_parameters") : group->back_to_initial_value("filament_ramming_parameters");
                }
                if (group->title == "Profile dependencies") {
                    // "compatible_printers" option doesn't exists in Printer Settimgs Tab
                    if (m_type != Preset::TYPE_PRINTER && (m_options_list["compatible_printers"] & os) == 0) {
                        to_sys ? group->back_to_sys_value("compatible_printers") : group->back_to_initial_value("compatible_printers");
                        load_key_value("compatible_printers", true/*some value*/, true);

                        bool is_empty = m_config->option<ConfigOptionStrings>("compatible_printers")->values.empty();
                        m_compatible_printers.checkbox->SetValue(is_empty);
                        is_empty ? m_compatible_printers.btn->Disable() : m_compatible_printers.btn->Enable();
                    }
                    // "compatible_prints" option exists only in Filament Settimgs and Materials Tabs
                    if ((m_type == Preset::TYPE_FILAMENT || m_type == Preset::TYPE_SLA_MATERIAL) && (m_options_list["compatible_prints"] & os) == 0) {
                        to_sys ? group->back_to_sys_value("compatible_prints") : group->back_to_initial_value("compatible_prints");
                        load_key_value("compatible_prints", true/*some value*/, true);

                        bool is_empty = m_config->option<ConfigOptionStrings>("compatible_prints")->values.empty();
                        m_compatible_prints.checkbox->SetValue(is_empty);
                        is_empty ? m_compatible_prints.btn->Disable() : m_compatible_prints.btn->Enable();
                    }
                }
                for (const auto &kvp : group->opt_map()) {
                    const std::string& opt_key = kvp.first;
                    if ((m_options_list[opt_key] & os) == 0)
                        to_sys ? group->back_to_sys_value(opt_key) : group->back_to_initial_value(opt_key);
                }
            }

    m_postpone_update_ui = false;
    update_changed_ui();
}

// Update the combo box label of the selected preset based on its "dirty" state,
// comparing the selected preset config with $self->{config}.
void Tab::update_dirty()
{
    m_presets_choice->update_dirty();
    on_presets_changed();
    update_changed_ui();
}

void Tab::update_tab_ui()
{
    m_presets_choice->update();
}

// Load a provied DynamicConfig into the tab, modifying the active preset.
// This could be used for example by setting a Wipe Tower position by interactive manipulation in the 3D view.
void Tab::load_config(const DynamicPrintConfig& config)
{
    bool modified = 0;
    for (auto opt_key : m_config->diff(config)) {
        m_config->set_key_value(opt_key, config.option(opt_key)->clone());
        modified = 1;
    }
    if (modified) {
        update_dirty();
        //# Initialize UI components with the config values.
        reload_config();
        update();
    }
}

// Reload current $self->{config} (aka $self->{presets}->edited_preset->config) into the UI fields.
void Tab::reload_config()
{
    if (m_active_page)
        m_active_page->reload_config();
}

void Tab::update_mode()
{
    m_mode = wxGetApp().get_mode();

    // update mode for ModeSizer
    m_mode_sizer->SetMode(m_mode);

    update_visibility();

    update_changed_tree_ui();
}

void Tab::update_visibility()
{
    Freeze(); // There is needed Freeze/Thaw to avoid a flashing after Show/Layout

    for (auto page : m_pages)
        page->update_visibility(m_mode, page.get() == m_active_page);
    rebuild_page_tree();

    if (this->m_type == Preset::TYPE_SLA_PRINT)
        update_description_lines();

    Layout();
    Thaw();
}

void Tab::msw_rescale()
{
    m_em_unit = em_unit(m_parent);

    m_mode_sizer->msw_rescale();
    m_presets_choice->msw_rescale();

    m_treectrl->SetMinSize(wxSize(20 * m_em_unit, -1));

    // rescale buttons and cached bitmaps
    for (const auto btn : m_scaled_buttons)
        btn->msw_rescale();
    for (const auto bmp : m_scaled_bitmaps)
        bmp->msw_rescale();
    for (const auto ikon : m_blinking_ikons)
        ikon.second->msw_rescale();
    for (ScalableBitmap& bmp : m_mode_bitmap_cache)
        bmp.msw_rescale();

    // rescale icons for tree_ctrl
    for (ScalableBitmap& bmp : m_scaled_icons_list)
        bmp.msw_rescale();
    // recreate and set new ImageList for tree_ctrl
    m_icons->RemoveAll();
    m_icons = new wxImageList(m_scaled_icons_list.front().bmp().GetWidth(), m_scaled_icons_list.front().bmp().GetHeight());
    for (ScalableBitmap& bmp : m_scaled_icons_list)
        m_icons->Add(bmp.bmp());
    m_treectrl->AssignImageList(m_icons);

    // rescale options_groups
    if (m_active_page)
        m_active_page->msw_rescale();

    Layout();
}

void Tab::sys_color_changed()
{
    update_tab_ui();

    // update buttons and cached bitmaps
    for (const auto btn : m_scaled_buttons)
        btn->msw_rescale();
    for (const auto bmp : m_scaled_bitmaps)
        bmp->msw_rescale();
//    for (ScalableBitmap& bmp : m_mode_bitmap_cache)
//        bmp.msw_rescale();

    // update icons for tree_ctrl
    for (ScalableBitmap& bmp : m_scaled_icons_list)
        bmp.msw_rescale();
    // recreate and set new ImageList for tree_ctrl
    m_icons->RemoveAll();
    m_icons = new wxImageList(m_scaled_icons_list.front().bmp().GetWidth(), m_scaled_icons_list.front().bmp().GetHeight());
    for (ScalableBitmap& bmp : m_scaled_icons_list)
        m_icons->Add(bmp.bmp());
    m_treectrl->AssignImageList(m_icons);

    // Colors for ui "decoration"
    m_sys_label_clr = wxGetApp().get_label_clr_sys();
    m_modified_label_clr = wxGetApp().get_label_clr_modified();
    update_labels_colour();

    // update options_groups
    if (m_active_page)
        m_active_page->msw_rescale();

    Layout();
}

Field* Tab::get_field(const t_config_option_key& opt_key, int opt_index/* = -1*/) const
{
    return m_active_page ? m_active_page->get_field(opt_key, opt_index) : nullptr;

    Field* field = nullptr;
    for (auto page : m_pages) {
        field = page->get_field(opt_key, opt_index);
        if (field != nullptr)
            return field;
    }
    return field;
}

Field* Tab::get_field(const t_config_option_key& opt_key, Page** selected_page, int opt_index/* = -1*/)
{
    Field* field = nullptr;
    for (auto page : m_pages) {
        field = page->get_field(opt_key, opt_index);
        if (field != nullptr) {
            *selected_page = page.get();
            return field;
        }
    }
    return field;
}

void Tab::toggle_option(const std::string& opt_key, bool toggle, int opt_index/* = -1*/)
{
    if (!m_active_page)
        return;
    Field* field = m_active_page->get_field(opt_key, opt_index);
    if (field)
        field->toggle(toggle);
};

// To be called by custom widgets, load a value into a config,
// update the preset selection boxes (the dirty flags)
// If value is saved before calling this function, put saved_value = true,
// and value can be some random value because in this case it will not been used
void Tab::load_key_value(const std::string& opt_key, const boost::any& value, bool saved_value /*= false*/)
{
    if (!saved_value) change_opt_value(*m_config, opt_key, value);
    // Mark the print & filament enabled if they are compatible with the currently selected preset.
    if (opt_key == "compatible_printers" || opt_key == "compatible_prints") {
        // Don't select another profile if this profile happens to become incompatible.
        m_preset_bundle->update_compatible(PresetSelectCompatibleType::Never);
    }
    m_presets_choice->update_dirty();
    on_presets_changed();
    update();
}

static wxString support_combo_value_for_config(const DynamicPrintConfig &config, bool is_fff)
{
    const std::string support         = is_fff ? "support_material"                 : "supports_enable";
    const std::string buildplate_only = is_fff ? "support_material_buildplate_only" : "support_buildplate_only";
    return
        ! config.opt_bool(support) ?
            _("None") :
            (is_fff && !config.opt_bool("support_material_auto")) ?
                _("For support enforcers only") :
                (config.opt_bool(buildplate_only) ? _("Support on build plate only") :
                                                    _("Everywhere"));
}

static wxString pad_combo_value_for_config(const DynamicPrintConfig &config)
{
    return config.opt_bool("pad_enable") ? (config.opt_bool("pad_around_object") ? _("Around object") : _("Below object")) : _("None");
}

void Tab::on_value_change(const std::string& opt_key, const boost::any& value)
{
    if (wxGetApp().plater() == nullptr) {
        return;
    }

    const bool is_fff = supports_printer_technology(ptFFF);
    ConfigOptionsGroup* og_freq_chng_params = wxGetApp().sidebar().og_freq_chng_params(is_fff);
    if (opt_key == "fill_density" || opt_key == "pad_enable")
    {
        boost::any val = og_freq_chng_params->get_config_value(*m_config, opt_key);
        og_freq_chng_params->set_value(opt_key, val);
    }
    
    if (opt_key == "pad_around_object") {
        for (PageShp &pg : m_pages) {
            Field * fld = pg->get_field(opt_key); /// !!! ysFIXME ????
            if (fld) fld->set_value(value, false);
        }
    }

    if (is_fff ?
            (opt_key == "support_material" || opt_key == "support_material_auto" || opt_key == "support_material_buildplate_only") :
            (opt_key == "supports_enable"  || opt_key == "support_buildplate_only"))
        og_freq_chng_params->set_value("support", support_combo_value_for_config(*m_config, is_fff));

    if (! is_fff && (opt_key == "pad_enable" || opt_key == "pad_around_object"))
        og_freq_chng_params->set_value("pad", pad_combo_value_for_config(*m_config));

    if (opt_key == "brim_width")
    {
        bool val = m_config->opt_float("brim_width") > 0.0 || m_config->opt_float("brim_width_interior");
        og_freq_chng_params->set_value("brim", val);
    }

    if (opt_key == "wipe_tower" || opt_key == "single_extruder_multi_material" || opt_key == "extruders_count" )
        update_wiping_button_visibility();

    if (opt_key == "extruders_count")
        wxGetApp().plater()->on_extruders_change(boost::any_cast<int>(value));

    update();
}

// Show/hide the 'purging volumes' button
void Tab::update_wiping_button_visibility() {
    if (m_preset_bundle->printers.get_selected_preset().printer_technology() == ptSLA)
        return; // ys_FIXME
    bool wipe_tower_enabled = dynamic_cast<ConfigOptionBool*>(  (m_preset_bundle->prints.get_edited_preset().config  ).option("wipe_tower"))->value;
    bool multiple_extruders = dynamic_cast<ConfigOptionFloats*>((m_preset_bundle->printers.get_edited_preset().config).option("nozzle_diameter"))->values.size() > 1;

    auto wiping_dialog_button = wxGetApp().sidebar().get_wiping_dialog_button();
    if (wiping_dialog_button) {
        wiping_dialog_button->Show(wipe_tower_enabled && multiple_extruders);
        wiping_dialog_button->GetParent()->Layout();
    }
}

void Tab::activate_option(const std::string& opt_key, const wxString& category)
{
    wxString page_title = _(category);

    auto cur_item = m_treectrl->GetFirstVisibleItem();
    if (!cur_item || !m_treectrl->IsVisible(cur_item))
        return;

    while (cur_item) {
        auto title = m_treectrl->GetItemText(cur_item);
        if (page_title != title) {
            cur_item = m_treectrl->GetNextVisible(cur_item);
            continue;
        }

        m_treectrl->SelectItem(cur_item);
        break;
    }

    // we should to activate a tab with searched option, if it doesn't.
    wxGetApp().mainframe->select_tab(this);
    Field* field = get_field(opt_key);

    // focused selected field
    if (field) {
        field->getWindow()->SetFocus();
        m_highlighter.init(field->blinking_bitmap());
    }
    else if (category == "Single extruder MM setup")
    {
        // When we show and hide "Single extruder MM setup" page, 
        // related options are still in the search list
        // So, let's hightlighte a "single_extruder_multi_material" option, 
        // as a "way" to show hidden page again
        field = get_field("single_extruder_multi_material");
        if (field) {
            field->getWindow()->SetFocus();
            m_highlighter.init(field->blinking_bitmap());
        }
    }
    else
        m_highlighter.init(m_blinking_ikons[opt_key]);

}

void Tab::apply_searcher()
{
    wxGetApp().sidebar().get_searcher().apply(m_config, m_type, m_mode);
}

void Tab::cache_config_diff(const std::vector<std::string>& selected_options)
{
    m_cache_config.apply_only(m_presets->get_edited_preset().config, selected_options);
}

void Tab::apply_config_from_cache()
{
    if (!m_cache_config.empty()) {
        m_presets->get_edited_preset().config.apply(m_cache_config);
        m_cache_config.clear();

        update_dirty();
    }
}


// Call a callback to update the selection of presets on the plater:
// To update the content of the selection boxes,
// to update the filament colors of the selection boxes,
// to update the "dirty" flags of the selection boxes,
// to update number of "filament" selection boxes when the number of extruders change.
void Tab::on_presets_changed()
{
    if (wxGetApp().plater() == nullptr) {
        return;
    }

    // Instead of PostEvent (EVT_TAB_PRESETS_CHANGED) just call update_presets
    wxGetApp().plater()->sidebar().update_presets(m_type);

    // Printer selected at the Printer tab, update "compatible" marks at the print and filament selectors.
    for (auto t: m_dependent_tabs)
    {
        Tab* tab = wxGetApp().get_tab(t);
        // If the printer tells us that the print or filament/sla_material preset has been switched or invalidated,
        // refresh the print or filament/sla_material tab page.
        // But if there are options, moved from the previously selected preset, update them to edited preset
        tab->apply_config_from_cache();
        tab->load_current_preset();
    }
    // clear m_dependent_tabs after first update from select_preset()
    // to avoid needless preset loading from update() function
    m_dependent_tabs.clear();
}

void Tab::build_preset_description_line(ConfigOptionsGroup* optgroup)
{
    auto description_line = [this](wxWindow* parent) {
        return description_line_widget(parent, &m_parent_preset_description_line);
    };

    auto detach_preset_btn = [this](wxWindow* parent) {
        //add_scaled_button(parent, &m_detach_preset_btn, "lock_open_sys", _(L("Detach from system preset")), wxBU_LEFT | wxBU_EXACTFIT);
        m_detach_preset_btn = new ScalableButton(parent, wxID_ANY, "lock_open_sys", _L("Detach from system preset"), 
                                                 wxDefaultSize, wxDefaultPosition, wxBU_LEFT | wxBU_EXACTFIT, true);
        ScalableButton* btn = m_detach_preset_btn;
        btn->SetFont(Slic3r::GUI::wxGetApp().normal_font());

        auto sizer = new wxBoxSizer(wxHORIZONTAL);
        sizer->Add(btn);

        btn->Bind(wxEVT_BUTTON, [this, parent](wxCommandEvent&)
        {
        	bool system = m_presets->get_edited_preset().is_system;
        	bool dirty  = m_presets->get_edited_preset().is_dirty;
            wxString msg_text = system ? 
            	_(L("A copy of the current system preset will be created, which will be detached from the system preset.")) :
                _(L("The current custom preset will be detached from the parent system preset."));
            if (dirty) {
	            msg_text += "\n\n";
            	msg_text += _(L("Modifications to the current profile will be saved."));
            }
            msg_text += "\n\n";
            msg_text += _(L("This action is not revertable.\nDo you want to proceed?"));

            wxMessageDialog dialog(parent, msg_text, _(L("Detach preset")), wxICON_WARNING | wxYES_NO | wxCANCEL);
            if (dialog.ShowModal() == wxID_YES)
                save_preset(m_presets->get_edited_preset().is_system ? std::string() : m_presets->get_edited_preset().name, true);
        });

        btn->Hide();

        return sizer;
    };

    Line line = Line{ "", "" };
    line.full_width = 1;

    line.append_widget(description_line);
    line.append_widget(detach_preset_btn);
    optgroup->append_line(line);
}

void Tab::update_preset_description_line()
{
    const Preset* parent = m_presets->get_selected_preset_parent();
    const Preset& preset = m_presets->get_edited_preset();

    wxString description_line;

    if (preset.is_default) {
        description_line = _(L("This is a default preset."));
    } else if (preset.is_system) {
        description_line = _(L("This is a system preset."));
    } else if (parent == nullptr) {
        description_line = _(L("Current preset is inherited from the default preset."));
    } else {
        description_line = _(L("Current preset is inherited from")) + ":\n\t" + parent->name;
    }

    if (preset.is_default || preset.is_system)
        description_line += "\n\t" + _(L("It can't be deleted or modified.")) +
                            "\n\t" + _(L("Any modifications should be saved as a new preset inherited from this one.")) +
                            "\n\t" + _(L("To do that please specify a new name for the preset."));

    if (parent && parent->vendor)
    {
        description_line += "\n\n" + _(L("Additional information:")) + "\n";
        description_line += "\t" + _(L("vendor")) + ": " + (m_type == Slic3r::Preset::TYPE_PRINTER ? "\n\t\t" : "") + parent->vendor->name +
                            ", ver: " + parent->vendor->config_version.to_string();
        if (m_type == Slic3r::Preset::TYPE_PRINTER) {
            const std::string &printer_model = preset.config.opt_string("printer_model");
            if (! printer_model.empty())
                description_line += "\n\n\t" + _(L("printer model")) + ": \n\t\t" + printer_model;
            switch (preset.printer_technology()) {
            case ptFFF:
            {
                //FIXME add prefered_sla_material_profile for SLA
                const std::string              &default_print_profile = preset.config.opt_string("default_print_profile");
                const std::vector<std::string> &default_filament_profiles = preset.config.option<ConfigOptionStrings>("default_filament_profile")->values;
                if (!default_print_profile.empty())
                    description_line += "\n\n\t" + _(L("default print profile")) + ": \n\t\t" + default_print_profile;
                if (!default_filament_profiles.empty())
                {
                    description_line += "\n\n\t" + _(L("default filament profile")) + ": \n\t\t";
                    for (auto& profile : default_filament_profiles) {
                        if (&profile != &*default_filament_profiles.begin())
                            description_line += ", ";
                        description_line += profile;
                    }
                }
                break;
            }
            case ptSLA:
            {
                //FIXME add prefered_sla_material_profile for SLA
                const std::string &default_sla_material_profile = preset.config.opt_string("default_sla_material_profile");
                if (!default_sla_material_profile.empty())
                    description_line += "\n\n\t" + _(L("default SLA material profile")) + ": \n\t\t" + default_sla_material_profile;

                const std::string &default_sla_print_profile = preset.config.opt_string("default_sla_print_profile");
                if (!default_sla_print_profile.empty())
                    description_line += "\n\n\t" + _(L("default SLA print profile")) + ": \n\t\t" + default_sla_print_profile;
                break;
            }
            default: break;
            }
        }
        else if (!preset.alias.empty())
        {
            description_line += "\n\n\t" + _(L("full profile name"))     + ": \n\t\t" + preset.name;
            description_line += "\n\t"   + _(L("symbolic profile name")) + ": \n\t\t" + preset.alias;
        }
    }

    if (m_parent_preset_description_line)
        m_parent_preset_description_line->SetText(description_line, false);

    if (m_detach_preset_btn)
        m_detach_preset_btn->Show(parent && parent->is_system && !preset.is_default);
    Layout();
}

void Tab::update_frequently_changed_parameters()
{
    const bool is_fff = supports_printer_technology(ptFFF);
    auto og_freq_chng_params = wxGetApp().sidebar().og_freq_chng_params(is_fff);
    if (!og_freq_chng_params) return;

    og_freq_chng_params->set_value("support", support_combo_value_for_config(*m_config, is_fff));
    if (! is_fff)
        og_freq_chng_params->set_value("pad", pad_combo_value_for_config(*m_config));

    const std::string updated_value_key = is_fff ? "fill_density" : "pad_enable";

    const boost::any val = og_freq_chng_params->get_config_value(*m_config, updated_value_key);
    og_freq_chng_params->set_value(updated_value_key, val);

    if (is_fff)
    {
        og_freq_chng_params->set_value("brim", bool(m_config->opt_float("brim_width") > 0.0 || m_config->opt_float("brim_width_interior") > 0.0));
        update_wiping_button_visibility();
    }
}

t_change set_or_add(t_change previous, t_change toadd) {
    if (previous == nullptr)
        return toadd;
    else
        return [previous, toadd](t_config_option_key opt_key, boost::any value) {
        try {
            toadd(opt_key, value);
            previous(opt_key, value);

        }
        catch (const std::exception & ex) {
            std::cerr << "Exception while calling group event about "<<opt_key<<": " << ex.what();
            throw ex;
        }
    };
}

bool Tab::create_pages(std::string setting_type_name, int idx_page)
{
    //search for the file
    const boost::filesystem::path ui_layout_file = (boost::filesystem::path(resources_dir()) / "ui_layout" / setting_type_name).make_preferred();
    if (!boost::filesystem::exists(ui_layout_file)) {
        std::cerr << "Error: cannot create " << setting_type_name << "settings, cannot find file " << ui_layout_file << "\n";
        return false;
    }else
        std::cout << "create settings  " << setting_type_name << "\n";

    bool no_page_yet = true;
#ifdef __WXMSW__
    /* Workaround for correct layout of controls inside the created page:
     * In some _strange_ way we should we should imitate page resizing.
     */
/*    auto layout_page = [this](PageShp page)
    {
        const wxSize& sz = page->GetSize();
        page->SetSize(sz.x + 1, sz.y + 1);
        page->SetSize(sz);
    };*/
#endif
    Slic3r::GUI::PageShp current_page;
    ConfigOptionsGroupShp current_group;
    Line current_line{ "", "" };
    bool in_line = false;
    int height = 0;
    bool logs = false;

    //read file
    //std::ifstream filestream(ui_layout_file.c_str());
    boost::filesystem::ifstream filestream(ui_layout_file);
    std::string full_line;
    while (std::getline(filestream, full_line)) {
        //remove spaces
        boost::algorithm::trim(full_line);
        if (full_line.size() < 4 || full_line[0] == '#') continue;
        //get main command
        if (boost::starts_with(full_line, "logs"))
        {
            logs = true;
        }
        else if (boost::starts_with(full_line, "page"))
        {
#ifdef __WXMSW__
//            if(!no_page_yet)
//                layout_page(current_page);
#endif
            no_page_yet = false;
            if (in_line) {
                current_group->append_line(current_line);
                if (logs) std::cout << "add line\n";
                in_line = false;
            }
            std::vector<std::string> params;
            boost::split(params, full_line, boost::is_any_of(":"));
            for (std::string &str : params) {
                while (str.size() > 1 && (str.front() == ' ' || str.front() == '\t')) str = str.substr(1, str.size() - 1);
                while (str.size() > 1 && (str.back() == ' ' || str.back() == '\t')) str = str.substr(0, str.size() - 1);
            }
            if (params.size() < 2) std::cerr << "error, you need to add the title and icon of the page example: page:awsome page:shell, \n";
            if (params.size() < 2) continue;
            if (params.size() == 2) params.push_back("wrench");

            std::string label = L(params[params.size()-2]);

            for (int i = 1; i < params.size() - 1; i++) {
                if (params[i] == "idx")
                {
                    label = label + " " + std::to_string(int(idx_page + 1));
                }
            }

            if(logs) std::cout << "create page " << label.c_str() <<" : "<< params[params.size() - 1] << "\n";
            current_page = add_options_page(_(label), params[params.size() - 1]);
        }
        else if (boost::starts_with(full_line, "end_page"))
        {
            if (in_line) {
                current_group->append_line(current_line);
                if (logs) std::cout << "add line\n";
                in_line = false;
            }
            current_page.reset();
        }
        else if (boost::starts_with(full_line, "group"))
        {
            if (in_line) {
                current_group->append_line(current_line);
                if (logs) std::cout << "add line\n";
                in_line = false;
            }
            std::vector<std::string> params;
            boost::split(params, full_line, boost::is_any_of(":"));
            for (std::string &str : params) {
                while (str.size() > 1 && (str.front() == ' ' || str.front() == '\t')) str = str.substr(1, str.size() - 1);
                while (str.size() > 1 && (str.back() == ' ' || str.back() == '\t')) str = str.substr(0, str.size() - 1);
            }
            bool nolabel = false;
            for (int i = 1; i < params.size() - 1; i++) {
                if (params[i] == "nolabel")
                {
                    nolabel = true;
                }
            }
            
            current_group = current_page->new_optgroup(_(L(params.back())), nolabel?0:-1);
            for (int i = 1; i < params.size() - 1; i++) {
                if (boost::starts_with(params[i], "title_width$")) {
                    current_group->title_width = atoi(params[i].substr(12, params[i].size() - 12).c_str());
                }
                else if (params[i].find("label_width$") != std::string::npos)
                {
                    current_group->label_width = atoi(params[i].substr(12, params[i].size() - 12).c_str());
                }
                else if (params[i].find("sidetext_width$") != std::string::npos)
                {
                    current_group->sidetext_width = atoi(params[i].substr(15, params[i].size() - 15).c_str());
                } else if (params[i] == "extruders_count_event") {
                    TabPrinter* tab = nullptr;
                    if ((tab = dynamic_cast<TabPrinter*>(this)) == nullptr) continue;
                    current_group->m_on_change = set_or_add(current_group->m_on_change, [this, tab, current_group](t_config_option_key opt_key, boost::any value) {
                        // optgroup->get_value() return int for def.type == coInt,
                        // Thus, there should be boost::any_cast<int> !
                        // Otherwise, boost::any_cast<size_t> causes an "unhandled unknown exception"
                        if (opt_key == "extruders_count" || opt_key == "single_extruder_multi_material") {
                            size_t extruders_count = size_t(boost::any_cast<int>(current_group->get_value("extruders_count")));
                            tab->extruders_count_changed(extruders_count);
                            init_options_list(); // m_options_list should be updated before UI updating
                            update_dirty();
                            if (opt_key == "single_extruder_multi_material") { // the single_extruder_multimaterial was added to force pages
                                on_value_change(opt_key, value);                      // rebuild - let's make sure the on_value_change is not skipped

                                if (boost::any_cast<bool>(value) && tab->m_extruders_count > 1) {
                                    SuppressBackgroundProcessingUpdate sbpu;
                                    std::vector<double> nozzle_diameters = static_cast<const ConfigOptionFloats*>(m_config->option("nozzle_diameter"))->values;
                                    const double frst_diam = nozzle_diameters[0];

                                    for (auto cur_diam : nozzle_diameters) {
                                        // if value is differs from first nozzle diameter value
                                        if (fabs(cur_diam - frst_diam) > EPSILON) {
                                            const wxString msg_text = _(L("Single Extruder Multi Material is selected, \n"
                                                "and all extruders must have the same diameter.\n"
                                                "Do you want to change the diameter for all extruders to first extruder nozzle diameter value?"));
                                            wxMessageDialog dialog(parent(), msg_text, _(L("Nozzle diameter")), wxICON_WARNING | wxYES_NO);

                                            DynamicPrintConfig new_conf = *m_config;
                                            if (dialog.ShowModal() == wxID_YES) {
                                                for (size_t i = 1; i < nozzle_diameters.size(); i++)
                                                    nozzle_diameters[i] = frst_diam;

                                                new_conf.set_key_value("nozzle_diameter", new ConfigOptionFloats(nozzle_diameters));
                                            } else
                                                new_conf.set_key_value("single_extruder_multi_material", new ConfigOptionBool(false));

                                            load_config(new_conf);
                                            break;
                                        }
                                    }
                                }
                            }
                        }
                    });
                } else if (params[i] == "milling_count_event") {
                    TabPrinter* tab = nullptr;
                    if ((tab = dynamic_cast<TabPrinter*>(this)) == nullptr) continue;
                    current_group->m_on_change = set_or_add(current_group->m_on_change, [this, tab, current_group](t_config_option_key opt_key, boost::any value) {
                        // optgroup->get_value() return int for def.type == coInt,
                        // Thus, there should be boost::any_cast<int> !
                        // Otherwise, boost::any_cast<size_t> causes an "unhandled unknown exception"
                        if (opt_key == "milling_count") {
                            size_t milling_count = size_t(boost::any_cast<int>(current_group->get_value("milling_count")));
                            tab->milling_count_changed(milling_count);
                            init_options_list(); // m_options_list should be updated before UI updating
                        }
                    });
                }
                else if (params[i] == "silent_mode_event") {
                    TabPrinter* tab = nullptr;
                    if ((tab = dynamic_cast<TabPrinter*>(this)) == nullptr) continue;
                    current_group->m_on_change = set_or_add(current_group->m_on_change, [this, tab](t_config_option_key opt_key, boost::any value) {
                        tab->update_fff(); //check for kinematic rebuild
                        tab->build_unregular_pages();
                    });
                }
                else if (params[i] == "material_density_event") {
                    current_group->m_on_change = set_or_add(current_group->m_on_change, [this, current_group](t_config_option_key opt_key, boost::any value)
                    {
                        DynamicPrintConfig new_conf = *m_config;

                        if (opt_key == "bottle_volume") {
                            double new_bottle_weight = boost::any_cast<double>(value) / (new_conf.option("material_density")->getFloat() * 1000);
                            new_conf.set_key_value("bottle_weight", new ConfigOptionFloat(new_bottle_weight));
                        }
                        if (opt_key == "bottle_weight") {
                            double new_bottle_volume = boost::any_cast<double>(value)*(new_conf.option("material_density")->getFloat() * 1000);
                            new_conf.set_key_value("bottle_volume", new ConfigOptionFloat(new_bottle_volume));
                        }
                        if (opt_key == "material_density") {
                            double new_bottle_volume = new_conf.option("bottle_weight")->getFloat() * boost::any_cast<double>(value) * 1000;
                            new_conf.set_key_value("bottle_volume", new ConfigOptionFloat(new_bottle_volume));
                        }

                        load_config(new_conf);

                        if (opt_key == "bottle_volume" || opt_key == "bottle_cost") {
                            wxGetApp().sidebar().update_sliced_info_sizer();
                            wxGetApp().sidebar().Layout();
                        }
                    });
                }
            }
            if (logs) std::cout << "create group " << params.back() << "\n";
        }
        else if (boost::starts_with(full_line, "end_group"))
        {
            if (in_line) {
                current_group->append_line(current_line);
                if (logs) std::cout << "add line\n";
                in_line = false;
            }
            current_group.reset();
        }
        else if (boost::starts_with(full_line, "line"))
        {
            if (in_line) {
                current_group->append_line(current_line);
                if (logs) std::cout << "add line\n";
                in_line = false;
            }
            std::string arg = "";
            if (full_line.size() > 6 && full_line.find(":") != std::string::npos)
                arg = full_line.substr(full_line.find(":") + 1, full_line.size() - 1 - full_line.find(":"));
            while (arg.size() > 1 && (arg.back() == ' ' || arg.back() == '\t')) arg = arg.substr(0, arg.size()-1);
            current_line = { _(L(arg.c_str())), wxString{""} };
            in_line = true;
            if (logs) std::cout << "create line " << arg << "\n";
        }
        else if (boost::starts_with(full_line, "end_line"))
        {
            current_group->append_line(current_line);
            if (logs) std::cout << "add line\n";
            in_line = false;
        }
        else if (boost::starts_with(full_line, "setting"))
        {
            std::vector<std::string> params;
            boost::split(params, full_line, boost::is_any_of(":"));
            for (std::string &str : params) {
                while (str.size() > 1 && (str.front() == ' ' || str.front() == '\t')) str = str.substr(1, str.size() - 1);
                while (str.size() > 1 && (str.back() == ' ' || str.back() == '\t')) str = str.substr(0, str.size() - 1);
            }

            std::string setting_id = "";
            if (params.size() > 1) setting_id = params.back();
            if (setting_id.size() < 2) continue;
            if (!m_config->has(setting_id)) {
                std::cerr << "No " << setting_id << " in ConfigOptionsGroup config, tab "<< setting_type_name <<".\n";
                continue;
            }

            if (setting_id == "compatible_printers") {
                create_line_with_widget(current_group.get(),"compatible_printers", [this](wxWindow* parent) {
                    return compatible_widget_create(parent, m_compatible_printers);
                });
                continue;
            }
            else if (setting_id == "compatible_prints") {
                create_line_with_widget(current_group.get(), "compatible_prints", [this](wxWindow* parent) {
                    return compatible_widget_create(parent, m_compatible_prints);
                });
                continue;
            }

            int id = -1;
            for (int i = 1; i < params.size() - 1; i++) {
                if (boost::starts_with(params[i], "id$"))
                    id = atoi(params[i].substr(3, params[i].size() - 3).c_str());
                else if (params[i] == "idx")
                    id = idx_page;
            }

            Option option = current_group->get_option(setting_id, id);

            bool colored = false;
            for (int i = 1; i < params.size() - 1; i++) {
                if (params[i] == "simple")
                {
                    option.opt.mode = ConfigOptionMode::comSimple;
                }
                else if (params[i] == "advanced")
                {
                    option.opt.mode = ConfigOptionMode::comAdvanced;
                }
                else if (params[i] == "expert")
                {
                    option.opt.mode = ConfigOptionMode::comExpert;
                }
                else if (params[i] == "full_label")
                {
                    option.opt.label = option.opt.full_label;
                }
                else if (params[i].find("label$") != std::string::npos)
                {
                    option.opt.label = params[i].substr(6, params[i].size() - 6);
                }
                else if (boost::starts_with(params[i], "label_width$")) {
                    option.opt.label_width = atoi(params[i].substr(12, params[i].size() - 12).c_str());
                }
                else if (params[i].find("sidetext$") != std::string::npos)
                {
                    option.opt.sidetext = params[i].substr(9, params[i].size() - 9);
                }
                else if (params[i].find("sidetext_width$") != std::string::npos)
                {
                    option.opt.sidetext_width = atoi(params[i].substr(15, params[i].size() - 15).c_str());
                }
                else if (params[i] == "full_width") {
                    option.opt.full_width = true;
                }
                else if (boost::starts_with(params[i], "width$")) {
                    option.opt.width = atoi(params[i].substr(6, params[i].size() - 6).c_str());
                }
                else if (boost::starts_with(params[i], "height$")) {
                    option.opt.height = atoi(params[i].substr(7, params[i].size() - 7).c_str());
                }
                else if (params[i] == "color") {
                    colored = true;
                }
            }

            if(height>0)
                option.opt.height = height;

            if (!in_line) {
                if (colored) {
                    m_colored_Labels[setting_id] = nullptr;
                    Line l = current_group->create_single_option_line(option);
                    l.full_Label = &m_colored_Labels[setting_id];
                    current_group->append_line(l);
                } else
                    current_group->append_line(current_group->create_single_option_line(option));
            } else
                current_line.append_option(option);
            if (logs) std::cout << "create setting " << setting_id <<"  with label "<< option.opt.label << "and height "<< option.opt.height<<" fw:"<< option.opt.full_width << "\n";
        }
        else if (boost::starts_with(full_line, "height")) {
            std::string arg = "";
            if (full_line.size() > 6 && full_line.find(":") != std::string::npos)
                arg = full_line.substr(full_line.find(":") + 1, full_line.size() - 1 - full_line.find(":"));
            while (arg.size() > 1 && (arg.back() == ' ' || arg.back() == '\t')) arg = arg.substr(0, arg.size() - 1);
            height = atoi(arg.c_str());
        }
        else if (boost::starts_with(full_line, "recommended_thin_wall_thickness_description")) {
            TabPrint* tab = nullptr;
            if ((tab = dynamic_cast<TabPrint*>(this)) == nullptr) continue;
            current_line = { "", "" };
            current_line.full_width = 1;
            current_line.widget = [this, tab](wxWindow* parent) {
                return description_line_widget(parent, &(tab->m_recommended_thin_wall_thickness_description_line));
            };
            current_group->append_line(current_line);
            current_page->descriptions.push_back("wall_thickness");
        }
        else if (boost::starts_with(full_line, "recommended_extrusion_width_description")) {
            TabPrint* tab = nullptr;
            if ((tab = dynamic_cast<TabPrint*>(this)) == nullptr) continue;
            current_line = { "", "" };
            current_line.full_width = 1;
            current_line.widget = [this, tab](wxWindow* parent) {
                return description_line_widget(parent, &(tab->m_recommended_extrusion_width_description_line));
            };
            current_group->append_line(current_line);
            current_page->descriptions.push_back("extrusion_width");
        }
        else if (boost::starts_with(full_line, "top_bottom_shell_thickness_explanation")) {
            TabPrint* tab = nullptr;
            if ((tab = dynamic_cast<TabPrint*>(this)) == nullptr) continue;
            current_line = { "", "" };
            current_line.full_width = 1;
            current_line.widget = [this, tab](wxWindow* parent) {
                return description_line_widget(parent, &(tab->m_top_bottom_shell_thickness_explanation));
            };
            current_group->append_line(current_line);
            current_page->descriptions.push_back("top_bottom_shell");
        }
        else if (boost::starts_with(full_line, "parent_preset_description")) {
            build_preset_description_line(current_group.get());
        }
        else if (boost::starts_with(full_line, "cooling_description")) {
            TabFilament* tab = nullptr;
            if ((tab = dynamic_cast<TabFilament*>(this)) == nullptr) continue;
            current_line = Line{ "", "" };
            current_line.full_width = 1;
            current_line.widget = [this, tab](wxWindow* parent) {
                return description_line_widget(parent, &(tab->m_cooling_description_line));
            };
            current_group->append_line(current_line);
            current_page->descriptions.push_back("cooling");
        }
        else if (boost::starts_with(full_line, "volumetric_speed_description")) {
            TabFilament* tab = nullptr;
            if ((tab = dynamic_cast<TabFilament*>(this)) == nullptr) continue;
            current_line = Line{ "", "" };
            current_line.full_width = 1;
            current_line.widget = [this, tab](wxWindow* parent) {
                return description_line_widget(parent, &(tab->m_volumetric_speed_description_line));
            };
            current_group->append_line(current_line);
            current_page->descriptions.push_back("volumetric_speed");
        }
        else if (boost::starts_with(full_line, "filament_ramming_parameters")) {
            Line thisline = current_group->create_single_option_line("filament_ramming_parameters");// { _(L("Ramming")), "" };
            thisline.widget = [this](wxWindow* parent) {
                auto ramming_dialog_btn = new wxButton(parent, wxID_ANY, _(L("Ramming settings")) + dots, wxDefaultPosition, wxDefaultSize, wxBU_EXACTFIT);
                ramming_dialog_btn->SetFont(Slic3r::GUI::wxGetApp().normal_font());
                auto sizer = new wxBoxSizer(wxHORIZONTAL);
                sizer->Add(ramming_dialog_btn);

                ramming_dialog_btn->Bind(wxEVT_BUTTON, ([this](wxCommandEvent& e)
                {
                    RammingDialog dlg(this, (m_config->option<ConfigOptionStrings>("filament_ramming_parameters"))->get_at(0));
                    if (dlg.ShowModal() == wxID_OK)
                        (m_config->option<ConfigOptionStrings>("filament_ramming_parameters"))->get_at(0) = dlg.get_parameters();
                }));
                return sizer;
            };
            current_group->append_line(thisline);
        }
        else if (boost::starts_with(full_line, "filament_overrides_page")) {
            TabFilament* tab = nullptr;
            if ((tab = dynamic_cast<TabFilament*>(this)) == nullptr) continue;
            tab->add_filament_overrides_page();
        }
        else if (full_line == "unregular_pages") {
            TabPrinter* tab = nullptr;
            if ((tab = dynamic_cast<TabPrinter*>(this)) == nullptr) continue;
            tab->build_unregular_pages();
        }
        //else if (full_line == "printhost") {
        //    TabPrinter* tab = nullptr;
        //    if ((tab = dynamic_cast<TabPrinter*>(this)) == nullptr) continue;
        //    tab->build_printhost(current_group.get());
        //}
        else if (full_line == "bed_shape"){
            TabPrinter* tab = nullptr;
            if ((tab = dynamic_cast<TabPrinter*>(this)) == nullptr) continue;
            create_line_with_widget(current_group.get(), "bed_shape", [tab](wxWindow* parent) {
                return 	tab->create_bed_shape_widget(parent);
            });
        } else if (full_line == "extruders_count") {
            ConfigOptionDef def;
            def.type = coInt,
                def.set_default_value(new ConfigOptionInt(1));
            def.label = L("Extruders");
            def.tooltip = L("Number of extruders of the printer.");
            def.min = 1;
            def.mode = comAdvanced;
            Option option(def, "extruders_count");
            current_group->append_single_option_line(option);
        } else if (full_line == "milling_count") {
            ConfigOptionDef def;
            def.type = coInt,
                def.set_default_value(new ConfigOptionInt(0));
            def.label = L("Milling cutters");
            def.tooltip = L("Number of milling heads.");
            def.min = 0;
            def.mode = comAdvanced;
            Option option(def, "milling_count");
            current_group->append_single_option_line(option);
        } else if (full_line == "update_nozzle_diameter") {
            current_group->m_on_change = set_or_add(current_group->m_on_change, [this, idx_page](const t_config_option_key& opt_key, boost::any value)
            {
                TabPrinter* tab = nullptr;
                if ((tab = dynamic_cast<TabPrinter*>(this)) == nullptr) return;
                if (m_config->opt_bool("single_extruder_multi_material") && tab->m_extruders_count > 1 && opt_key.find_first_of("nozzle_diameter") != std::string::npos)
                {
                    SuppressBackgroundProcessingUpdate sbpu;
                    const double new_nd = boost::any_cast<double>(value);
                    std::vector<double> nozzle_diameters = static_cast<const ConfigOptionFloats*>(m_config->option("nozzle_diameter"))->values;

                    // if value was changed
                    if (fabs(nozzle_diameters[idx_page == 0 ? 1 : 0] - new_nd) > EPSILON)
                    {
                        const wxString msg_text = _(L("This is a single extruder multimaterial printer, diameters of all extruders "
                            "will be set to the new value. Do you want to proceed?"));
                        wxMessageDialog dialog(parent(), msg_text, _(L("Nozzle diameter")), wxICON_WARNING | wxYES_NO);

                        DynamicPrintConfig new_conf = *m_config;
                        if (dialog.ShowModal() == wxID_YES) {
                            for (size_t i = 0; i < nozzle_diameters.size(); i++) {
                                if (i == idx_page)
                                    continue;
                                nozzle_diameters[i] = new_nd;
                            }
                        } else
                            nozzle_diameters[idx_page] = nozzle_diameters[idx_page == 0 ? 1 : 0];

                        new_conf.set_key_value("nozzle_diameter", new ConfigOptionFloats(nozzle_diameters));
                        load_config(new_conf);
                    }
                }

                update();
            });
        }else if(full_line == "reset_to_filament_color") {
            TabPrinter* tab = nullptr;
            if ((tab = dynamic_cast<TabPrinter*>(this)) == nullptr) continue;
            widget_t reset_to_filament_color = [this, idx_page, tab](wxWindow* parent) -> wxBoxSizer* {
                add_scaled_button(parent, &tab->m_reset_to_filament_color, "undo",
                    _(L("Reset to Filament Color")), wxBU_LEFT | wxBU_EXACTFIT);
                ScalableButton* btn = tab->m_reset_to_filament_color;
                btn->SetFont(Slic3r::GUI::wxGetApp().normal_font());
                wxBoxSizer* sizer = new wxBoxSizer(wxHORIZONTAL);
                sizer->Add(btn);

                btn->Bind(wxEVT_BUTTON, [this, idx_page](wxCommandEvent& e)
                {
                    std::vector<std::string> colors = static_cast<const ConfigOptionStrings*>(m_config->option("extruder_colour"))->values;
                    colors[idx_page] = "";

                    DynamicPrintConfig new_conf = *m_config;
                    new_conf.set_key_value("extruder_colour", new ConfigOptionStrings(colors));
                    load_config(new_conf);

                    update_dirty();
                    update();
                });

                return sizer;
            };
            current_line = current_group->create_single_option_line("extruder_colour", idx_page);
            current_line.append_widget(reset_to_filament_color);
            current_group->append_line(current_line);
        }
    }
   /* fs::ifstream inFileUTF(ui_layout_file);tyj
    std::wbuffer_convert<std::codecvt_utf8<wchar_t>> inFilebufConverted(inFileUTF.rdbuf());
    std::wistream inFileConverted(&inFilebufConverted);
    for (std::wstring s; getline(inFileConverted, s); )
    {
        std::wcout << p_list_utf.c_str() << '\n' << s << '\n';
        if (fs::exists(s))
            std::wcout << "File exists!\n";
        else
            std::wcout << "File DOES NOT exist!\n";
    }*/
#ifdef __WXMSW__
//    if (!no_page_yet)
//        layout_page(current_page);
#endif

    if(logs) std::cout << "END create settings  " << setting_type_name << "\n";

    return !no_page_yet;
}

void TabPrint::build()
{
    m_presets = &m_preset_bundle->prints;
    load_initial_data();
    if (create_pages("print.ui")) return;

}

// Reload current config (aka presets->edited_preset->config) into the UI fields.
void TabPrint::reload_config()
{
    this->compatible_widget_reload(m_compatible_printers);
    Tab::reload_config();
}

void TabPrint::update_description_lines()
{
    Tab::update_description_lines();

    if (m_preset_bundle->printers.get_selected_preset().printer_technology() == ptSLA)
        return;

    if (m_active_page && m_recommended_thin_wall_thickness_description_line
        && std::find(m_active_page->descriptions.begin(), m_active_page->descriptions.end(), "wall_thickness") != m_active_page->descriptions.end())
    {
        m_recommended_thin_wall_thickness_description_line->SetText(
            from_u8(PresetHints::recommended_thin_wall_thickness(*m_preset_bundle)));
    }
    if (m_active_page && m_top_bottom_shell_thickness_explanation
        && std::find(m_active_page->descriptions.begin(), m_active_page->descriptions.end(), "top_bottom_shell") != m_active_page->descriptions.end())
    {
        m_top_bottom_shell_thickness_explanation->SetText(
            from_u8(PresetHints::top_bottom_shell_thickness_explanation(*m_preset_bundle)));
    }
    if (m_active_page && m_recommended_extrusion_width_description_line
        && std::find(m_active_page->descriptions.begin(), m_active_page->descriptions.end(), "extrusion_width") != m_active_page->descriptions.end())
    {
        m_recommended_extrusion_width_description_line->SetText(
            from_u8(PresetHints::recommended_extrusion_width(*m_preset_bundle)));
    }

    
}

void TabPrint::toggle_options()
{
    if (!m_active_page) return;

    m_config_manipulation.toggle_print_fff_options(m_config);
}

void TabPrint::update()
{
    if (m_preset_bundle->printers.get_selected_preset().printer_technology() == ptSLA)
        return; // ys_FIXME

    m_update_cnt++;

    m_config_manipulation.update_print_fff_config(m_config, true);

    update_description_lines();
    Layout();

    m_update_cnt--;

    if (m_update_cnt==0) {
        toggle_options();

        // update() could be called during undo/redo execution
        // Update of objectList can cause a crash in this case (because m_objects doesn't match ObjectList) 
        if (!wxGetApp().plater()->inside_snapshot_capture())
            wxGetApp().obj_list()->update_and_show_object_settings_item();

        wxGetApp().mainframe->on_config_changed(m_config);
    }
}

void TabPrint::clear_pages()
{
    Tab::clear_pages();

    m_recommended_thin_wall_thickness_description_line = nullptr;
    m_recommended_extrusion_width_description_line = nullptr;
    m_top_bottom_shell_thickness_explanation = nullptr;
}

void TabFilament::add_filament_overrides_page()
{
    PageShp page = add_options_page(L("Filament Overrides"), "wrench");
    ConfigOptionsGroupShp optgroup = page->new_optgroup(L("Retraction"));

    auto append_single_option_line = [optgroup, this](const std::string& opt_key, int opt_index)
    {
        Line line {"",""};
        if (opt_key == "filament_retract_lift_above" || opt_key == "filament_retract_lift_below") {
            Option opt = optgroup->get_option(opt_key);
            opt.opt.label = opt.opt.get_full_label();
            line = optgroup->create_single_option_line(opt);
        }
        else
            line = optgroup->create_single_option_line(optgroup->get_option(opt_key));

        line.near_label_widget = [this, optgroup, opt_key, opt_index](wxWindow* parent) {
            wxCheckBox* check_box = new wxCheckBox(parent, wxID_ANY, "");

            check_box->Bind(wxEVT_CHECKBOX, [this, optgroup, opt_key, opt_index](wxCommandEvent& evt) {
                const bool is_checked = evt.IsChecked();
                Field* field = optgroup->get_fieldc(opt_key, opt_index);
                if (field) {
                    field->toggle(is_checked);
                    if (is_checked)
                        field->set_last_meaningful_value();
                    else
                        field->set_na_value();
                }
            }, check_box->GetId());

            m_overrides_options[opt_key] = check_box;
            return check_box;
        };

        optgroup->append_line(line);
    };

    const int extruder_idx = 0; // #ys_FIXME

    for (const std::string opt_key : {  "filament_retract_length",
                                        "filament_retract_lift",
                                        "filament_retract_lift_above",
                                        "filament_retract_lift_below",
                                        "filament_retract_speed",
                                        "filament_deretract_speed",
                                        "filament_retract_restart_extra",
                                        "filament_retract_before_travel",
                                        "filament_retract_layer_change",
                                        "filament_wipe",
                                        "filament_wipe_extra_perimeter",
                                        "filament_retract_before_wipe"
                                     })
        append_single_option_line(opt_key, extruder_idx);
}

void TabFilament::update_filament_overrides_page()
{
    if (!m_active_page || m_active_page->title() != "Filament Overrides")
        return;
    Page* page = m_active_page;

    const auto og_it = std::find_if(page->m_optgroups.begin(), page->m_optgroups.end(), [](const ConfigOptionsGroupShp og) { return og->title == "Retraction"; });
    if (og_it == page->m_optgroups.end())
        return;
    ConfigOptionsGroupShp optgroup = *og_it;

    std::vector<std::string> opt_keys = {   "filament_retract_length",
                                            "filament_retract_lift",
                                            "filament_retract_lift_above",
                                            "filament_retract_lift_below",
                                            "filament_retract_speed",
                                            "filament_deretract_speed",
                                            "filament_retract_restart_extra",
                                            "filament_retract_before_travel",
                                            "filament_retract_layer_change",
                                            "filament_wipe",
                                            "filament_wipe_extra_perimeter",
                                            "filament_retract_before_wipe"
                                        };

    const int extruder_idx = 0; // #ys_FIXME

    const bool have_retract_length = m_config->option("filament_retract_length")->is_nil() ||
                                     m_config->opt_float("filament_retract_length", extruder_idx) > 0;

    for (const std::string& opt_key : opt_keys)
    {
        bool is_checked = opt_key=="filament_retract_length" ? true : have_retract_length;
        m_overrides_options[opt_key]->Enable(is_checked);

        is_checked &= !m_config->option(opt_key)->is_nil();
        m_overrides_options[opt_key]->SetValue(is_checked);

        Field* field = optgroup->get_fieldc(opt_key, extruder_idx);
        if (field)
            field->toggle(is_checked);
    }
}

void TabFilament::build()
{
    m_presets = &m_preset_bundle->filaments;
    load_initial_data();
    if (create_pages("filament.ui")) return;

}

// Reload current config (aka presets->edited_preset->config) into the UI fields.
void TabFilament::reload_config()
{
    this->compatible_widget_reload(m_compatible_printers);
    this->compatible_widget_reload(m_compatible_prints);
    Tab::reload_config();
}

void TabFilament::update_volumetric_flow_preset_hints()
{
    wxString text;
    try {
        text = from_u8(PresetHints::maximum_volumetric_flow_description(*m_preset_bundle));
    } catch (std::exception &ex) {
        text = _(L("Volumetric flow hints not available")) + "\n\n" + from_u8(ex.what());
    }
    if(m_volumetric_speed_description_line)
        m_volumetric_speed_description_line->SetText(text);
}

void TabFilament::update_description_lines()
{
    Tab::update_description_lines();

    if (!m_active_page)
        return;

    if (std::find(m_active_page->descriptions.begin(), m_active_page->descriptions.end(), "cooling") != m_active_page->descriptions.end() && m_cooling_description_line)
        m_cooling_description_line->SetText(from_u8(PresetHints::cooling_description(m_presets->get_edited_preset())));
    if (std::find(m_active_page->descriptions.begin(), m_active_page->descriptions.end(), "volumetric_speed") != m_active_page->descriptions.end() && m_volumetric_speed_description_line)
        this->update_volumetric_flow_preset_hints();
}

void TabFilament::toggle_options()
{ //TODO: check prusa changes
    if (!m_active_page)
        return;

    if (m_active_page->title() == "Cooling")
    {
        bool fan_always_on = m_config->opt_bool("fan_always_on", 0);

        //get_field("max_fan_speed")->toggle(m_config->opt_int("fan_below_layer_time", 0) > 0);
        Field* min_print_speed_field = get_field("min_print_speed");
        if (min_print_speed_field)
            min_print_speed_field->toggle(m_config->opt_int("slowdown_below_layer_time", 0) > 0);

        // hidden 'cooling', it's now deactivated.
             //for (auto el : { "min_fan_speed", "disable_fan_first_layers" })
        //for (auto el : { "max_fan_speed", "fan_below_layer_time", "slowdown_below_layer_time", "min_print_speed" })
        //    get_field(el)->toggle(cooling);


        //for (auto el : { "min_fan_speed", "disable_fan_first_layers" })
        //    get_field(el)->toggle(fan_always_on);

        Field* max_fan_speed_field = get_field("max_fan_speed");
        if (max_fan_speed_field)
            max_fan_speed_field->toggle(m_config->opt_int("fan_below_layer_time", 0) > 0 || m_config->opt_int("slowdown_below_layer_time", 0) > 0);
    }

    update_filament_overrides_page();
}

void TabFilament::update()
{
    if (m_preset_bundle->printers.get_selected_preset().printer_technology() == ptSLA)
        return; // ys_FIXME

    m_update_cnt++;

    update_description_lines();
    Layout();

    toggle_options();

    m_update_cnt--;

    if (m_update_cnt == 0)
        wxGetApp().mainframe->on_config_changed(m_config);
}

void TabFilament::clear_pages()
{
    Tab::clear_pages();

    m_volumetric_speed_description_line = nullptr;
	m_cooling_description_line = nullptr;
}

wxSizer* Tab::description_line_widget(wxWindow* parent, ogStaticText* *StaticText, wxString text /*= wxEmptyString*/)
{
    *StaticText = new ogStaticText(parent, text);

//	auto font = (new wxSystemSettings)->GetFont(wxSYS_DEFAULT_GUI_FONT);
    (*StaticText)->SetFont(wxGetApp().normal_font());

    auto sizer = new wxBoxSizer(wxHORIZONTAL);
    sizer->Add(*StaticText, 1, wxEXPAND|wxALL, 0);
    return sizer;
}

bool Tab::current_preset_is_dirty()
{
    return m_presets->current_is_dirty();
}

void TabPrinter::build()
{
    m_presets = &m_preset_bundle->printers;
    load_initial_data();

    m_printer_technology = m_presets->get_selected_preset().printer_technology();

    m_presets->get_selected_preset().printer_technology() == ptSLA ? build_sla() : build_fff();
}

void TabPrinter::build_print_host_upload_group(Page* page)
{
    ConfigOptionsGroupShp optgroup = page->new_optgroup(L("Print Host upload"));

    wxString description_line_text = _L(""
        "Note: All parameters from this group are moved to the Physical Printer settings (see changelog).\n\n"
        "A new Physical Printer profile is created by clicking on the \"cog\" icon right of the Printer profiles combo box, "
        "by selecting the \"add or remove printers\" item in the Printer combo box. The Physical Printer profile editor opens "
        "also when clicking on the \"cog\" icon in the Printer settings tab. The Physical Printer profiles are being stored "
        "into PrusaSlicer/physical_printer directory.");

    Line line = { "", "" };
        line.full_width = 1;
    line.widget = [this, description_line_text](wxWindow* parent) {
        return description_line_widget(parent, m_presets->get_selected_preset().printer_technology() == ptFFF ?
                                       &m_fff_print_host_upload_description_line : &m_sla_print_host_upload_description_line,
                                       description_line_text);
        };
        optgroup->append_line(line);
}

void TabPrinter::build_fff()
{
    if (!m_pages.empty())
        m_pages.resize(0);
    // to avoid redundant memory allocation / deallocation during extruders count changing
    m_pages.reserve(30);

    auto* nozzle_diameter = dynamic_cast<const ConfigOptionFloats*>(m_config->option("nozzle_diameter"));
    m_initial_extruders_count = m_extruders_count = nozzle_diameter->values.size();
    wxGetApp().sidebar().update_objects_list_extruder_column(m_initial_extruders_count);

    auto* milling_diameter = dynamic_cast<const ConfigOptionFloats*>(m_config->option("milling_diameter"));
    m_initial_milling_count = m_milling_count = milling_diameter->values.size();

    const Preset* parent_preset = m_presets->get_selected_preset_parent();
    m_sys_extruders_count = parent_preset == nullptr ? 0 :
        static_cast<const ConfigOptionFloats*>(parent_preset->config.option("nozzle_diameter"))->values.size();
    m_sys_milling_count = parent_preset == nullptr ? 0 :
        static_cast<const ConfigOptionFloats*>(parent_preset->config.option("milling_diameter"))->values.size();

    if (create_pages("printer_fff.ui")) return;

}

void TabPrinter::build_sla()
{
    if (!m_pages.empty())
        m_pages.resize(0);

    if (create_pages("printer_sla.ui")) return;

}

void TabPrinter::extruders_count_changed(size_t extruders_count)
{
    bool is_count_changed = false;
    if (m_extruders_count != extruders_count) {
        m_extruders_count = extruders_count;
        m_preset_bundle->printers.get_edited_preset().set_num_extruders(extruders_count);
        m_preset_bundle->update_multi_material_filament_presets();
        is_count_changed = true;
    } else if (m_extruders_count == 1 &&
        m_preset_bundle->project_config.option<ConfigOptionFloats>("wiping_volumes_matrix")->values.size() > 1)
        m_preset_bundle->update_multi_material_filament_presets();

    /* This function should be call in any case because of correct updating/rebuilding
     * of unregular pages of a Printer Settings
     */
    build_unregular_pages();

    if (is_count_changed) {
        on_value_change("extruders_count", (int)extruders_count);
        wxGetApp().sidebar().update_objects_list_extruder_column(extruders_count);
    }
}

void TabPrinter::milling_count_changed(size_t milling_count)
{
    bool is_count_changed = false;
    if (m_milling_count != milling_count) {
        m_milling_count = milling_count;
        m_preset_bundle->printers.get_edited_preset().set_num_milling(milling_count);
        is_count_changed = true;
    }

    /* This function should be call in any case because of correct updating/rebuilding
     * of unregular pages of a Printer Settings
     */
    build_unregular_pages();

    //no gui listing for now
    //if (is_count_changed) {
    //    on_value_change("milling_count", milling_count);
    //    wxGetApp().sidebar().update_objects_list_milling_column(milling_count);
    //}
}

void TabPrinter::append_option_line_kinematics(ConfigOptionsGroupShp optgroup, const std::string opt_key, const std::string override_sidetext)
{
    Option option = optgroup->get_option(opt_key, 0);
    if (!override_sidetext.empty())
        option.opt.sidetext = override_sidetext;
    Line line = Line{ _(option.opt.full_label), "" };
    option.opt.width = 10;
    line.append_option(option);
    if (m_use_silent_mode) {
        option = optgroup->get_option(opt_key, 1);
        if (!override_sidetext.empty())
            option.opt.sidetext = override_sidetext;
        option.opt.width = 10;
        line.append_option(option);
    }
    optgroup->append_line(line);
}

PageShp TabPrinter::build_kinematics_page()
{
    auto page = add_options_page(L("Machine limits"), "cog", true);
    ConfigOptionsGroupShp optgroup;
    if (m_config->option<ConfigOptionEnum<GCodeFlavor>>("gcode_flavor")->value != gcfMarlin && m_config->option<ConfigOptionEnum<GCodeFlavor>>("gcode_flavor")->value != gcfLerdge) {
        optgroup = page->new_optgroup(_(L("not-marlin/lerdge firmware compensation")));
        optgroup->append_single_option_line("time_estimation_compensation");
    }
    optgroup = page->new_optgroup(_(L("Machine Limits")));
    Line current_line = Line{ "", "" };
    current_line.full_width = 1;
    current_line.widget = [this](wxWindow* parent) {
        ogStaticText* text;
        auto result = description_line_widget(parent, &text);
        text->SetText(_(L("Description: The information below is used to calculate estimated printing time and as safegard when generating gcode"
            " (even if the acceleration is set to 3000 in the print profile, if this is at 1500, it won't export a gcode that will tell to go over 1500)."
            " You can also export these limits to the start gcode via the checkbox above (the output depends on the selected firmare).")));
        return result;
    };
    optgroup->append_line(current_line);
    optgroup->append_single_option_line("print_machine_envelope");
    optgroup->append_single_option_line("machine_limits_usage");
    Line line { "", "" };
    line.full_width = 1;
    line.widget = [this](wxWindow* parent) {
        return description_line_widget(parent, &m_machine_limits_description_line);
    };
    optgroup->append_line(line);

    if (m_use_silent_mode) {
        // Legend for OptionsGroups
        optgroup = page->new_optgroup("");
        optgroup->set_show_modified_btns_val(false);
        optgroup->title_width = 23;// 230;
        auto line = Line{ "", "" };

        ConfigOptionDef def;
        def.type = coString;
        def.width = 18;
        def.gui_type = "legend";
        def.mode = comAdvanced;
        def.tooltip = L("Values in this column are for Normal mode");
        def.set_default_value(new ConfigOptionString{ _(L("Normal")).ToUTF8().data() });

        auto option = Option(def, "full_power_legend");
        line.append_option(option);

        def.tooltip = L("Values in this column are for Stealth mode");
        def.set_default_value(new ConfigOptionString{ _(L("Stealth")).ToUTF8().data() });
        option = Option(def, "silent_legend");
        line.append_option(option);

        optgroup->append_line(line);
    }

    std::vector<std::string> axes{ "x", "y", "z", "e" };
    optgroup = page->new_optgroup(L("Maximum feedrates"));
    for (const std::string& axis : axes) {
        if (m_config->option<ConfigOptionEnum<GCodeFlavor>>("gcode_flavor")->value == gcfRepRap)
            append_option_line_kinematics(optgroup, "machine_max_feedrate_" + axis, "mm/min");
        else
            append_option_line_kinematics(optgroup, "machine_max_feedrate_" + axis);
    }

    optgroup = page->new_optgroup(L("Maximum accelerations"));
    for (const std::string& axis : axes) {
        append_option_line_kinematics(optgroup, "machine_max_acceleration_" + axis);
    }
    append_option_line_kinematics(optgroup, "machine_max_acceleration_extruding");
    append_option_line_kinematics(optgroup, "machine_max_acceleration_retracting");
    append_option_line_kinematics(optgroup, "machine_max_acceleration_travel");

    optgroup = page->new_optgroup(L("Jerk limits"));
    for (const std::string& axis : axes) {
        append_option_line_kinematics(optgroup, "machine_max_jerk_" + axis);
    }

    optgroup = page->new_optgroup(L("Minimum feedrates"));
        if (m_config->option<ConfigOptionEnum<GCodeFlavor>>("gcode_flavor")->value == gcfRepRap){
            append_option_line_kinematics(optgroup, "machine_min_extruding_rate", "mm/min");
            append_option_line_kinematics(optgroup, "machine_min_travel_rate", "mm/min");
        } else {
            append_option_line_kinematics(optgroup, "machine_min_extruding_rate");
            append_option_line_kinematics(optgroup, "machine_min_travel_rate");
        }
    return page;
}

/* Previous name build_extruder_pages().
 *
 * This function was renamed because of now it implements not just an extruder pages building,
 * but "Machine limits" and "Single extruder MM setup" too
 * (These pages can changes according to the another values of a current preset)
 * */
void TabPrinter::build_unregular_pages()
{
    size_t		n_before_extruders = std::min(size_t(2), m_pages.size());			//	Count of pages before Extruder pages
    bool changed = false;

    /* ! Freeze/Thaw in this function is needed to avoid call OnPaint() for erased pages
     * and be cause of application crash, when try to change Preset in moment,
     * when one of unregular pages is selected.
     *  */
    Freeze();

#ifdef __WXMSW__
    /* Workaround for correct layout of controls inside the created page:
     * In some _strange_ way we should we should imitate page resizing.
     */
/*    auto layout_page = [this](PageShp page)
    {
        const wxSize& sz = page->GetSize();
        page->SetSize(sz.x + 1, sz.y + 1);
        page->SetSize(sz);
    };*/
#endif //__WXMSW__

    // Add/delete Kinematics page
    size_t existed_page = 0;
    for (size_t i = 0; i < m_pages.size(); ++i) { // first make sure it's not there already
        if (m_pages[i]->title().find(L("Machine limits")) != std::string::npos) {
            if (m_rebuild_kinematics_page)
                m_pages.erase(m_pages.begin() + i);
            else
                existed_page = i;
            n_before_extruders = i;
            break;
        }
    }
    if (existed_page < n_before_extruders) {
        auto page = build_kinematics_page();
        changed = true;
        m_rebuild_kinematics_page = false;
#ifdef __WXMSW__
//        layout_page(page);
#endif
        m_pages.insert(m_pages.begin() + n_before_extruders, page);
    }

    n_before_extruders++; // kinematic page
    size_t		n_after_single_extruder_MM = 2; //	Count of pages after single_extruder_multi_material page

    if (m_extruders_count_old == m_extruders_count ||
        (m_has_single_extruder_MM_page && m_extruders_count == 1))
    {
        // if we have a single extruder MM setup, add a page with configuration options:
        for (size_t i = 0; i < m_pages.size(); ++i) // first make sure it's not there already
            if (m_pages[i]->title().find(L("Single extruder MM setup")) != std::string::npos) {
                m_pages.erase(m_pages.begin() + i);
                changed = true;
                break;
            }
        m_has_single_extruder_MM_page = false;
    }
    if (m_extruders_count > 1 && m_config->opt_bool("single_extruder_multi_material") && !m_has_single_extruder_MM_page) {
        // create a page, but pretend it's an extruder page, so we can add it to m_pages ourselves
        auto page = add_options_page(L("Single extruder MM setup"), "printer", true);
        auto optgroup = page->new_optgroup(L("Single extruder multimaterial parameters"));
        optgroup->append_single_option_line("cooling_tube_retraction");
        optgroup->append_single_option_line("cooling_tube_length");
        optgroup->append_single_option_line("parking_pos_retraction");
        optgroup->append_single_option_line("extra_loading_move");
        optgroup->append_single_option_line("high_current_on_filament_swap");
        optgroup = page->new_optgroup(_(L("Advanced wipe tower purge volume calculs")));
        optgroup->append_single_option_line("wipe_advanced");
        optgroup->append_single_option_line("wipe_advanced_nozzle_melted_volume");
        optgroup->append_single_option_line("wipe_advanced_multiplier");
        optgroup->append_single_option_line("wipe_advanced_algo");
        m_pages.insert(m_pages.end() - n_after_single_extruder_MM, page);
        m_has_single_extruder_MM_page = true;
        changed = true;
    }

    // Build missed extruder pages
    for (size_t extruder_idx = m_extruders_count_old; extruder_idx < m_extruders_count; ++extruder_idx) {

        if (this->create_pages("extruder.ui", extruder_idx)) {
            if (m_pages.size() > n_before_extruders + 1)
                std::rotate(m_pages.begin() + n_before_extruders + extruder_idx, m_pages.end() - 1, m_pages.end());
            changed = true;
        }

    }
    // # remove extra pages
    if (m_extruders_count < m_extruders_count_old) {
        m_pages.erase(m_pages.begin() + n_before_extruders + m_extruders_count,
            m_pages.begin() + n_before_extruders + m_extruders_count_old);
        changed = true;
    }
    m_extruders_count_old = m_extruders_count;

    // Build missed milling pages
    for (size_t milling_idx = m_milling_count_old; milling_idx < m_milling_count; ++milling_idx) {

        if (this->create_pages("milling.ui", milling_idx)) {
            std::rotate(m_pages.begin() + n_before_extruders + m_extruders_count + milling_idx, m_pages.end() - 1, m_pages.end());
            changed = true;
        }

    }
    // # remove extra pages
    if (m_milling_count < m_milling_count_old) {
        m_pages.erase(m_pages.begin() + n_before_extruders + m_extruders_count + m_milling_count,
            m_pages.begin() + n_before_extruders + m_extruders_count + m_milling_count_old);
        changed = true;
    }
    m_milling_count_old = m_milling_count;

    Thaw();

    if(changed)
        rebuild_page_tree();

    // Reload preset pages with current configuration values
    reload_config();

    // apply searcher with current configuration
    apply_searcher();
}

// this gets executed after preset is loaded and before GUI fields are updated
void TabPrinter::on_preset_loaded()
{
    // update the extruders count field
    auto   *nozzle_diameter = dynamic_cast<const ConfigOptionFloats*>(m_config->option("nozzle_diameter"));
    size_t extruders_count = nozzle_diameter->values.size();
    // update the GUI field according to the number of nozzle diameters supplied
    extruders_count_changed(extruders_count);

    //same for milling
    auto* milling_diameter = dynamic_cast<const ConfigOptionFloats*>(m_config->option("milling_diameter"));
    size_t milling_count = milling_diameter->values.size();
    milling_count_changed(milling_count);
}

void TabPrinter::update_pages()
{

    // update m_pages ONLY if printer technology is changed
    const PrinterTechnology new_printer_technology = m_presets->get_edited_preset().printer_technology();
    if (new_printer_technology == m_printer_technology)
        return;

    //clear all active pages before switching
    clear_pages();

    // set m_pages to m_pages_(technology before changing)
    m_printer_technology == ptFFF ? m_pages.swap(m_pages_fff) : m_pages.swap(m_pages_sla);

    // build Tab according to the technology, if it's not exist jet OR
    // set m_pages_(technology after changing) to m_pages
    // m_printer_technology will be set by Tab::load_current_preset()
    if (new_printer_technology == ptFFF)
    {
        if (m_pages_fff.empty())
        {
            build_fff();
            if (m_extruders_count > 1)
            {
                m_preset_bundle->update_multi_material_filament_presets();
                on_value_change("extruders_count", (int)m_extruders_count);
            }
        }
        else
            m_pages.swap(m_pages_fff);

         wxGetApp().sidebar().update_objects_list_extruder_column(m_extruders_count);
    }
    else
        m_pages_sla.empty() ? build_sla() : m_pages.swap(m_pages_sla);

    rebuild_page_tree();
}

void TabPrinter::activate_selected_page(std::function<void()> throw_if_canceled)
{
    Tab::activate_selected_page(throw_if_canceled);

    // "extruders_count" doesn't update from the update_config(),
    // so update it implicitly
    if (m_active_page && m_active_page->title() == "General")
        m_active_page->set_value("extruders_count", int(m_extruders_count));
}

void TabPrinter::clear_pages()
{
    Tab::clear_pages();
    m_reset_to_filament_color = nullptr;
}

void TabPrinter::toggle_options()
{
    //TODO: check if somethgin has not been wrongly erased.
    if (!m_active_page || m_presets->get_edited_preset().printer_technology() == ptSLA)
        return;

    Field* field;

    bool have_multiple_extruders = m_extruders_count > 1;
    field = get_field("toolchange_gcode");
    if (field) field->toggle(have_multiple_extruders);
    field = get_field("single_extruder_multi_material");
    if (field) field->toggle(have_multiple_extruders);

    //thumbnails
    bool custom_color = m_config->opt_bool("thumbnails_custom_color");
    field = get_field("thumbnails_color");
    if (field) field->toggle(custom_color);

    bool is_marlin_flavor = m_config->option<ConfigOptionEnum<GCodeFlavor>>("gcode_flavor")->value == gcfMarlin;
    // Disable silent mode for non-marlin firmwares.
    field = get_field("silent_mode");
    if (field) field->toggle(is_marlin_flavor );

    if (m_config->option<ConfigOptionEnum<GCodeFlavor>>("gcode_flavor")->value == gcfKlipper)
        GCodeWriter::PausePrintCode = "PAUSE";
    else 
        GCodeWriter::PausePrintCode = "M601";

    if (m_last_gcode_flavor != uint8_t(m_config->option<ConfigOptionEnum<GCodeFlavor>>("gcode_flavor")->value)) {
        m_last_gcode_flavor = uint8_t(m_config->option<ConfigOptionEnum<GCodeFlavor>>("gcode_flavor")->value);
        m_rebuild_kinematics_page = true;
    }

    if (m_use_silent_mode != m_config->opt_bool("silent_mode")) {
        m_rebuild_kinematics_page = true;
        m_use_silent_mode = m_config->opt_bool("silent_mode");
    }

    wxString extruder_number;
    long val;
    if (m_active_page->title().StartsWith("Extruder ", &extruder_number) && extruder_number.ToLong(&val) &&
        val > 0 && (size_t)val <= m_extruders_count)
    {
        size_t i = size_t(val - 1);
        bool have_retract_length = m_config->opt_float("retract_length", i) > 0;

        // when using firmware retraction, firmware decides retraction length
        bool use_firmware_retraction = m_config->opt_bool("use_firmware_retraction");
        field = get_field("retract_length", i);
        if (field)
            field->toggle(!use_firmware_retraction);

        // user can customize travel length if we have retraction length or we"re using
        // firmware retraction
        field = get_field("retract_before_travel", i);
        if (field)
            field->toggle(have_retract_length || use_firmware_retraction);

        // user can customize other retraction options if retraction is enabled
        bool retraction = (have_retract_length || use_firmware_retraction);
        std::vector<std::string> vec = { "retract_lift", "retract_layer_change" };
        for (auto el : vec) {
            field = get_field(el, i);
            if (field)
                field->toggle(retraction);
        }

        // retract lift above / below only applies if using retract lift
        vec.resize(0);
        vec = { "retract_lift_above", "retract_lift_below", "retract_lift_not_last_layer" };
        for (auto el : vec) {
            field = get_field(el, i);
            if (field)
                field->toggle(retraction && m_config->opt_float("retract_lift", i) > 0);
        }

        // some options only apply when not using firmware retraction
        vec.resize(0);
        vec = { "retract_speed", "deretract_speed", "retract_before_wipe", "retract_restart_extra", "wipe" };
        for (auto el : vec) {
            field = get_field(el, i);
            if (field)
                field->toggle(retraction && !use_firmware_retraction);
        }

        bool wipe = m_config->opt_bool("wipe", i);
        field = get_field("retract_before_wipe", i);
        if (field)
            field->toggle(wipe);

        if (use_firmware_retraction && wipe) {
            wxMessageDialog dialog(parent(),
                _(L("The Wipe option is not available when using the Firmware Retraction mode.\n"
                "\nShall I disable it in order to enable Firmware Retraction?")),
                _(L("Firmware Retraction")), wxICON_WARNING | wxYES | wxNO);

            DynamicPrintConfig new_conf = *m_config;
            if (dialog.ShowModal() == wxID_YES) {
                auto wipe = static_cast<ConfigOptionBools*>(m_config->option("wipe")->clone());
                for (size_t w = 0; w < wipe->values.size(); w++)
                    wipe->values[w] = false;
                new_conf.set_key_value("wipe", wipe);
            } else {
                new_conf.set_key_value("use_firmware_retraction", new ConfigOptionBool(false));
            }
            load_config(new_conf);
        }

        field = get_field("retract_length_toolchange", i);
        if (field)
            field->toggle(have_multiple_extruders);

        bool toolchange_retraction = m_config->opt_float("retract_length_toolchange", i) > 0;
        field = get_field("retract_restart_extra_toolchange", i);
        if (field)
            field->toggle(have_multiple_extruders && toolchange_retraction);
    }
    if (m_has_single_extruder_MM_page) {
        bool have_advanced_wipe_volume = m_config->opt_bool("wipe_advanced");
        for (auto el : { "wipe_advanced_nozzle_melted_volume", "wipe_advanced_multiplier", "wipe_advanced_algo" }) {
            Field *field = get_field(el);
            if (field)
                field->toggle(have_advanced_wipe_volume);
        }
    }

    if (m_active_page->title() == "Machine limits") {
        //assert(m_config->option<ConfigOptionEnum<GCodeFlavor>>("gcode_flavor")->value == gcfMarlin);
		const auto *machine_limits_usage = m_config->option<ConfigOptionEnum<MachineLimitsUsage>>("machine_limits_usage");
		bool enabled = machine_limits_usage->value != MachineLimitsUsage::Ignore;
        bool silent_mode = m_config->opt_bool("silent_mode");
        int  max_field = silent_mode ? 2 : 1;
    	for (const std::string &opt : Preset::machine_limits_options())
            for (int i = 0; i < max_field; ++i) {
                Field* field = get_field(opt, i);
                if (field)
                    field->toggle(enabled);
            }
        update_machine_limits_description(machine_limits_usage->value);
    }

    //z step checks
    {
        double z_step = m_config->opt_float("z_step");
        DynamicPrintConfig new_conf;
        bool has_changed = false;
        const std::vector<double>& min_layer_height = m_config->option<ConfigOptionFloats>("min_layer_height")->values;
        for (int i = 0; i < min_layer_height.size(); i++)
            if (min_layer_height[i] / z_step != 0) {
                if(!has_changed )
                    new_conf = *m_config;
                new_conf.option<ConfigOptionFloats>("min_layer_height")->values[i] = std::max(z_step, Slic3r::check_z_step(new_conf.option<ConfigOptionFloats>("min_layer_height")->values[i], z_step));
                has_changed = true;
            }
        const std::vector<double>& max_layer_height = m_config->option<ConfigOptionFloats>("max_layer_height")->values;
        for (int i = 0; i < max_layer_height.size(); i++)
            if (max_layer_height[i] / z_step != 0) {
                if (!has_changed)
                    new_conf = *m_config;
                new_conf.option<ConfigOptionFloats>("max_layer_height")->values[i] = std::max(z_step, Slic3r::check_z_step(new_conf.option<ConfigOptionFloats>("max_layer_height")->values[i], z_step));
                has_changed = true;
            }
        if (has_changed) {
            load_config(new_conf);
        }
    }
}

void TabPrinter::update()
{
    m_update_cnt++;
    m_presets->get_edited_preset().printer_technology() == ptFFF ? update_fff() : update_sla();
    m_update_cnt--;

    Layout();

    if (m_update_cnt == 0)
        wxGetApp().mainframe->on_config_changed(m_config);
}

void TabPrinter::update_fff()
{
    if (m_use_silent_mode != m_config->opt_bool("silent_mode"))	{
        m_rebuild_kinematics_page = true;
        m_use_silent_mode = m_config->opt_bool("silent_mode");
    }

    toggle_options();
}

void TabPrinter::update_sla()
{ ; }

void Tab::update_ui_items_related_on_parent_preset(const Preset* selected_preset_parent)
{
    m_is_default_preset = selected_preset_parent != nullptr && selected_preset_parent->is_default;

    m_bmp_non_system = selected_preset_parent ? &m_bmp_value_unlock : &m_bmp_white_bullet;
    m_ttg_non_system = selected_preset_parent ? &m_ttg_value_unlock : &m_ttg_white_bullet_ns;
    m_tt_non_system  = selected_preset_parent ? &m_tt_value_unlock  : &m_ttg_white_bullet_ns;
}

// Initialize the UI from the current preset
void Tab::load_current_preset()
{
    const Preset& preset = m_presets->get_edited_preset();

    update_btns_enabling();

    update();
    if (m_type == Slic3r::Preset::TYPE_PRINTER) {
        // For the printer profile, generate the extruder pages.
        if (preset.printer_technology() == ptFFF)
            on_preset_loaded();
        else
            wxGetApp().sidebar().update_objects_list_extruder_column(1);
    }
    // Reload preset pages with the new configuration values.
    reload_config();

    update_ui_items_related_on_parent_preset(m_presets->get_selected_preset_parent());

//	m_undo_to_sys_btn->Enable(!preset.is_default);

#if 0
    // use CallAfter because some field triggers schedule on_change calls using CallAfter,
    // and we don't want them to be called after this update_dirty() as they would mark the
    // preset dirty again
    // (not sure this is true anymore now that update_dirty is idempotent)
    wxTheApp->CallAfter([this]
#endif
    {
        // checking out if this Tab exists till this moment
        if (!wxGetApp().checked_tab(this))
            return;
        update_tab_ui();

        // update show/hide tabs
        if (m_type == Slic3r::Preset::TYPE_PRINTER) {
            const PrinterTechnology printer_technology = m_presets->get_edited_preset().printer_technology();
            if (printer_technology != static_cast<TabPrinter*>(this)->m_printer_technology)
            {
                // The change of the technology requires to remove some of unrelated Tabs
                // During this action, wxNoteBook::RemovePage invoke wxEVT_NOTEBOOK_PAGE_CHANGED
                // and as a result a function select_active_page() is called fron Tab::OnActive()
                // But we don't need it. So, to avoid activation of the page, set m_active_page to NULL 
                // till unusable Tabs will be deleted
                Page* tmp_page = m_active_page;
                m_active_page = nullptr;
                for (auto tab : wxGetApp().tabs_list) {
                    if (tab->type() == Preset::TYPE_PRINTER) // Printer tab is shown every time
                        continue;
                    if (tab->supports_printer_technology(printer_technology))
                    {
                        wxGetApp().tab_panel()->InsertPage(wxGetApp().tab_panel()->FindPage(this), tab, tab->title());
                        #ifdef __linux__ // the tabs apparently need to be explicitly shown on Linux (pull request #1563)
                            int page_id = wxGetApp().tab_panel()->FindPage(tab);
                            wxGetApp().tab_panel()->GetPage(page_id)->Show(true);
                        #endif // __linux__
                    }
                    else {
                        int page_id = wxGetApp().tab_panel()->FindPage(tab);
                        wxGetApp().tab_panel()->GetPage(page_id)->Show(false);
                        wxGetApp().tab_panel()->RemovePage(page_id);
                    }
                }
                static_cast<TabPrinter*>(this)->m_printer_technology = printer_technology;
                m_active_page = tmp_page;
            }
            on_presets_changed();
            if (printer_technology == ptFFF) {
                static_cast<TabPrinter*>(this)->m_initial_extruders_count = static_cast<const ConfigOptionFloats*>(m_presets->get_selected_preset().config.option("nozzle_diameter"))->values.size(); //static_cast<TabPrinter*>(this)->m_extruders_count;
                const Preset* parent_preset = m_presets->get_selected_preset_parent();
                static_cast<TabPrinter*>(this)->m_sys_extruders_count = parent_preset == nullptr ? 0 :
                    static_cast<const ConfigOptionFloats*>(parent_preset->config.option("nozzle_diameter"))->values.size();
                static_cast<TabPrinter*>(this)->m_initial_milling_count = static_cast<TabPrinter*>(this)->m_milling_count;
                static_cast<TabPrinter*>(this)->m_sys_milling_count = parent_preset == nullptr ? 0 :
                    static_cast<const ConfigOptionFloats*>(parent_preset->config.option("milling_diameter"))->values.size();
            }
        }
        else {
            on_presets_changed();
            if (m_type == Preset::TYPE_SLA_PRINT || m_type == Preset::TYPE_PRINT)
                update_frequently_changed_parameters();
        }

        m_opt_status_value = (m_presets->get_selected_preset_parent() ? osSystemValue : 0) | osInitValue;
        init_options_list();
        update_visibility();
        update_changed_ui();
    }
#if 0
    );
#endif
}

//Regerenerate content of the page tree.
void Tab::rebuild_page_tree()
{
    // get label of the currently selected item
    const auto sel_item = m_treectrl->GetSelection();
    const auto selected = sel_item ? m_treectrl->GetItemText(sel_item) : "";
    const auto rootItem = m_treectrl->GetRootItem();

    wxTreeItemId item;

    // Delete/Append events invoke wxEVT_TREE_SEL_CHANGED event.
    // To avoid redundant clear/activate functions call
    // suppress activate page before page_tree rebuilding
    m_disable_tree_sel_changed_event = true;
    m_treectrl->DeleteChildren(rootItem);

    for (auto p : m_pages)
    {
        if (!p->get_show())
            continue;
        auto itemId = m_treectrl->AppendItem(rootItem, _(p->title()), p->iconID());
        m_treectrl->SetItemTextColour(itemId, p->get_item_colour());
        if (p->title() == selected)
            item = itemId;
        }
    if (!item) {
        // this is triggered on first load, so we don't disable the sel change event
        item = m_treectrl->GetFirstVisibleItem();
    }

    // allow activate page before selection of a page_tree item
    m_disable_tree_sel_changed_event = false;
    if (item)
            m_treectrl->SelectItem(item);
}

void Tab::update_btns_enabling()
{
<<<<<<< HEAD
    // we can't delete last preset from the physical printer
    if (m_type == Preset::TYPE_PRINTER && m_preset_bundle->physical_printers.has_selection())
        m_btn_delete_preset->Enable(m_preset_bundle->physical_printers.get_selected_printer().preset_names.size() > 1);
    else {
        const Preset& preset = m_presets->get_edited_preset();
        m_btn_delete_preset->Enable(!preset.is_default && !preset.is_system);
        }
=======
    // we can delete any preset from the physical printer
    // and any user preset
    const Preset& preset = m_presets->get_edited_preset();
    m_btn_delete_preset->Show(m_type == Preset::TYPE_PRINTER && m_preset_bundle->physical_printers.has_selection() || 
                              !preset.is_default && !preset.is_system);
>>>>>>> b27bf181

    if (m_btn_edit_ph_printer)
        m_btn_edit_ph_printer->SetToolTip( m_preset_bundle->physical_printers.has_selection() ?
                                           _L("Edit physical printer") : _L("Add physical printer"));
}

void Tab::update_preset_choice()
{
    m_presets_choice->update();
    update_btns_enabling();
}

// Called by the UI combo box when the user switches profiles, and also to delete the current profile.
// Select a preset by a name.If !defined(name), then the default preset is selected.
// If the current profile is modified, user is asked to save the changes.
void Tab::select_preset(std::string preset_name, bool delete_current /*=false*/, const std::string& last_selected_ph_printer_name/* =""*/)
{
    if (preset_name.empty()) {
        if (delete_current) {
            // Find an alternate preset to be selected after the current preset is deleted.
            const std::deque<Preset> &presets 		= this->m_presets->get_presets();
            size_t    				  idx_current   = this->m_presets->get_idx_selected();
            // Find the next visible preset.
            size_t 				      idx_new       = idx_current + 1;
            if (idx_new < presets.size())
                for (; idx_new < presets.size() && ! presets[idx_new].is_visible; ++ idx_new) ;
            if (idx_new == presets.size())
                for (idx_new = idx_current - 1; idx_new > 0 && ! presets[idx_new].is_visible; -- idx_new);
            preset_name = presets[idx_new].name;
        } else {
            // If no name is provided, select the "-- default --" preset.
            preset_name = m_presets->default_preset().name;
        }
    }
    assert(! delete_current || (m_presets->get_edited_preset().name != preset_name && m_presets->get_edited_preset().is_user()));
    bool current_dirty = ! delete_current && m_presets->current_is_dirty();
    bool print_tab     = m_presets->type() == Preset::TYPE_PRINT || m_presets->type() == Preset::TYPE_SLA_PRINT;
    bool printer_tab   = m_presets->type() == Preset::TYPE_PRINTER;
    bool canceled      = false;
    bool technology_changed = false;
    m_dependent_tabs.clear();
    if (current_dirty && ! may_discard_current_dirty_preset(nullptr, preset_name)) {
        canceled = true;
    } else if (print_tab) {
        // Before switching the print profile to a new one, verify, whether the currently active filament or SLA material
        // are compatible with the new print.
        // If it is not compatible and the current filament or SLA material are dirty, let user decide
        // whether to discard the changes or keep the current print selection.
        PresetWithVendorProfile printer_profile = m_preset_bundle->printers.get_edited_preset_with_vendor_profile();
        PrinterTechnology  printer_technology = printer_profile.preset.printer_technology();
        PresetCollection  &dependent = (printer_technology == ptFFF) ? m_preset_bundle->filaments : m_preset_bundle->sla_materials;
        bool 			   old_preset_dirty = dependent.current_is_dirty();
        bool 			   new_preset_compatible = is_compatible_with_print(dependent.get_edited_preset_with_vendor_profile(), 
        	m_presets->get_preset_with_vendor_profile(*m_presets->find_preset(preset_name, true)), printer_profile);
        if (! canceled)
            canceled = old_preset_dirty && ! new_preset_compatible && ! may_discard_current_dirty_preset(&dependent, preset_name);
        if (! canceled) {
            // The preset will be switched to a different, compatible preset, or the '-- default --'.
            m_dependent_tabs.emplace_back((printer_technology == ptFFF) ? Preset::Type::TYPE_FILAMENT : Preset::Type::TYPE_SLA_MATERIAL);
            if (old_preset_dirty && ! new_preset_compatible)
                dependent.discard_current_changes();
        }
    } else if (printer_tab) {
        // Before switching the printer to a new one, verify, whether the currently active print and filament
        // are compatible with the new printer.
        // If they are not compatible and the current print or filament are dirty, let user decide
        // whether to discard the changes or keep the current printer selection.
        //
        // With the introduction of the SLA printer types, we need to support switching between
        // the FFF and SLA printers.
        const Preset 		&new_printer_preset     = *m_presets->find_preset(preset_name, true);
		const PresetWithVendorProfile new_printer_preset_with_vendor_profile = m_presets->get_preset_with_vendor_profile(new_printer_preset);
        PrinterTechnology    old_printer_technology = m_presets->get_edited_preset().printer_technology();
        PrinterTechnology    new_printer_technology = new_printer_preset.printer_technology();
        if (new_printer_technology == ptSLA && old_printer_technology == ptFFF && !may_switch_to_SLA_preset())
            canceled = true;
        else {
            struct PresetUpdate {
                Preset::Type         tab_type;
                PresetCollection 	*presets;
                PrinterTechnology    technology;
                bool    	         old_preset_dirty;
                bool         	     new_preset_compatible;
            };
            std::vector<PresetUpdate> updates = {
                { Preset::Type::TYPE_PRINT,         &m_preset_bundle->prints,       ptFFF },
                { Preset::Type::TYPE_SLA_PRINT,     &m_preset_bundle->sla_prints,   ptSLA },
                { Preset::Type::TYPE_FILAMENT,      &m_preset_bundle->filaments,    ptFFF },
                { Preset::Type::TYPE_SLA_MATERIAL,  &m_preset_bundle->sla_materials,ptSLA }
            };
            for (PresetUpdate &pu : updates) {
                pu.old_preset_dirty = (old_printer_technology == pu.technology) && pu.presets->current_is_dirty();
                pu.new_preset_compatible = (new_printer_technology == pu.technology) && is_compatible_with_printer(pu.presets->get_edited_preset_with_vendor_profile(), new_printer_preset_with_vendor_profile);
                if (!canceled)
                    canceled = pu.old_preset_dirty && !pu.new_preset_compatible && !may_discard_current_dirty_preset(pu.presets, preset_name);
            }
            if (!canceled) {
                for (PresetUpdate &pu : updates) {
                    // The preset will be switched to a different, compatible preset, or the '-- default --'.
                    if (pu.technology == new_printer_technology)
                        m_dependent_tabs.emplace_back(pu.tab_type);
                    if (pu.old_preset_dirty && !pu.new_preset_compatible)
                        pu.presets->discard_current_changes();
                }
            }
        }
        if (! canceled)
        	technology_changed = old_printer_technology != new_printer_technology;
    }

    if (! canceled && delete_current) {
        // Delete the file and select some other reasonable preset.
        // It does not matter which preset will be made active as the preset will be re-selected from the preset_name variable.
        // The 'external' presets will only be removed from the preset list, their files will not be deleted.
        try {
            m_presets->delete_current_preset();
        } catch (const std::exception & /* e */) {
            //FIXME add some error reporting!
            canceled = true;
        }
    }

    if (canceled) {
        if (m_type == Preset::TYPE_PRINTER) {
            if (!last_selected_ph_printer_name.empty() &&
                m_presets->get_edited_preset().name == PhysicalPrinter::get_preset_name(last_selected_ph_printer_name)) {
                // If preset selection was canceled and previously was selected physical printer, we should select it back
                m_preset_bundle->physical_printers.select_printer(last_selected_ph_printer_name);
            }
        }

        update_tab_ui();

        // Trigger the on_presets_changed event so that we also restore the previous value in the plater selector,
        // if this action was initiated from the plater.
        on_presets_changed();
    } else {
        if (current_dirty)
            m_presets->discard_current_changes();

        const bool is_selected = m_presets->select_preset_by_name(preset_name, false) || delete_current;
        assert(m_presets->get_edited_preset().name == preset_name || ! is_selected);
        // Mark the print & filament enabled if they are compatible with the currently selected preset.
        // The following method should not discard changes of current print or filament presets on change of a printer profile,
        // if they are compatible with the current printer.
        auto update_compatible_type = [delete_current](bool technology_changed, bool on_page, bool show_incompatible_presets) {
        	return (delete_current || technology_changed) ? PresetSelectCompatibleType::Always :
        	       on_page                                ? PresetSelectCompatibleType::Never  :
        	       show_incompatible_presets              ? PresetSelectCompatibleType::OnlyIfWasCompatible : PresetSelectCompatibleType::Always;
        };
        if (current_dirty || delete_current || print_tab || printer_tab)
            m_preset_bundle->update_compatible(
            	update_compatible_type(technology_changed, print_tab,   (print_tab ? this : wxGetApp().get_tab(Preset::TYPE_PRINT))->m_show_incompatible_presets),
            	update_compatible_type(technology_changed, false, 		wxGetApp().get_tab(Preset::TYPE_FILAMENT)->m_show_incompatible_presets));
        // Initialize the UI from the current preset.
        if (printer_tab)
            static_cast<TabPrinter*>(this)->update_pages();

        if (! is_selected && printer_tab)
        {
            /* There is a case, when :
             * after Config Wizard applying we try to select previously selected preset, but
             * in a current configuration this one:
             *  1. doesn't exist now,
             *  2. have another printer_technology
             * So, it is necessary to update list of dependent tabs
             * to the corresponding printer_technology
             */
            const PrinterTechnology printer_technology = m_presets->get_edited_preset().printer_technology();
            if (printer_technology == ptFFF && m_dependent_tabs.front() != Preset::Type::TYPE_PRINT)
                m_dependent_tabs = { Preset::Type::TYPE_PRINT, Preset::Type::TYPE_FILAMENT };
            else if (printer_technology == ptSLA && m_dependent_tabs.front() != Preset::Type::TYPE_SLA_PRINT)
                m_dependent_tabs = { Preset::Type::TYPE_SLA_PRINT, Preset::Type::TYPE_SLA_MATERIAL };
        }

        // check and apply extruders count for printer preset
        if (m_type == Preset::TYPE_PRINTER)
            static_cast<TabPrinter*>(this)->apply_extruder_cnt_from_cache();

        // check if there is something in the cache to move to the new selected preset
        apply_config_from_cache();

        load_current_preset();
    }
}

// If the current preset is dirty, the user is asked whether the changes may be discarded.
// if the current preset was not dirty, or the user agreed to discard the changes, 1 is returned.
bool Tab::may_discard_current_dirty_preset(PresetCollection* presets /*= nullptr*/, const std::string& new_printer_name /*= ""*/)
{
    if (presets == nullptr) presets = m_presets;

    UnsavedChangesDialog dlg(m_type, presets, new_printer_name);
    if (wxGetApp().app_config->get("default_action_on_select_preset") == "none" && dlg.ShowModal() == wxID_CANCEL)
        return false;

    if (dlg.save_preset())  // save selected changes
    {
        const std::vector<std::string>& unselected_options = dlg.get_unselected_options(presets->type());
        const std::string& name = dlg.get_preset_name();

        if (m_type == presets->type()) // save changes for the current preset from this tab
        {
            // revert unselected options to the old values
            presets->get_edited_preset().config.apply_only(presets->get_selected_preset().config, unselected_options);
            save_preset(name);
    }
        else
        {
            m_preset_bundle->save_changes_for_preset(name, presets->type(), unselected_options);

            // If filament preset is saved for multi-material printer preset,
            // there are cases when filament comboboxs are updated for old (non-modified) colors,
            // but in full_config a filament_colors option aren't.
            if (presets->type() == Preset::TYPE_FILAMENT && wxGetApp().extruders_edited_cnt() > 1)
                wxGetApp().plater()->force_filament_colors_update();
    }
    }
    else if (dlg.transfer_changes()) // move selected changes
    {
        std::vector<std::string> selected_options = dlg.get_selected_options();
        if (m_type == presets->type()) // move changes for the current preset from this tab
        {
            if (m_type == Preset::TYPE_PRINTER) {
                auto it = std::find(selected_options.begin(), selected_options.end(), "extruders_count");
                if (it != selected_options.end()) {
                    // erase "extruders_count" option from the list
                    selected_options.erase(it);
                    // cache the extruders count
                    static_cast<TabPrinter*>(this)->cache_extruder_cnt();
                }
            }

            // copy selected options to the cache from edited preset
            cache_config_diff(selected_options);
        }
        else
            wxGetApp().get_tab(presets->type())->cache_config_diff(selected_options);
    }

    return true;
}

// If we are switching from the FFF-preset to the SLA, we should to control the printed objects if they have a part(s).
// Because of we can't to print the multi-part objects with SLA technology.
bool Tab::may_switch_to_SLA_preset()
{
    if (model_has_multi_part_objects(wxGetApp().model()))
    {
        show_info( parent(),
                    _(L("It's impossible to print multi-part object(s) with SLA technology.")) + "\n\n" +
                    _(L("Please check your object list before preset changing.")),
                    _(L("Attention!")) );
        return false;
    }
    return true;
}

void Tab::clear_pages()
{
    // invalidated highlighter, if any exists
    m_highlighter.invalidate();
    m_page_sizer->Clear(true);
    // clear pages from the controlls
    for (auto p : m_pages)
        p->clear();

    // nulling pointers
    m_parent_preset_description_line = nullptr;
    m_detach_preset_btn = nullptr;

    m_compatible_printers.checkbox  = nullptr;
    m_compatible_printers.btn       = nullptr;

    m_compatible_prints.checkbox    = nullptr;
    m_compatible_prints.btn         = nullptr;

    m_blinking_ikons.clear();
}

void Tab::update_description_lines()
{
    if (m_active_page && m_active_page->title() == "Dependencies")
        update_preset_description_line();
}

void Tab::activate_selected_page(std::function<void()> throw_if_canceled)
{
    if (!m_active_page)
        return;

    m_active_page->activate(m_mode, throw_if_canceled);
    update_changed_ui();
    update_description_lines();
    toggle_options();
}

bool Tab::tree_sel_change_delayed()
{
    // There is a bug related to Ubuntu overlay scrollbars, see https://github.com/prusa3d/PrusaSlicer/issues/898 and https://github.com/prusa3d/PrusaSlicer/issues/952.
    // The issue apparently manifests when Show()ing a window with overlay scrollbars while the UI is frozen. For this reason,
    // we will Thaw the UI prematurely on Linux. This means destroing the no_updates object prematurely.
#ifdef __linux__
    std::unique_ptr<wxWindowUpdateLocker> no_updates(new wxWindowUpdateLocker(this));
#else
    /* On Windows we use DoubleBuffering during rendering,
     * so on Window is no needed to call a Freeze/Thaw functions.
     * But under OSX (builds compiled with MacOSX10.14.sdk) wxStaticBitmap rendering is broken without Freeze/Thaw call.
     */
//#ifdef __WXOSX__  // Use Freeze/Thaw to avoid flickering during clear/activate new page
	wxWindowUpdateLocker noUpdates(this);
//#endif
#endif

    Page* page = nullptr;
    const auto sel_item = m_treectrl->GetSelection();
    const auto selection = sel_item ? m_treectrl->GetItemText(sel_item) : "";
    for (auto p : m_pages)
        if (_(p->title()) == selection)
        {
            page = p.get();
            m_is_nonsys_values = page->m_is_nonsys_values;
            m_is_modified_values = page->m_is_modified_values;
            break;
        }
    if (page == nullptr || m_active_page == page)
        return false;

    // clear pages from the controls
    m_active_page = page;
    
    auto throw_if_canceled = std::function<void()>([this](){
#ifdef WIN32
            wxCheckForInterrupt(m_treectrl);
            if (m_page_switch_planned)
                throw UIBuildCanceled();
#endif // WIN32
        });

    try {
        clear_pages();
        throw_if_canceled();

        if (wxGetApp().mainframe!=nullptr && wxGetApp().mainframe->is_active_and_shown_tab(this))
            activate_selected_page(throw_if_canceled);

    #ifdef __linux__
        no_updates.reset(nullptr);
    #endif

    update_undo_buttons();
        throw_if_canceled();

        m_hsizer->Layout();
        throw_if_canceled();
        Refresh();
    } catch (const UIBuildCanceled&) {
	    if (m_active_page)
		    m_active_page->clear();
        return true;
    }

    return false;
}

void Tab::OnKeyDown(wxKeyEvent& event)
{
    if (event.GetKeyCode() == WXK_TAB)
        m_treectrl->Navigate(event.ShiftDown() ? wxNavigationKeyEvent::IsBackward : wxNavigationKeyEvent::IsForward);
    else
        event.Skip();
}

// Save the current preset into file.
// This removes the "dirty" flag of the preset, possibly creates a new preset under a new name,
// and activates the new preset.
// Wizard calls save_preset with a name "My Settings", otherwise no name is provided and this method
// opens a Slic3r::GUI::SavePresetDialog dialog.
void Tab::save_preset(std::string name /*= ""*/, bool detach)
{
    // since buttons(and choices too) don't get focus on Mac, we set focus manually
    // to the treectrl so that the EVT_* events are fired for the input field having
    // focus currently.is there anything better than this ?
//!	m_treectrl->OnSetFocus();

    if (name.empty()) {
        SavePresetDialog dlg(m_type, detach ? _u8L("Detached") : "");
        auto result = dlg.ShowModal();
        // OK => ADD, APPLY => RENAME
        if (result != wxID_OK && result != wxID_APPLY)
            return;
        name = dlg.get_name();
        }

    // Save the preset into Slic3r::data_dir / presets / section_name / preset_name.ini
    m_presets->save_current_preset(name, detach);
    // Mark the print & filament enabled if they are compatible with the currently selected preset.
    // If saving the preset changes compatibility with other presets, keep the now incompatible dependent presets selected, however with a "red flag" icon showing that they are no more compatible.
    m_preset_bundle->update_compatible(PresetSelectCompatibleType::Never);
    // Add the new item into the UI component, remove dirty flags and activate the saved item.
    update_tab_ui();
    // Update the selection boxes at the plater.
    on_presets_changed();
    // If current profile is saved, "delete preset" button have to be enabled
    m_btn_delete_preset->Show();

    if (m_type == Preset::TYPE_PRINTER)
        static_cast<TabPrinter*>(this)->m_initial_extruders_count = static_cast<TabPrinter*>(this)->m_extruders_count;
    if (m_type == Preset::TYPE_PRINTER)
        static_cast<TabPrinter*>(this)->m_initial_milling_count = static_cast<TabPrinter*>(this)->m_milling_count;

    // Parent preset is "default" after detaching, so we should to update UI values, related on parent preset  
    if (detach)
        update_ui_items_related_on_parent_preset(m_presets->get_selected_preset_parent());

    update_changed_ui();

    /* If filament preset is saved for multi-material printer preset, 
     * there are cases when filament comboboxs are updated for old (non-modified) colors, 
     * but in full_config a filament_colors option aren't.*/
    if (m_type == Preset::TYPE_FILAMENT && wxGetApp().extruders_edited_cnt() > 1)
        wxGetApp().plater()->force_filament_colors_update();

    {
    	// Profile compatiblity is updated first when the profile is saved.
    	// Update profile selection combo boxes at the depending tabs to reflect modifications in profile compatibility.
	    std::vector<Preset::Type> dependent;
	    switch (m_type) {
	    case Preset::TYPE_PRINT:
	    	dependent = { Preset::TYPE_FILAMENT };
	    	break;
	    case Preset::TYPE_SLA_PRINT:
	    	dependent = { Preset::TYPE_SLA_MATERIAL };
	    	break;
	    case Preset::TYPE_PRINTER:
            if (static_cast<const TabPrinter*>(this)->m_printer_technology == ptFFF)
                dependent = { Preset::TYPE_PRINT, Preset::TYPE_FILAMENT };
            else
                dependent = { Preset::TYPE_SLA_PRINT, Preset::TYPE_SLA_MATERIAL };
	        break;
        default:
	        break;
	    }
	    for (Preset::Type preset_type : dependent)
			wxGetApp().get_tab(preset_type)->update_tab_ui();
	}
}

// Called for a currently selected preset.
void Tab::delete_preset()
{
    auto current_preset = m_presets->get_selected_preset();
    // Don't let the user delete the ' - default - ' configuration.
    std::string action = current_preset.is_external ? _utf8(L("remove")) : _utf8(L("delete"));
    // TRN  remove/delete

    PhysicalPrinterCollection& physical_printers = m_preset_bundle->physical_printers;
    wxString msg;
    if (m_presets_choice->is_selected_physical_printer())
    {
        PhysicalPrinter& printer = physical_printers.get_selected_printer();
        if (printer.preset_names.size() == 1) {
            if (m_presets_choice->del_physical_printer(_L("It's a last preset for this physical printer.")))
                Layout();
            return;
        }
        
        msg = format_wxstr(_L("Are you sure you want to delete \"%1%\" preset from the physical printer \"%2%\"?"), current_preset.name, printer.name);
    }
    else
    {
        if (m_type == Preset::TYPE_PRINTER && !physical_printers.empty())
        {
            // Check preset for delete in physical printers
            // Ask a customer about next action, if there is a printer with just one preset and this preset is equal to delete
            std::vector<std::string> ph_printers        = physical_printers.get_printers_with_preset(current_preset.name);
            std::vector<std::string> ph_printers_only   = physical_printers.get_printers_with_only_preset(current_preset.name);

            if (!ph_printers.empty()) {
                msg += _L("Next physical printer(s) has/have selected preset") + ":";
                for (const std::string& printer : ph_printers)
                    msg += "\n    \"" + from_u8(printer) + "\",";
                msg.RemoveLast();
                msg += "\n" + _L("Note, that selected preset will be deleted from this/those printer(s) too.")+ "\n\n";
            }

            if (!ph_printers_only.empty()) {
                msg += _L("Next physical printer(s) has/have one and only selected preset") + ":";
                for (const std::string& printer : ph_printers_only)
                    msg += "\n    \"" + from_u8(printer) + "\",";
                msg.RemoveLast();
                msg += "\n" + _L("Note, that this/those printer(s) will be deleted after deleting of the selected preset.") + "\n\n";
            }
        }
    
        msg += from_u8((boost::format(_u8L("Are you sure you want to %1% the selected preset?")) % action).str());
    }

    action = current_preset.is_external ? _utf8(L("Remove")) : _utf8(L("Delete"));
    // TRN  Remove/Delete
    wxString title = from_u8((boost::format(_utf8(L("%1% Preset"))) % action).str());  //action + _(L(" Preset"));
    if (current_preset.is_default ||
        wxID_YES != wxMessageDialog(parent(), msg, title, wxYES_NO | wxNO_DEFAULT | wxICON_QUESTION).ShowModal())
        return;

    // if we just delete preset from the physical printer
    if (m_presets_choice->is_selected_physical_printer()) {
        PhysicalPrinter& printer = physical_printers.get_selected_printer();

        // just delete this preset from the current physical printer
        printer.delete_preset(m_presets->get_edited_preset().name);
        // select first from the possible presets for this printer
        physical_printers.select_printer(printer);

        this->select_preset(physical_printers.get_selected_printer_preset_name());
        return;
    }

    // delete selected preset from printers and printer, if it's needed
    if (m_type == Preset::TYPE_PRINTER && !physical_printers.empty())
        physical_printers.delete_preset_from_printers(current_preset.name);

    // Select will handle of the preset dependencies, of saving & closing the depending profiles, and
    // finally of deleting the preset.
    this->select_preset("", true);
}

void Tab::toggle_show_hide_incompatible()
{
    m_show_incompatible_presets = !m_show_incompatible_presets;
    m_presets_choice->set_show_incompatible_presets(m_show_incompatible_presets);
    update_show_hide_incompatible_button();
    update_tab_ui();
}

void Tab::update_show_hide_incompatible_button()
{
    m_btn_hide_incompatible_presets->SetBitmap_(m_show_incompatible_presets ?
        m_bmp_show_incompatible_presets : m_bmp_hide_incompatible_presets);
    m_btn_hide_incompatible_presets->SetToolTip(m_show_incompatible_presets ?
        "Both compatible an incompatible presets are shown. Click to hide presets not compatible with the current printer." :
        "Only compatible presets are shown. Click to show both the presets compatible and not compatible with the current printer.");
}

void Tab::update_ui_from_settings()
{
    // Show the 'show / hide presets' button only for the print and filament tabs, and only if enabled
    // in application preferences.
    m_show_btn_incompatible_presets = wxGetApp().app_config->get("show_incompatible_presets")[0] == '1' ? true : false;
    bool show = m_show_btn_incompatible_presets && m_type != Slic3r::Preset::TYPE_PRINTER;
    Layout();
    show ? m_btn_hide_incompatible_presets->Show() :  m_btn_hide_incompatible_presets->Hide();
    // If the 'show / hide presets' button is hidden, hide the incompatible presets.
    if (show) {
        update_show_hide_incompatible_button();
    }
    else {
        if (m_show_incompatible_presets) {
            m_show_incompatible_presets = false;
            update_tab_ui();
        }
    }
}

void Tab::create_line_with_widget(ConfigOptionsGroup* optgroup, const std::string& opt_key, widget_t widget)
{
    Line line = optgroup->create_single_option_line(opt_key);
    line.widget = widget;

    m_colored_Labels[opt_key] = nullptr;
    line.full_Label = &m_colored_Labels[opt_key];
    optgroup->append_line(line);
}

// Return a callback to create a Tab widget to mark the preferences as compatible / incompatible to the current printer.
wxSizer* Tab::compatible_widget_create(wxWindow* parent, PresetDependencies &deps)
{
    deps.checkbox = new wxCheckBox(parent, wxID_ANY, _(L("All")));
    deps.checkbox->SetFont(Slic3r::GUI::wxGetApp().normal_font());
    deps.btn = new ScalableButton(parent, wxID_ANY, "printer_white", from_u8((boost::format(" %s %s") % _utf8(L("Set")) % std::string(dots.ToUTF8())).str()),
                                  wxDefaultSize, wxDefaultPosition, wxBU_LEFT | wxBU_EXACTFIT, true);
    deps.btn->SetFont(Slic3r::GUI::wxGetApp().normal_font());

    BlinkingBitmap* bbmp = new BlinkingBitmap(parent);

    auto sizer = new wxBoxSizer(wxHORIZONTAL);
    sizer->Add(bbmp, 0, wxALIGN_CENTER_VERTICAL);
    sizer->Add((deps.checkbox), 0, wxALIGN_CENTER_VERTICAL);
    sizer->Add((deps.btn), 0, wxALIGN_CENTER_VERTICAL);

    deps.checkbox->Bind(wxEVT_CHECKBOX, ([this, &deps](wxCommandEvent e)
    {
        deps.btn->Enable(! deps.checkbox->GetValue());
        // All printers have been made compatible with this preset.
        if (deps.checkbox->GetValue())
            this->load_key_value(deps.key_list, std::vector<std::string> {});
        this->get_field(deps.key_condition)->toggle(deps.checkbox->GetValue());
        this->update_changed_ui();
    }) );

    deps.btn->Bind(wxEVT_BUTTON, ([this, parent, &deps](wxCommandEvent e)
    {
        // Collect names of non-default non-external profiles.
        PrinterTechnology printer_technology = m_preset_bundle->printers.get_edited_preset().printer_technology();
        PresetCollection &depending_presets  = (deps.type == Preset::TYPE_PRINTER) ? m_preset_bundle->printers :
                (printer_technology == ptFFF) ? m_preset_bundle->prints : m_preset_bundle->sla_prints;
        wxArrayString presets;
        for (size_t idx = 0; idx < depending_presets.size(); ++ idx)
        {
            Preset& preset = depending_presets.preset(idx);
            bool add = ! preset.is_default && ! preset.is_external;
            if (add && deps.type == Preset::TYPE_PRINTER)
                // Only add printers with the same technology as the active printer.
                add &= preset.printer_technology() == printer_technology;
            if (add)
                presets.Add(from_u8(preset.name));
        }

        wxMultiChoiceDialog dlg(parent, deps.dialog_title, deps.dialog_label, presets);
        // Collect and set indices of depending_presets marked as compatible.
        wxArrayInt selections;
        auto *compatible_printers = dynamic_cast<const ConfigOptionStrings*>(m_config->option(deps.key_list));
        if (compatible_printers != nullptr || !compatible_printers->values.empty())
            for (auto preset_name : compatible_printers->values)
                for (size_t idx = 0; idx < presets.GetCount(); ++idx)
                    if (presets[idx] == preset_name) {
                        selections.Add(idx);
                        break;
                    }
        dlg.SetSelections(selections);
        std::vector<std::string> value;
        // Show the dialog.
        if (dlg.ShowModal() == wxID_OK) {
            selections.Clear();
            selections = dlg.GetSelections();
            for (auto idx : selections)
                value.push_back(presets[idx].ToUTF8().data());
            if (value.empty()) {
                deps.checkbox->SetValue(1);
                deps.btn->Disable();
            }
            // All depending_presets have been made compatible with this preset.
            this->load_key_value(deps.key_list, value);
            this->update_changed_ui();
        }
    }));

    // fill m_blinking_ikons map with options
    {
        m_blinking_ikons[deps.key_list] = bbmp;
    }

    return sizer;
}

// Return a callback to create a TabPrinter widget to edit bed shape
wxSizer* TabPrinter::create_bed_shape_widget(wxWindow* parent)
{
    ScalableButton* btn = new ScalableButton(parent, wxID_ANY, "printer_white", " " + _(L("Set")) + " " + dots,
        wxDefaultSize, wxDefaultPosition, wxBU_LEFT | wxBU_EXACTFIT, true);
    btn->SetFont(wxGetApp().normal_font());

    BlinkingBitmap* bbmp = new BlinkingBitmap(parent);

    auto sizer = new wxBoxSizer(wxHORIZONTAL);
    sizer->Add(bbmp, 0, wxALIGN_CENTER_VERTICAL);
    sizer->Add(btn, 0, wxALIGN_CENTER_VERTICAL);

    btn->Bind(wxEVT_BUTTON, ([this](wxCommandEvent e)
        {
            BedShapeDialog dlg(this);
            dlg.build_dialog(*m_config->option<ConfigOptionPoints>("bed_shape"),
                *m_config->option<ConfigOptionString>("bed_custom_texture"),
                *m_config->option<ConfigOptionString>("bed_custom_model"));
            if (dlg.ShowModal() == wxID_OK) {
                const std::vector<Vec2d>& shape = dlg.get_shape();
                const std::string& custom_texture = dlg.get_custom_texture();
                const std::string& custom_model = dlg.get_custom_model();
                if (!shape.empty())
                {
                    load_key_value("bed_shape", shape);
                    load_key_value("bed_custom_texture", custom_texture);
                    load_key_value("bed_custom_model", custom_model);
                    update_changed_ui();
                }
            }
        }));

    // may be it is not a best place, but 
    // add information about Category/Grope for "bed_custom_texture" and "bed_custom_model" as a copy from "bed_shape" option
    {
        Search::OptionsSearcher& searcher = wxGetApp().sidebar().get_searcher();
        const Search::GroupAndCategory& gc = searcher.get_group_and_category("bed_shape");
        searcher.add_key("bed_custom_texture", gc.group, gc.category);
        searcher.add_key("bed_custom_model", gc.group, gc.category);
    }

    // fill m_blinking_ikons map with options
    {
        for (const std::string opt : {"bed_shape", "bed_custom_texture", "bed_custom_model"})
            m_blinking_ikons[opt] = bbmp;
    }

    return sizer;
}

void TabPrinter::cache_extruder_cnt()
{
    if (m_presets->get_edited_preset().printer_technology() == ptSLA)
        return;

    m_cache_extruder_count = m_extruders_count;
}

void TabPrinter::apply_extruder_cnt_from_cache()
{
    if (m_presets->get_edited_preset().printer_technology() == ptSLA)
        return;

    if (m_cache_extruder_count > 0) {
        m_presets->get_edited_preset().set_num_extruders(m_cache_extruder_count);
        m_cache_extruder_count = 0;
    }
}

void TabPrinter::update_machine_limits_description(const MachineLimitsUsage usage)
{
	wxString text;
	switch (usage) {
	case MachineLimitsUsage::EmitToGCode:
		text = _L("Machine limits will be emitted to G-code and used to estimate print time.");
		break;
	case MachineLimitsUsage::TimeEstimateOnly:
		text = _L("Machine limits will NOT be emitted to G-code, however they will be used to estimate print time, "
			      "which may therefore not be accurate as the printer may apply a different set of machine limits.");
		break;
	case MachineLimitsUsage::Ignore:
		text = _L("Machine limits are not set, therefore the print time estimate may not be accurate.");
		break;
	default: assert(false);
	}
    m_machine_limits_description_line->SetText(text);
}

void Tab::compatible_widget_reload(PresetDependencies &deps)
{
    if (deps.btn == nullptr) return; // check if it has been initalised (should be, but someone may want to remove it from the ui)

    Field* field = this->get_field(deps.key_condition);
    if (!field)
        return;

    bool has_any = ! m_config->option<ConfigOptionStrings>(deps.key_list)->values.empty();
    has_any ? deps.btn->Enable() : deps.btn->Disable();
    deps.checkbox->SetValue(! has_any);

    field->toggle(! has_any);
}

void Tab::fill_icon_descriptions()
{
    m_icon_descriptions.emplace_back(&m_bmp_value_lock, L("LOCKED LOCK"),
        // TRN Description for "LOCKED LOCK"
        L("indicates that the settings are the same as the system (or default) values for the current option group"));

    m_icon_descriptions.emplace_back(&m_bmp_value_unlock, L("UNLOCKED LOCK"),
        // TRN Description for "UNLOCKED LOCK"
        L("indicates that some settings were changed and are not equal to the system (or default) values for "
        "the current option group.\n"
        "Click the UNLOCKED LOCK icon to reset all settings for current option group to "
        "the system (or default) values."));

    m_icon_descriptions.emplace_back(&m_bmp_white_bullet, L("WHITE BULLET"),
        // TRN Description for "WHITE BULLET"
        L("for the left button: indicates a non-system (or non-default) preset,\n"
          "for the right button: indicates that the settings hasn't been modified."));

    m_icon_descriptions.emplace_back(&m_bmp_value_revert, L("BACK ARROW"),
        // TRN Description for "BACK ARROW"
        L("indicates that the settings were changed and are not equal to the last saved preset for "
        "the current option group.\n"
        "Click the BACK ARROW icon to reset all settings for the current option group to "
        "the last saved preset."));
}

void Tab::set_tooltips_text()
{
    // --- Tooltip text for reset buttons (for whole options group)
    // Text to be shown on the "Revert to system" aka "Lock to system" button next to each input field.
    m_ttg_value_lock =		_(L("LOCKED LOCK icon indicates that the settings are the same as the system (or default) values "
                                "for the current option group"));
    m_ttg_value_unlock =	_(L("UNLOCKED LOCK icon indicates that some settings were changed and are not equal "
                                "to the system (or default) values for the current option group.\n"
                                "Click to reset all settings for current option group to the system (or default) values."));
    m_ttg_white_bullet_ns =	_(L("WHITE BULLET icon indicates a non system (or non default) preset."));
    m_ttg_non_system =		&m_ttg_white_bullet_ns;
    // Text to be shown on the "Undo user changes" button next to each input field.
    m_ttg_white_bullet =	_(L("WHITE BULLET icon indicates that the settings are the same as in the last saved "
                                "preset for the current option group."));
    m_ttg_value_revert =	_(L("BACK ARROW icon indicates that the settings were changed and are not equal to "
                                "the last saved preset for the current option group.\n"
                                "Click to reset all settings for the current option group to the last saved preset."));

    // --- Tooltip text for reset buttons (for each option in group)
    // Text to be shown on the "Revert to system" aka "Lock to system" button next to each input field.
    m_tt_value_lock =		_(L("LOCKED LOCK icon indicates that the value is the same as the system (or default) value."));
    m_tt_value_unlock =		_(L("UNLOCKED LOCK icon indicates that the value was changed and is not equal "
                                "to the system (or default) value.\n"
                                "Click to reset current value to the system (or default) value."));
    // 	m_tt_white_bullet_ns=	_(L("WHITE BULLET icon indicates a non system preset."));
    m_tt_non_system =		&m_ttg_white_bullet_ns;
    // Text to be shown on the "Undo user changes" button next to each input field.
    m_tt_white_bullet =		_(L("WHITE BULLET icon indicates that the value is the same as in the last saved preset."));
    m_tt_value_revert =		_(L("BACK ARROW icon indicates that the value was changed and is not equal to the last saved preset.\n"
                                "Click to reset current value to the last saved preset."));
}

Page::Page(wxWindow* parent, const wxString& title, const int iconID, const std::vector<ScalableBitmap>& mode_bmp_cache) :
        m_parent(parent),
        m_title(title),
        m_iconID(iconID),
        m_mode_bitmap_cache(mode_bmp_cache)
{
    m_vsizer = (wxBoxSizer*)parent->GetSizer();
    m_item_color = &wxGetApp().get_label_clr_default();
}

void Page::reload_config()
{
    for (auto group : m_optgroups)
        group->reload_config();
}

void Page::update_visibility(ConfigOptionMode mode, bool update_contolls_visibility)
{
    bool ret_val = false;
    for (auto group : m_optgroups) {
        ret_val = (update_contolls_visibility     ? 
                   group->update_visibility(mode) :  // update visibility for all controlls in group
                   group->is_visible(mode)           // just detect visibility for the group
                   ) || ret_val;
    }

    m_show = ret_val;
}

void Page::activate(ConfigOptionMode mode, std::function<void()> throw_if_canceled)
{
    for (auto group : m_optgroups) {
        if (!group->activate(throw_if_canceled))
            continue;
        m_vsizer->Add(group->sizer, 0, wxEXPAND | wxALL, 10);
        group->update_visibility(mode);
        group->reload_config();
        throw_if_canceled();
    }
}

void Page::clear()
{
    for (auto group : m_optgroups)
        group->clear();
}

void Page::msw_rescale()
{
    for (auto group : m_optgroups)
        group->msw_rescale();
}

void Page::sys_color_changed()
{
    for (auto group : m_optgroups)
        group->sys_color_changed();
}

Field* Page::get_field(const t_config_option_key& opt_key, int opt_index /*= -1*/) const
{
    Field* field = nullptr;
    for (auto opt : m_optgroups) {
        field = opt->get_fieldc(opt_key, opt_index);
        if (field != nullptr)
            return field;
    }
    return field;
}

bool Page::set_value(const t_config_option_key& opt_key, const boost::any& value) {
    bool changed = false;
    for(auto optgroup: m_optgroups) {
        if (optgroup->set_value(opt_key, value))
            changed = true ;
    }
    return changed;
}

// package Slic3r::GUI::Tab::Page;
ConfigOptionsGroupShp Page::new_optgroup(const wxString& title, int noncommon_title_width /*= -1*/)
{
    auto extra_column = [this](wxWindow* parent, const Line& line)
    {
        std::string bmp_name;
        const std::vector<Option>& options = line.get_options();
        int mode_id = int(options[0].opt.mode);
        const wxBitmap& bitmap = options.size() == 0 || options[0].opt.gui_type == "legend" ? wxNullBitmap :
                                 m_mode_bitmap_cache[mode_id].bmp();
        auto bmp = new wxStaticBitmap(parent, wxID_ANY, bitmap);
        bmp->SetClientData((void*)&m_mode_bitmap_cache[mode_id]);

        bmp->SetBackgroundStyle(wxBG_STYLE_PAINT);
        return bmp;
    };

    //! config_ have to be "right"
    ConfigOptionsGroupShp optgroup = std::make_shared<ConfigOptionsGroup>(/*this*/m_parent, title, m_config, true, extra_column);
    optgroup->set_config_category(m_title.ToStdString());
    if (noncommon_title_width >= 0)
        optgroup->title_width = noncommon_title_width;

#ifdef __WXOSX__
    auto tab = parent()->GetParent()->GetParent();// GetParent()->GetParent();
#else
    auto tab = parent()->GetParent();// GetParent();
#endif
    optgroup->m_on_change = [this, tab](t_config_option_key opt_key, boost::any value) {
        //! This function will be called from OptionGroup.
        //! Using of CallAfter is redundant.
        //! And in some cases it causes update() function to be recalled again
//!        wxTheApp->CallAfter([this, opt_key, value]() {
            static_cast<Tab*>(tab)->update_dirty();
            static_cast<Tab*>(tab)->on_value_change(opt_key, value);
//!        });
    };

    optgroup->m_get_initial_config = [this, tab]() {
        DynamicPrintConfig config = static_cast<Tab*>(tab)->m_presets->get_selected_preset().config;
        return config;
    };

    optgroup->m_get_sys_config = [this, tab]() {
        DynamicPrintConfig config = static_cast<Tab*>(tab)->m_presets->get_selected_preset_parent()->config;
        return config;
    };

    optgroup->have_sys_config = [this, tab]() {
        return static_cast<Tab*>(tab)->m_presets->get_selected_preset_parent() != nullptr;
    };

    optgroup->rescale_extra_column_item = [this](wxWindow* win) {
        auto *ctrl = dynamic_cast<wxStaticBitmap*>(win);
        if (ctrl == nullptr)
            return;

        ctrl->SetBitmap(reinterpret_cast<ScalableBitmap*>(ctrl->GetClientData())->bmp());
    };

    m_optgroups.push_back(optgroup);

    return optgroup;
}

void TabSLAMaterial::build()
{
    m_presets = &m_preset_bundle->sla_materials;
    load_initial_data();

    if (create_pages("sla_material.ui")) return;

    auto page = add_options_page(_(L("Material")), "resin");

    auto optgroup = page->new_optgroup(L("Material"));
    optgroup->append_single_option_line("bottle_cost");
    optgroup->append_single_option_line("bottle_volume");
    optgroup->append_single_option_line("bottle_weight");
    optgroup->append_single_option_line("material_density");

    optgroup->m_on_change = [this, optgroup](t_config_option_key opt_key, boost::any value)
    {
        DynamicPrintConfig new_conf = *m_config;

        if (opt_key == "bottle_volume") {
            double new_bottle_weight =  boost::any_cast<double>(value)*(new_conf.option("material_density")->getFloat() / 1000);
            new_conf.set_key_value("bottle_weight", new ConfigOptionFloat(new_bottle_weight));
        }
        if (opt_key == "bottle_weight") {
            double new_bottle_volume =  boost::any_cast<double>(value)/new_conf.option("material_density")->getFloat() * 1000;
            new_conf.set_key_value("bottle_volume", new ConfigOptionFloat(new_bottle_volume));
        }
        if (opt_key == "material_density") {
            double new_bottle_volume = new_conf.option("bottle_weight")->getFloat() / boost::any_cast<double>(value) * 1000;
            new_conf.set_key_value("bottle_volume", new ConfigOptionFloat(new_bottle_volume));
        }

        load_config(new_conf);

        update_dirty();

        // Change of any from those options influences for an update of "Sliced Info"
        wxGetApp().sidebar().update_sliced_info_sizer();
        wxGetApp().sidebar().Layout();
    };

    optgroup = page->new_optgroup(L("Layers"));
    optgroup->append_single_option_line("initial_layer_height");

    optgroup = page->new_optgroup(L("Exposure"));
    optgroup->append_single_option_line("exposure_time");
    optgroup->append_single_option_line("initial_exposure_time");

    optgroup = page->new_optgroup(L("Corrections"));
    std::vector<std::string> corrections = {"material_correction"};
//    std::vector<std::string> axes{ "X", "Y", "Z" };
    std::vector<std::string> axes{ "XY", "Z" };
    for (auto& opt_key : corrections) {
        auto line = Line{ m_config->def()->get(opt_key)->full_label, "" };
        int id = 0;
        for (auto& axis : axes) {
            auto opt = optgroup->get_option(opt_key, id);
            opt.opt.label = axis;
            line.append_option(opt);
            ++id;
        }
        optgroup->append_line(line);
    }

    page = add_options_page(L("Notes"), "note");
    optgroup = page->new_optgroup(L("Notes"), 0);
    optgroup->title_width = 0;
    Option option = optgroup->get_option("material_notes");
    option.opt.full_width = true;
    option.opt.height = 25;//250;
    optgroup->append_single_option_line(option);

    page = add_options_page(L("Dependencies"), "wrench");
    optgroup = page->new_optgroup(L("Profile dependencies"));

    create_line_with_widget(optgroup.get(), "compatible_printers", [this](wxWindow* parent) {
        return compatible_widget_create(parent, m_compatible_printers);
    });
    
    option = optgroup->get_option("compatible_printers_condition");
    option.opt.full_width = true;
    optgroup->append_single_option_line(option);

    create_line_with_widget(optgroup.get(), "compatible_prints", [this](wxWindow* parent) {
        return compatible_widget_create(parent, m_compatible_prints);
    });

    option = optgroup->get_option("compatible_prints_condition");
    option.opt.full_width = true;
    optgroup->append_single_option_line(option);

    build_preset_description_line(optgroup.get());
}

// Reload current config (aka presets->edited_preset->config) into the UI fields.
void TabSLAMaterial::reload_config()
{
    this->compatible_widget_reload(m_compatible_printers);
    this->compatible_widget_reload(m_compatible_prints);
    Tab::reload_config();
}

void TabSLAMaterial::update()
{
    if (m_preset_bundle->printers.get_selected_preset().printer_technology() == ptFFF)
        return;

// #ys_FIXME. Just a template for this function
//     m_update_cnt++;
//     ! something to update
//     m_update_cnt--;
//
//     if (m_update_cnt == 0)
        wxGetApp().mainframe->on_config_changed(m_config);
}

void TabSLAPrint::build()
{
    m_presets = &m_preset_bundle->sla_prints;
    load_initial_data();

    if (create_pages("sla_print.ui")) return;

    auto page = add_options_page(L("Layers and perimeters"), "layers");

    auto optgroup = page->new_optgroup(L("Layers"));
    optgroup->append_single_option_line("layer_height");
    optgroup->append_single_option_line("faded_layers");

    page = add_options_page(L("Supports"), "support"/*"sla_supports"*/);
    optgroup = page->new_optgroup(L("Supports"));
    optgroup->append_single_option_line("supports_enable");

    optgroup = page->new_optgroup(L("Support head"));
    optgroup->append_single_option_line("support_head_front_diameter");
    optgroup->append_single_option_line("support_head_penetration");
    optgroup->append_single_option_line("support_head_width");

    optgroup = page->new_optgroup(L("Support pillar"));
    optgroup->append_single_option_line("support_pillar_diameter");
    optgroup->append_single_option_line("support_small_pillar_diameter_percent");
    optgroup->append_single_option_line("support_max_bridges_on_pillar");
    
    optgroup->append_single_option_line("support_pillar_connection_mode");
    optgroup->append_single_option_line("support_buildplate_only");
    // TODO: This parameter is not used at the moment.
    // optgroup->append_single_option_line("support_pillar_widening_factor");
    optgroup->append_single_option_line("support_base_diameter");
    optgroup->append_single_option_line("support_base_height");
    optgroup->append_single_option_line("support_base_safety_distance");
    
    // Mirrored parameter from Pad page for toggling elevation on the same page
    optgroup->append_single_option_line("support_object_elevation");

    Line line{ "", "" };
    line.full_width = 1;
    line.widget = [this](wxWindow* parent) {
        return description_line_widget(parent, &m_support_object_elevation_description_line);
    };
    optgroup->append_line(line);

    optgroup = page->new_optgroup(L("Connection of the support sticks and junctions"));
    optgroup->append_single_option_line("support_critical_angle");
    optgroup->append_single_option_line("support_max_bridge_length");
    optgroup->append_single_option_line("support_max_pillar_link_distance");

    optgroup = page->new_optgroup(L("Automatic generation"));
    optgroup->append_single_option_line("support_points_density_relative");
    optgroup->append_single_option_line("support_points_minimal_distance");

    page = add_options_page(L("Pad"), "pad");
    optgroup = page->new_optgroup(L("Pad"));
    optgroup->append_single_option_line("pad_enable");
    optgroup->append_single_option_line("pad_wall_thickness");
    optgroup->append_single_option_line("pad_wall_height");
    optgroup->append_single_option_line("pad_brim_size");
    optgroup->append_single_option_line("pad_max_merge_distance");
    // TODO: Disabling this parameter for the beta release
//    optgroup->append_single_option_line("pad_edge_radius");
    optgroup->append_single_option_line("pad_wall_slope");

    optgroup->append_single_option_line("pad_around_object");
    optgroup->append_single_option_line("pad_around_object_everywhere");
    optgroup->append_single_option_line("pad_object_gap");
    optgroup->append_single_option_line("pad_object_connector_stride");
    optgroup->append_single_option_line("pad_object_connector_width");
    optgroup->append_single_option_line("pad_object_connector_penetration");
    
    page = add_options_page(L("Hollowing"), "hollowing");
    optgroup = page->new_optgroup(L("Hollowing"));
    optgroup->append_single_option_line("hollowing_enable");
    optgroup->append_single_option_line("hollowing_min_thickness");
    optgroup->append_single_option_line("hollowing_quality");
    optgroup->append_single_option_line("hollowing_closing_distance");

    page = add_options_page(L("Advanced"), "wrench");
    optgroup = page->new_optgroup(L("Slicing"));
    optgroup->append_single_option_line("slice_closing_radius");

    page = add_options_page(L("Output options"), "output+page_white");
    optgroup = page->new_optgroup(L("Output file"));
    Option option = optgroup->get_option("output_filename_format");
    option.opt.full_width = true;
    optgroup->append_single_option_line(option);

    page = add_options_page(L("Dependencies"), "wrench");
    optgroup = page->new_optgroup(L("Profile dependencies"));

    create_line_with_widget(optgroup.get(), "compatible_printers", [this](wxWindow* parent) {
        return compatible_widget_create(parent, m_compatible_printers);
    });

    option = optgroup->get_option("compatible_printers_condition");
    option.opt.full_width = true;
    optgroup->append_single_option_line(option);

    build_preset_description_line(optgroup.get());
}

// Reload current config (aka presets->edited_preset->config) into the UI fields.
void TabSLAPrint::reload_config()
{
    this->compatible_widget_reload(m_compatible_printers);
    Tab::reload_config();
}

void TabSLAPrint::update_description_lines()
{
    Tab::update_description_lines();

    if (m_active_page && m_active_page->title() == "Supports")
    {
        bool is_visible = m_config->def()->get("support_object_elevation")->mode <= m_mode;
        if (m_support_object_elevation_description_line)
        {
            m_support_object_elevation_description_line->Show(is_visible);
            if (is_visible)
            {
                bool elev = !m_config->opt_bool("pad_enable") || !m_config->opt_bool("pad_around_object");
                m_support_object_elevation_description_line->SetText(elev ? "" :
                    from_u8((boost::format(_u8L("\"%1%\" is disabled because \"%2%\" is on in \"%3%\" category.\n"
                        "To enable \"%1%\", please switch off \"%2%\""))
                        % _L("Object elevation") % _L("Pad around object") % _L("Pad")).str()));
            }
        }
    }
}

void TabSLAPrint::toggle_options()
{
    if (m_active_page)
        m_config_manipulation.toggle_print_sla_options(m_config);
}

void TabSLAPrint::update()
{
    if (m_preset_bundle->printers.get_selected_preset().printer_technology() == ptFFF)
        return;

    m_update_cnt++;

    m_config_manipulation.update_print_sla_config(m_config, true);

    update_description_lines();
    Layout();

    m_update_cnt--;

    if (m_update_cnt == 0) {
        toggle_options();

        // update() could be called during undo/redo execution
        // Update of objectList can cause a crash in this case (because m_objects doesn't match ObjectList) 
        if (!wxGetApp().plater()->inside_snapshot_capture())
            wxGetApp().obj_list()->update_and_show_object_settings_item();

        wxGetApp().mainframe->on_config_changed(m_config);
    }
}

void TabSLAPrint::clear_pages()
{
    Tab::clear_pages();

    m_support_object_elevation_description_line = nullptr;
}

ConfigManipulation Tab::get_config_manipulation()
{
    auto load_config = [this]()
    {
        update_dirty();
        // Initialize UI components with the config values.
        reload_config();
        update();
    };

    auto cb_toggle_field = [this](const t_config_option_key& opt_key, bool toggle, int opt_index) {
        return toggle_option(opt_key, toggle, opt_index);
    };

    auto cb_value_change = [this](const std::string& opt_key, const boost::any& value) {
        return on_value_change(opt_key, value);
    };

    return ConfigManipulation(load_config, cb_toggle_field, cb_value_change);
}


} // GUI
} // Slic3r<|MERGE_RESOLUTION|>--- conflicted
+++ resolved
@@ -2999,21 +2999,11 @@
 
 void Tab::update_btns_enabling()
 {
-<<<<<<< HEAD
-    // we can't delete last preset from the physical printer
-    if (m_type == Preset::TYPE_PRINTER && m_preset_bundle->physical_printers.has_selection())
-        m_btn_delete_preset->Enable(m_preset_bundle->physical_printers.get_selected_printer().preset_names.size() > 1);
-    else {
-        const Preset& preset = m_presets->get_edited_preset();
-        m_btn_delete_preset->Enable(!preset.is_default && !preset.is_system);
-        }
-=======
     // we can delete any preset from the physical printer
     // and any user preset
-    const Preset& preset = m_presets->get_edited_preset();
+        const Preset& preset = m_presets->get_edited_preset();
     m_btn_delete_preset->Show(m_type == Preset::TYPE_PRINTER && m_preset_bundle->physical_printers.has_selection() || 
                               !preset.is_default && !preset.is_system);
->>>>>>> b27bf181
 
     if (m_btn_edit_ph_printer)
         m_btn_edit_ph_printer->SetToolTip( m_preset_bundle->physical_printers.has_selection() ?
