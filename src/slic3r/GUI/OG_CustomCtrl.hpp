#ifndef slic3r_OG_CustomCtrl_hpp_
#define slic3r_OG_CustomCtrl_hpp_

#include <wx/stattext.h>
#include <wx/settings.h>

#include <map>
#include <functional>

#include "libslic3r/Config.hpp"
#include "libslic3r/PrintConfig.hpp"

#include "OptionsGroup.hpp"
#include "I18N.hpp"

// Translate the ifdef 
#ifdef __WXOSX__
    #define wxOSX true
#else
    #define wxOSX false
#endif

namespace Slic3r { namespace GUI {

//  Static text shown among the options.
class OG_CustomCtrl :public wxPanel
{
    wxFont  m_font;
    int     m_v_gap;
    int     m_h_gap;
    int     m_em_unit;

    wxSize  m_bmp_mode_sz;
    wxSize  m_bmp_blinking_sz;

    struct CtrlLine {
        wxCoord           height  { wxDefaultCoord };
        OG_CustomCtrl*    ctrl    { nullptr };
        const Line&       og_line;

        bool draw_just_act_buttons  { false };
<<<<<<< HEAD
        std::vector<bool> is_visible;
        bool is_line_visible { true };
=======
        bool draw_mode_bitmap       { true };
        bool is_visible             { true };
>>>>>>> 1076e077
        bool is_focused             { false };

        CtrlLine(   wxCoord         height,
                    OG_CustomCtrl*  ctrl,
                    const Line&     og_line,
                    bool            draw_just_act_buttons = false,
                    bool            draw_mode_bitmap = true);
        ~CtrlLine() { ctrl = nullptr; }

        void    correct_items_positions();
        void    msw_rescale();
        void    update_visibility(ConfigOptionMode mode);

        void    render(wxDC& dc, wxCoord v_pos);
        wxCoord draw_mode_bmp(wxDC& dc, wxCoord v_pos);
        wxCoord draw_text      (wxDC& dc, wxPoint pos, const wxString& text, const wxColour* color, int width, bool is_url = false, bool align_right = false);
        wxPoint draw_blinking_bmp(wxDC& dc, wxPoint pos, bool is_blinking);
        wxCoord draw_act_bmps(wxDC& dc, wxPoint pos, const wxBitmap& bmp_undo_to_sys, const wxBitmap& bmp_undo, bool is_blinking, size_t rect_id = 0);
        bool    launch_browser() const;

        std::vector<wxRect> rects_undo_icon;
        std::vector<wxRect> rects_undo_to_sys_icon;
        wxRect              rect_label;
    };

    std::vector<CtrlLine> ctrl_lines;

public:
    OG_CustomCtrl(  wxWindow* parent,
                    OptionsGroup* og,
                    const wxPoint& pos = wxDefaultPosition,
                    const wxSize& size = wxDefaultSize,
                    const wxValidator& val = wxDefaultValidator,
                    const wxString& name = wxEmptyString);
    ~OG_CustomCtrl() {}

    void    OnPaint(wxPaintEvent&);
    void    OnMotion(wxMouseEvent& event);
    void    OnLeftDown(wxMouseEvent& event);
    void    OnLeaveWin(wxMouseEvent& event);

    void    init_ctrl_lines();
    bool    update_visibility(ConfigOptionMode mode);
    void    correct_window_position(wxWindow* win, const Line& line, Field* field = nullptr);
    void    correct_widgets_position(wxSizer* widget, const Line& line, Field* field = nullptr);

    void    msw_rescale();
    void    sys_color_changed();

    wxPoint get_pos(const Line& line, Field* field = nullptr);
    int     get_height(const Line& line);

    OptionsGroup*  opt_group;

};

//-----------------------------------------------
//          RememberChoiceDialog
//-----------------------------------------------

class RememberChoiceDialog : public wxDialog
{
    wxCheckBox* m_remember_choice;
public:
    RememberChoiceDialog(wxWindow* parent, const wxString& msg_text, const wxString& caption);
    ~RememberChoiceDialog() {}

    bool remember_choice() const { return m_remember_choice->GetValue(); }
};

}}

#endif /* slic3r_OG_CustomCtrl_hpp_ */<|MERGE_RESOLUTION|>--- conflicted
+++ resolved
@@ -39,13 +39,9 @@
         const Line&       og_line;
 
         bool draw_just_act_buttons  { false };
-<<<<<<< HEAD
         std::vector<bool> is_visible;
-        bool is_line_visible { true };
-=======
+        bool is_line_visible        { true };
         bool draw_mode_bitmap       { true };
-        bool is_visible             { true };
->>>>>>> 1076e077
         bool is_focused             { false };
 
         CtrlLine(   wxCoord         height,
