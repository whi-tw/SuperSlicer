--- conflicted
+++ resolved
@@ -101,7 +101,6 @@
 	option = Option (def,"show_incompatible_presets");
 	m_optgroup_general->append_single_option_line(option);
 
-<<<<<<< HEAD
     def.label = L("Main GUI always in expert mode");
     def.type = coBool;
     def.tooltip = L("If enabled, the gui will be in expert mode even if the simple or advanced mode is selected (but not the setting tabs).");
@@ -121,7 +120,7 @@
 	option = Option(def, "freecad_path");
 	option.opt.full_width = true;
 	m_optgroup_paths->append_single_option_line(option);
-=======
+
 	def.label = L("Single Instance");
 	def.type = coBool;
 #if __APPLE__
@@ -132,7 +131,6 @@
 	def.set_default_value(new ConfigOptionBool{ app_config->has("single_instance") ? app_config->get("single_instance") == "1" : false });
 	option = Option(def, "single_instance");
 	m_optgroup_general->append_single_option_line(option);
->>>>>>> f47ad1fd
 
 #if __APPLE__
 	def.label = L("Use Retina resolution for the 3D scene");
@@ -260,7 +258,7 @@
         warning_catcher(this, wxString::Format(_(L("You need to restart %s to make the changes effective.")), SLIC3R_APP_NAME));
 	}
 
-    auto app_config = get_app_config();
+	auto app_config = get_app_config();
 
 	m_settings_layout_changed = false;
 	for (const std::string& key : {"old_settings_layout_mode",
@@ -271,7 +269,7 @@
 	    if (it != m_values.end() && app_config->get(key) != it->second) {
 			m_settings_layout_changed = true;
 			break;
-	    }
+	}
 	}
 
 	for (std::map<std::string, std::string>::iterator it = m_values.begin(); it != m_values.end(); ++it)
@@ -283,8 +281,8 @@
 	if (m_settings_layout_changed)
 		;// application will be recreated after Preference dialog will be destroyed
 	else
-	    // Nothify the UI to update itself from the ini file.
-        wxGetApp().update_ui_from_settings();
+	// Nothify the UI to update itself from the ini file.
+    wxGetApp().update_ui_from_settings();
 }
 
 void PreferencesDialog::on_dpi_changed(const wxRect &suggested_rect)
