#include "libslic3r/libslic3r.h"
#include "GCodeViewer.hpp"

#include "libslic3r/Print.hpp"
#include "libslic3r/Geometry.hpp"
#include "libslic3r/Model.hpp"
#include "libslic3r/Utils.hpp"
#include "GUI_App.hpp"
#include "MainFrame.hpp"
#include "Plater.hpp"
#include "libslic3r/PresetBundle.hpp"
#include "Camera.hpp"
#include "I18N.hpp"
#include "GUI_Utils.hpp"
#include "GUI.hpp"
#include "DoubleSlider.hpp"
#include "GLCanvas3D.hpp"
#include "GLToolbar.hpp"
#include "GUI_Preview.hpp"
#include <imgui/imgui_internal.h>

#include <GL/glew.h>
#include <boost/locale/generator.hpp>
#include <boost/log/trivial.hpp>
#include <boost/nowide/cstdio.hpp>
#include <boost/nowide/fstream.hpp>
#include <boost/property_tree/ptree.hpp>
#include <boost/property_tree/ini_parser.hpp>
#include <wx/progdlg.h>
#include <wx/numformatter.h>

#include <array>
#include <algorithm>
#include <chrono>

namespace Slic3r {
namespace GUI {

static unsigned char buffer_id(EMoveType type) {
    return static_cast<unsigned char>(type) - static_cast<unsigned char>(EMoveType::Retract);
}

static EMoveType buffer_type(unsigned char id) {
    return static_cast<EMoveType>(static_cast<unsigned char>(EMoveType::Retract) + id);
}

static std::array<float, 3> decode_color(const std::string& color) {
    static const float INV_255 = 1.0f / 255.0f;

    std::array<float, 3> ret = { 0.0f, 0.0f, 0.0f };
    const char* c = color.data() + 1;
    if (color.size() == 7 && color.front() == '#') {
        for (size_t j = 0; j < 3; ++j) {
            int digit1 = hex_digit_to_int(*c++);
            int digit2 = hex_digit_to_int(*c++);
            if (digit1 == -1 || digit2 == -1)
                break;

            ret[j] = float(digit1 * 16 + digit2) * INV_255;
        }
    }
    return ret;
}

static std::vector<std::array<float, 3>> decode_colors(const std::vector<std::string>& colors) {
    std::vector<std::array<float, 3>> output(colors.size(), { 0.0f, 0.0f, 0.0f });
    for (size_t i = 0; i < colors.size(); ++i) {
        output[i] = decode_color(colors[i]);
    }
    return output;
}

static float round_to_nearest(float value, unsigned int decimals)
{
    float res = 0.0f;
    if (decimals == 0)
        res = std::round(value);
    else {
        char buf[64];
        sprintf(buf, "%.*g", decimals, value);
        res = std::stof(buf);
    }
    return res;
}

void GCodeViewer::VBuffer::reset()
{
    // release gpu memory
    if (id > 0) {
        glsafe(::glDeleteBuffers(1, &id));
        id = 0;
    }

    count = 0;
}

void GCodeViewer::IBuffer::reset()
{
    // release gpu memory
    if (id > 0) {
        glsafe(::glDeleteBuffers(1, &id));
        id = 0;
    }

    count = 0;
}

bool GCodeViewer::Path::matches(const GCodeProcessor::MoveVertex& move) const
{
#if ENABLE_TOOLPATHS_WIDTH_HEIGHT_FROM_GCODE
    auto matches_percent = [](float value1, float value2, float max_percent) {
        return std::abs(value2 - value1) / value1 <= max_percent;
    };
#endif // ENABLE_TOOLPATHS_WIDTH_HEIGHT_FROM_GCODE

    switch (move.type)
    {
    case EMoveType::Tool_change:
    case EMoveType::Color_change:
    case EMoveType::Pause_Print:
    case EMoveType::Custom_GCode:
    case EMoveType::Retract:
    case EMoveType::Unretract:
    case EMoveType::Extrude: {
        // use rounding to reduce the number of generated paths
#if ENABLE_TOOLPATHS_WIDTH_HEIGHT_FROM_GCODE
        return type == move.type && extruder_id == move.extruder_id && cp_color_id == move.cp_color_id && role == move.extrusion_role &&
            move.position[2] <= first.position[2] && feedrate == move.feedrate && fan_speed == move.fan_speed &&
            height == round_to_nearest(move.height, 2) && width == round_to_nearest(move.width, 2) &&
            matches_percent(volumetric_rate, move.volumetric_rate(), 0.05f);
#else
        return type == move.type && move.position[2] <= first.position[2] && role == move.extrusion_role && height == round_to_nearest(move.height, 2) &&
            width == round_to_nearest(move.width, 2) && feedrate == move.feedrate && fan_speed == move.fan_speed &&
            volumetric_rate == round_to_nearest(move.volumetric_rate(), 2) && extruder_id == move.extruder_id &&
<<<<<<< HEAD
            cp_color_id == move.cp_color_id && extruder_temp == move.temperature;
=======
            cp_color_id == move.cp_color_id;
#endif // ENABLE_TOOLPATHS_WIDTH_HEIGHT_FROM_GCODE
>>>>>>> 1076e077
    }
    case EMoveType::Travel: {
        return type == move.type && feedrate == move.feedrate && extruder_id == move.extruder_id && cp_color_id == move.cp_color_id;
    }
    default: { return false; }
    }
}

void GCodeViewer::TBuffer::reset()
{
    // release gpu memory
    vertices.reset();
    for (IBuffer& buffer : indices) {
        buffer.reset();
    }

    // release cpu memory
    indices = std::vector<IBuffer>();
    paths = std::vector<Path>();
    render_paths = std::vector<RenderPath>();
}

void GCodeViewer::TBuffer::add_path(const GCodeProcessor::MoveVertex& move, unsigned int b_id, size_t i_id, size_t s_id)
{
    Path::Endpoint endpoint = { b_id, i_id, s_id, move.position };
    // use rounding to reduce the number of generated paths
#if ENABLE_TOOLPATHS_WIDTH_HEIGHT_FROM_GCODE
    paths.push_back({ move.type, move.extrusion_role, endpoint, endpoint, move.delta_extruder,
        round_to_nearest(move.height, 2), round_to_nearest(move.width, 2), move.feedrate, move.fan_speed,
        move.volumetric_rate(), move.extruder_id, move.cp_color_id });
#else
    paths.push_back({ move.type, move.extrusion_role, endpoint, endpoint, move.delta_extruder,
        round_to_nearest(move.height, 2), round_to_nearest(move.width, 2), move.feedrate, move.fan_speed,
<<<<<<< HEAD
        round_to_nearest(move.volumetric_rate(), 2), move.extruder_id, move.cp_color_id, move.layer_duration, move.time, move.temperature });
} 

float GCodeViewer::Extrusions::Range::step_size(bool log) const
{
    if (log)
    {
        float min_range = min;
        if (min_range == 0)
            min_range = 0.001f;
        return (std::log(max / min_range) / (static_cast<float>(Range_Colors.size()) - 1.0f));
    } else
        return (max - min) / (static_cast<float>(Range_Colors.size()) - 1.0f);
=======
        round_to_nearest(move.volumetric_rate(), 2), move.extruder_id, move.cp_color_id });
#endif // ENABLE_TOOLPATHS_WIDTH_HEIGHT_FROM_GCODE
>>>>>>> 1076e077
}

GCodeViewer::Color GCodeViewer::Extrusions::Range::get_color_at(float value, bool log) const
{
    // Input value scaled to the colors range
    const float step = step_size(log);
    float global_t;
    if (log)
    {
        float min_range = min;
        if (min_range == 0)
            min_range = 0.001f;
        global_t = (step != 0.0f) ? std::max(0.0f, std::log(value / min_range)) / step : 0.0f; // lower limit of 0.0f
    } else
        global_t = (step != 0.0f) ? std::max(0.0f, value - min) / step : 0.0f; // lower limit of 0.0f

    const size_t color_max_idx = Range_Colors.size() - 1;

    // Compute the two colors just below (low) and above (high) the input value
    const size_t color_low_idx = std::clamp<size_t>(static_cast<size_t>(global_t), 0, color_max_idx);
    const size_t color_high_idx = std::clamp<size_t>(color_low_idx + 1, 0, color_max_idx);

    // Compute how far the value is between the low and high colors so that they can be interpolated
    const float local_t = std::clamp(global_t - static_cast<float>(color_low_idx), 0.0f, 1.0f);

    // Interpolate between the low and high colors to find exactly which color the input value should get
    Color ret;
    for (unsigned int i = 0; i < 3; ++i) {
        ret[i] = lerp(Range_Colors[color_low_idx][i], Range_Colors[color_high_idx][i], local_t);
    }
    return ret;
}

void GCodeViewer::SequentialView::Marker::init()
{
    m_model.init_from(stilized_arrow(16, 2.0f, 4.0f, 1.0f, 8.0f));
}

void GCodeViewer::SequentialView::Marker::set_world_position(const Vec3f& position)
{    
    m_world_position = position;
    m_world_transform = (Geometry::assemble_transform((position + m_z_offset * Vec3f::UnitZ()).cast<double>()) * Geometry::assemble_transform(m_model.get_bounding_box().size()[2] * Vec3d::UnitZ(), { M_PI, 0.0, 0.0 })).cast<float>();
}

void GCodeViewer::SequentialView::Marker::render() const
{
    if (!m_visible)
        return;

    GLShaderProgram* shader = wxGetApp().get_shader("gouraud_light");
    if (shader == nullptr)
        return;

    glsafe(::glEnable(GL_BLEND));
    glsafe(::glBlendFunc(GL_SRC_ALPHA, GL_ONE_MINUS_SRC_ALPHA));

    shader->start_using();
    shader->set_uniform("uniform_color", m_color);

    glsafe(::glPushMatrix());
    glsafe(::glMultMatrixf(m_world_transform.data()));

    m_model.render();

    glsafe(::glPopMatrix());

    shader->stop_using();

    glsafe(::glDisable(GL_BLEND));

    static float last_window_width = 0.0f;
    static size_t last_text_length = 0;

    ImGuiWrapper& imgui = *wxGetApp().imgui();
    Size cnv_size = wxGetApp().plater()->get_current_canvas3D()->get_canvas_size();
    imgui.set_next_window_pos(0.5f * static_cast<float>(cnv_size.get_width()), static_cast<float>(cnv_size.get_height()), ImGuiCond_Always, 0.5f, 1.0f);
    ImGui::PushStyleVar(ImGuiStyleVar_WindowRounding, 0.0f);
    ImGui::SetNextWindowBgAlpha(0.25f);
    imgui.begin(std::string("ToolPosition"), ImGuiWindowFlags_AlwaysAutoResize | ImGuiWindowFlags_NoDecoration | ImGuiWindowFlags_NoMove);
    imgui.text_colored(ImGuiWrapper::COL_BLUE_LIGHT, _u8L("Tool position") + ":");
    ImGui::SameLine();
    char buf[1024];
    sprintf(buf, "X: %.2f, Y: %.2f, Z: %.2f", m_world_position(0), m_world_position(1), m_world_position(2));
    imgui.text(std::string(buf));

    // force extra frame to automatically update window size
    float width = ImGui::GetWindowWidth();
    size_t length = strlen(buf);
    if (width != last_window_width || length != last_text_length) {
        last_window_width = width;
        last_text_length = length;
        wxGetApp().plater()->get_current_canvas3D()->set_as_dirty();
        wxGetApp().plater()->get_current_canvas3D()->request_extra_frame();
    }

    imgui.end();
    ImGui::PopStyleVar();
}

const std::vector<GCodeViewer::Color> GCodeViewer::Options_Colors {{
    { 0.803f, 0.135f, 0.839f },   // Retractions
    { 0.287f, 0.679f, 0.810f },   // Unretractions
    { 0.758f, 0.744f, 0.389f },   // ToolChanges
    { 0.856f, 0.582f, 0.546f },   // ColorChanges
    { 0.322f, 0.942f, 0.512f },   // PausePrints
    { 0.886f, 0.825f, 0.262f }    // CustomGCodes
}};

const std::vector<GCodeViewer::Color> GCodeViewer::Travel_Colors {{
    { 0.219f, 0.282f, 0.609f }, // Move
    { 0.112f, 0.422f, 0.103f }, // Extrude
    { 0.505f, 0.064f, 0.028f }  // Retract
}};

const GCodeViewer::Color GCodeViewer::Wipe_Color = { 1.0f, 1.0f, 0.0f };

const std::vector<GCodeViewer::Color> GCodeViewer::Range_Colors {{
    { 0.043f, 0.173f, 0.478f }, // bluish
    { 0.075f, 0.349f, 0.522f },
    { 0.110f, 0.533f, 0.569f },
    { 0.016f, 0.839f, 0.059f },
    { 0.667f, 0.949f, 0.000f },
    { 0.988f, 0.975f, 0.012f },
    { 0.961f, 0.808f, 0.039f },
    { 0.890f, 0.533f, 0.125f },
    { 0.820f, 0.408f, 0.188f },
    { 0.761f, 0.322f, 0.235f },
    { 0.581f, 0.149f, 0.087f }  // reddish
}};

void GCodeViewer::load(const GCodeProcessor::Result& gcode_result, const Print& print, bool initialized)
{
    init();

    // avoid processing if called with the same gcode_result
    if (m_last_result_id == gcode_result.id)
        return;

    m_last_result_id = gcode_result.id;

    // release gpu memory, if used
    reset();

    load_toolpaths(gcode_result);
    if (m_layers.empty())
        return;

    m_settings_ids = gcode_result.settings_ids;

    if (wxGetApp().is_editor())
        load_shells(print, initialized);
    else {
        Pointfs bed_shape;
        std::string texture;
        std::string model;

        if (!gcode_result.bed_shape.empty()) {
            // bed shape detected in the gcode
            bed_shape = gcode_result.bed_shape;
            auto bundle = wxGetApp().preset_bundle;
            if (bundle != nullptr && !m_settings_ids.printer.empty()) {
                const Preset* preset = bundle->printers.find_preset(m_settings_ids.printer);
                if (preset != nullptr) {
                    model = PresetUtils::system_printer_bed_model(*preset);
                    texture = PresetUtils::system_printer_bed_texture(*preset);
                }
            }
        }
        else {
            // adjust printbed size in dependence of toolpaths bbox
            const double margin = 10.0;
            Vec2d min(m_paths_bounding_box.min(0) - margin, m_paths_bounding_box.min(1) - margin);
            Vec2d max(m_paths_bounding_box.max(0) + margin, m_paths_bounding_box.max(1) + margin);

            Vec2d size = max - min;
            bed_shape = {
                { min(0), min(1) },
                { max(0), min(1) },
                { max(0), min(1) + 0.442265 * size[1]},
                { max(0) - 10.0, min(1) + 0.4711325 * size[1]},
                { max(0) + 10.0, min(1) + 0.5288675 * size[1]},
                { max(0), min(1) + 0.557735 * size[1]},
                { max(0), max(1) },
                { min(0) + 0.557735 * size[0], max(1)},
                { min(0) + 0.5288675 * size[0], max(1) - 10.0},
                { min(0) + 0.4711325 * size[0], max(1) + 10.0},
                { min(0) + 0.442265 * size[0], max(1)},
                { min(0), max(1) } };
        }

        wxGetApp().plater()->set_bed_shape(bed_shape, texture, model, gcode_result.bed_shape.empty());
    }

    m_time_statistics = gcode_result.time_statistics;

    if (m_time_estimate_mode != PrintEstimatedTimeStatistics::ETimeMode::Normal) {
        float time = m_time_statistics.modes[static_cast<size_t>(m_time_estimate_mode)].time;
        if (time == 0.0f ||
            short_time(get_time_dhms(time)) == short_time(get_time_dhms(m_time_statistics.modes[static_cast<size_t>(PrintEstimatedTimeStatistics::ETimeMode::Normal)].time)))
            m_time_estimate_mode = PrintEstimatedTimeStatistics::ETimeMode::Normal;
    }
}

void GCodeViewer::refresh(const GCodeProcessor::Result& gcode_result, const std::vector<std::string>& str_tool_colors)
{
#if ENABLE_GCODE_VIEWER_STATISTICS
    auto start_time = std::chrono::high_resolution_clock::now();
#endif // ENABLE_GCODE_VIEWER_STATISTICS

    if (m_moves_count == 0)
        return;

    wxBusyCursor busy;

    if (m_view_type == EViewType::Tool && !gcode_result.extruder_colors.empty())
        // update tool colors from config stored in the gcode
        m_tool_colors = decode_colors(gcode_result.extruder_colors);
    else
        // update tool colors
        m_tool_colors = decode_colors(str_tool_colors);


    // ensure at least one (default) color is defined
    if (m_tool_colors.empty())
        m_tool_colors.push_back(decode_color("#FF8000"));
    if (m_view_type == EViewType::Filament && !gcode_result.filament_colors.empty())
        // update tool colors from config stored in the gcode
        m_filament_colors = decode_colors(gcode_result.filament_colors);
    else
        // update tool colors
        m_filament_colors = decode_colors(str_tool_colors);

    // update ranges for coloring / legend
    m_extrusions.reset_ranges();
    for (size_t i = 0; i < m_moves_count; ++i) {
        // skip first vertex
        if (i == 0)
            continue;

        const GCodeProcessor::MoveVertex& curr = gcode_result.moves[i];

        switch (curr.type)
        {
        case EMoveType::Extrude:
        {
            m_extrusions.ranges.height.update_from(round_to_nearest(curr.height, 2));
            m_extrusions.ranges.width.update_from(round_to_nearest(curr.width, 2));
            m_extrusions.ranges.fan_speed.update_from(curr.fan_speed);
            if(curr.layer_duration > 0.f)
                m_extrusions.ranges.layer_duration.update_from(curr.layer_duration);
            m_extrusions.ranges.elapsed_time.update_from(curr.time);
            m_extrusions.ranges.volumetric_rate.update_from(round_to_nearest(curr.volumetric_rate(), 2));
            m_extrusions.ranges.extruder_temp.update_from(curr.temperature);
            [[fallthrough]];
        }
        case EMoveType::Travel:
        {
            if (m_buffers[buffer_id(curr.type)].visible)
                m_extrusions.ranges.feedrate.update_from(curr.feedrate);

            break;
        }
        default: { break; }
        }
    }

#if ENABLE_GCODE_VIEWER_STATISTICS
    m_statistics.refresh_time = std::chrono::duration_cast<std::chrono::milliseconds>(std::chrono::high_resolution_clock::now() - start_time).count();
#endif // ENABLE_GCODE_VIEWER_STATISTICS

    // update buffers' render paths
#if ENABLE_RENDER_PATH_REFRESH_AFTER_OPTIONS_CHANGE
    refresh_render_paths();
#else
    refresh_render_paths(false, false);
#endif // ENABLE_RENDER_PATH_REFRESH_AFTER_OPTIONS_CHANGE

    log_memory_used("Refreshed G-code extrusion paths, ");
}

#if ENABLE_RENDER_PATH_REFRESH_AFTER_OPTIONS_CHANGE
void GCodeViewer::refresh_render_paths()
{
    refresh_render_paths(false, false);
}
#endif // ENABLE_RENDER_PATH_REFRESH_AFTER_OPTIONS_CHANGE

void GCodeViewer::update_shells_color_by_extruder(const DynamicPrintConfig* config)
{
    if (config != nullptr)
        m_shells.volumes.update_colors_by_extruder(config);
}

void GCodeViewer::reset()
{
    m_initialized = false;
    m_gl_data_initialized = false;

    m_moves_count = 0;
    for (TBuffer& buffer : m_buffers) {
        buffer.reset();
    }

    m_paths_bounding_box = BoundingBoxf3();
    m_max_bounding_box = BoundingBoxf3();
    m_tool_colors = std::vector<Color>();

    m_extruders_count = 0;    m_filament_colors = std::vector<Color>();
    m_extruder_ids = std::vector<unsigned char>();
    m_extrusions.reset_role_visibility_flags();
    m_extrusions.reset_ranges();
    m_shells.volumes.clear();
    m_layers.reset();
    m_layers_z_range = { 0, 0 };
    m_roles = std::vector<ExtrusionRole>();
    m_time_statistics.reset();

#if ENABLE_GCODE_VIEWER_STATISTICS
    m_statistics.reset_all();
#endif // ENABLE_GCODE_VIEWER_STATISTICS
}

void GCodeViewer::render() const
{
    auto init_gl_data = [this]() {
            // initializes opengl data of TBuffers
            for (size_t i = 0; i < m_buffers.size(); ++i) {
                TBuffer& buffer = m_buffers[i];
            switch (buffer_type(i)) {
                default: { break; }
                case EMoveType::Tool_change:
                case EMoveType::Color_change:
                case EMoveType::Pause_Print:
                case EMoveType::Custom_GCode:
                case EMoveType::Retract:
            case EMoveType::Unretract: {
                    buffer.shader = wxGetApp().is_glsl_version_greater_or_equal_to(1, 20) ? "options_120" : "options_110";
                    break;
                }
            case EMoveType::Wipe:
            case EMoveType::Extrude: {
                    buffer.shader = "gouraud_light";
                    break;
                }
            case EMoveType::Travel: {
                    buffer.shader = "toolpaths_lines";
                    break;
                }
                }
            }

            // initializes tool marker
            m_sequential_view.marker.init();

            // initializes point sizes
            std::array<int, 2> point_sizes;
            ::glGetIntegerv(GL_ALIASED_POINT_SIZE_RANGE, point_sizes.data());
            m_detected_point_sizes = { static_cast<float>(point_sizes[0]), static_cast<float>(point_sizes[1]) };
        m_gl_data_initialized = true;
    };

#if ENABLE_GCODE_VIEWER_STATISTICS
    m_statistics.reset_opengl();
#endif // ENABLE_GCODE_VIEWER_STATISTICS

    // OpenGL data must be initialized after the glContext has been created.
    // This is ensured when this method is called by GLCanvas3D::_render_gcode().
    if (!m_gl_data_initialized)
    init_gl_data();

    if (m_roles.empty())
        return;

    glsafe(::glEnable(GL_DEPTH_TEST));
    render_toolpaths();
    if (m_sequential_view.current.last != m_sequential_view.endpoints.last) {
    m_sequential_view.marker.set_world_position(m_sequential_view.current_position);
    m_sequential_view.marker.render();
    }
    render_shells();
    render_legend();
#if ENABLE_GCODE_VIEWER_STATISTICS
    render_statistics();
#endif // ENABLE_GCODE_VIEWER_STATISTICS
}

void GCodeViewer::update_sequential_view_current(unsigned int first, unsigned int last)
{
    auto is_visible = [this](unsigned int id) {
        for (const TBuffer& buffer : m_buffers) {
            if (buffer.visible) {
                for (const Path& path : buffer.paths) {
                    if (path.first.s_id <= id && id <= path.last.s_id)
                        return true;
                }
            }
        }
        return false;
    };

    int first_diff = static_cast<int>(first) - static_cast<int>(m_sequential_view.last_current.first);
    int last_diff = static_cast<int>(last) - static_cast<int>(m_sequential_view.last_current.last);

    unsigned int new_first = first;
    unsigned int new_last = last;

    if (m_sequential_view.skip_invisible_moves) {
        while (!is_visible(new_first)) {
            if (first_diff > 0)
                ++new_first;
            else
                --new_first;
        }

        while (!is_visible(new_last)) {
            if (last_diff > 0)
                ++new_last;
            else
                --new_last;
        }
    }

    m_sequential_view.current.first = new_first;
    m_sequential_view.current.last = new_last;
    m_sequential_view.last_current = m_sequential_view.current;

    refresh_render_paths(true, true);

    if (new_first != first || new_last != last)
        wxGetApp().plater()->update_preview_moves_slider();
}

bool GCodeViewer::is_toolpath_move_type_visible(EMoveType type) const
{
    size_t id = static_cast<size_t>(buffer_id(type));
    return (id < m_buffers.size()) ? m_buffers[id].visible : false;
}

void GCodeViewer::set_toolpath_move_type_visible(EMoveType type, bool visible)
{
    size_t id = static_cast<size_t>(buffer_id(type));
    if (id < m_buffers.size())
        m_buffers[id].visible = visible;
}

unsigned int GCodeViewer::get_options_visibility_flags() const
{
    auto set_flag = [](unsigned int flags, unsigned int flag, bool active) {
        return active ? (flags | (1 << flag)) : flags;
    };

    unsigned int flags = 0;
    flags = set_flag(flags, static_cast<unsigned int>(Preview::OptionType::Travel), is_toolpath_move_type_visible(EMoveType::Travel));
    flags = set_flag(flags, static_cast<unsigned int>(Preview::OptionType::Wipe), is_toolpath_move_type_visible(EMoveType::Wipe));
    flags = set_flag(flags, static_cast<unsigned int>(Preview::OptionType::Retractions), is_toolpath_move_type_visible(EMoveType::Retract));
    flags = set_flag(flags, static_cast<unsigned int>(Preview::OptionType::Unretractions), is_toolpath_move_type_visible(EMoveType::Unretract));
    flags = set_flag(flags, static_cast<unsigned int>(Preview::OptionType::ToolChanges), is_toolpath_move_type_visible(EMoveType::Tool_change));
    flags = set_flag(flags, static_cast<unsigned int>(Preview::OptionType::ColorChanges), is_toolpath_move_type_visible(EMoveType::Color_change));
    flags = set_flag(flags, static_cast<unsigned int>(Preview::OptionType::PausePrints), is_toolpath_move_type_visible(EMoveType::Pause_Print));
    flags = set_flag(flags, static_cast<unsigned int>(Preview::OptionType::CustomGCodes), is_toolpath_move_type_visible(EMoveType::Custom_GCode));
    flags = set_flag(flags, static_cast<unsigned int>(Preview::OptionType::Shells), m_shells.visible);
    flags = set_flag(flags, static_cast<unsigned int>(Preview::OptionType::ToolMarker), m_sequential_view.marker.is_visible());
    flags = set_flag(flags, static_cast<unsigned int>(Preview::OptionType::Legend), is_legend_enabled());
    return flags;
}

void GCodeViewer::set_options_visibility_from_flags(unsigned int flags)
{
    auto is_flag_set = [flags](unsigned int flag) {
        return (flags & (1 << flag)) != 0;
    };

    set_toolpath_move_type_visible(EMoveType::Travel, is_flag_set(static_cast<unsigned int>(Preview::OptionType::Travel)));
    set_toolpath_move_type_visible(EMoveType::Wipe, is_flag_set(static_cast<unsigned int>(Preview::OptionType::Wipe)));
    set_toolpath_move_type_visible(EMoveType::Retract, is_flag_set(static_cast<unsigned int>(Preview::OptionType::Retractions)));
    set_toolpath_move_type_visible(EMoveType::Unretract, is_flag_set(static_cast<unsigned int>(Preview::OptionType::Unretractions)));
    set_toolpath_move_type_visible(EMoveType::Tool_change, is_flag_set(static_cast<unsigned int>(Preview::OptionType::ToolChanges)));
    set_toolpath_move_type_visible(EMoveType::Color_change, is_flag_set(static_cast<unsigned int>(Preview::OptionType::ColorChanges)));
    set_toolpath_move_type_visible(EMoveType::Pause_Print, is_flag_set(static_cast<unsigned int>(Preview::OptionType::PausePrints)));
    set_toolpath_move_type_visible(EMoveType::Custom_GCode, is_flag_set(static_cast<unsigned int>(Preview::OptionType::CustomGCodes)));
    m_shells.visible = is_flag_set(static_cast<unsigned int>(Preview::OptionType::Shells));
    m_sequential_view.marker.set_visible(is_flag_set(static_cast<unsigned int>(Preview::OptionType::ToolMarker)));
    enable_legend(is_flag_set(static_cast<unsigned int>(Preview::OptionType::Legend)));
}

void GCodeViewer::set_layers_z_range(const std::array<unsigned int, 2>& layers_z_range)
{
    bool keep_sequential_current_first = layers_z_range[0] >= m_layers_z_range[0];
    bool keep_sequential_current_last = layers_z_range[1] <= m_layers_z_range[1];
    m_layers_z_range = layers_z_range;
    refresh_render_paths(keep_sequential_current_first, keep_sequential_current_last);
    wxGetApp().plater()->update_preview_moves_slider();
}

void GCodeViewer::export_toolpaths_to_obj(const char* filename) const
{
    if (filename == nullptr)
        return;

    if (!has_data())
        return;

    wxBusyCursor busy;

    // the data needed is contained into the Extrude TBuffer
    const TBuffer& buffer = m_buffers[buffer_id(EMoveType::Extrude)];
    if (!buffer.has_data())
        return;

    // collect color information to generate materials
    std::vector<Color> colors;
    for (const RenderPath& path : buffer.render_paths) {
        colors.push_back(path.color);
    }

    // save materials file
    boost::filesystem::path mat_filename(filename);
    mat_filename.replace_extension("mtl");
    FILE* fp = boost::nowide::fopen(mat_filename.string().c_str(), "w");
    if (fp == nullptr) {
        BOOST_LOG_TRIVIAL(error) << "GCodeViewer::export_toolpaths_to_obj: Couldn't open " << mat_filename.string().c_str() << " for writing";
        return;
    }

    fprintf(fp, "# G-Code Toolpaths Materials\n");
    fprintf(fp, "# Generated by %s based on Slic3r\n", SLIC3R_BUILD_ID);

    unsigned int colors_count = 1;
    for (const Color& color : colors) {
        fprintf(fp, "\nnewmtl material_%d\n", colors_count++);
        fprintf(fp, "Ka 1 1 1\n");
        fprintf(fp, "Kd %f %f %f\n", color[0], color[1], color[2]);
        fprintf(fp, "Ks 0 0 0\n");
    }

    fclose(fp);

    // save geometry file
    fp = boost::nowide::fopen(filename, "w");
    if (fp == nullptr) {
        BOOST_LOG_TRIVIAL(error) << "GCodeViewer::export_toolpaths_to_obj: Couldn't open " << filename << " for writing";
        return;
    }

    fprintf(fp, "# G-Code Toolpaths\n");
    fprintf(fp, "# Generated by %s based on Slic3r\n", SLIC3R_BUILD_ID);
    fprintf(fp, "\nmtllib ./%s\n", mat_filename.filename().string().c_str());

    // get vertices data from vertex buffer on gpu
    size_t floats_per_vertex = buffer.vertices.vertex_size_floats();
    std::vector<float> vertices = std::vector<float>(buffer.vertices.count * floats_per_vertex);
    glsafe(::glBindBuffer(GL_ARRAY_BUFFER, buffer.vertices.id));
    glsafe(::glGetBufferSubData(GL_ARRAY_BUFFER, 0, buffer.vertices.data_size_bytes(), vertices.data()));
    glsafe(::glBindBuffer(GL_ARRAY_BUFFER, 0));

    // get indices data from index buffer on gpu
    MultiIndexBuffer indices;
    for (size_t i = 0; i < buffer.indices.size(); ++i) {
        indices.push_back(IndexBuffer(buffer.indices[i].count));
        glsafe(::glBindBuffer(GL_ELEMENT_ARRAY_BUFFER, buffer.indices[i].id));
        glsafe(::glGetBufferSubData(GL_ELEMENT_ARRAY_BUFFER, 0, static_cast<GLsizeiptr>(indices.back().size() * sizeof(unsigned int)), indices.back().data()));
        glsafe(::glBindBuffer(GL_ELEMENT_ARRAY_BUFFER, 0));
    }

    auto get_vertex = [&vertices, floats_per_vertex](unsigned int id) {
        // extract vertex from vector of floats
        unsigned int base_id = id * floats_per_vertex;
        return Vec3f(vertices[base_id + 0], vertices[base_id + 1], vertices[base_id + 2]);
    };

    struct Segment
    {
        Vec3f v1;
        Vec3f v2;
        Vec3f dir;
        Vec3f right;
        Vec3f up;
        Vec3f rl_displacement;
        Vec3f tb_displacement;
        float length;
    };

    auto generate_segment = [get_vertex](unsigned int start_id, unsigned int end_id, float half_width, float half_height) {
        auto local_basis = [](const Vec3f& dir) {
            // calculate local basis (dir, right, up) on given segment
            std::array<Vec3f, 3> ret;
            ret[0] = dir.normalized();
            if (std::abs(ret[0][2]) < EPSILON) {
                // segment parallel to XY plane
                ret[1] = { ret[0][1], -ret[0][0], 0.0f };
                ret[2] = Vec3f::UnitZ();
            }
            else if (std::abs(std::abs(ret[0].dot(Vec3f::UnitZ())) - 1.0f) < EPSILON) {
                // segment parallel to Z axis
                ret[1] = Vec3f::UnitX();
                ret[2] = Vec3f::UnitY();
            }
            else {
                ret[0] = dir.normalized();
                ret[1] = ret[0].cross(Vec3f::UnitZ()).normalized();
                ret[2] = ret[1].cross(ret[0]);
            }
            return ret;
        };

        Vec3f v1 = get_vertex(start_id) - half_height * Vec3f::UnitZ();
        Vec3f v2 = get_vertex(end_id) - half_height * Vec3f::UnitZ();
        float length = (v2 - v1).norm();
        const auto&& [dir, right, up] = local_basis(v2 - v1);
        return Segment({ v1, v2, dir, right, up, half_width * right, half_height * up, length });
    };

    size_t out_vertices_count = 0;
    unsigned int indices_per_segment = buffer.indices_per_segment();
    unsigned int start_vertex_offset = buffer.start_segment_vertex_offset();
    unsigned int end_vertex_offset = buffer.end_segment_vertex_offset();

    for (size_t i = 0; i < buffer.render_paths.size(); ++i) {
        // get paths segments from buffer paths
        const RenderPath& render_path = buffer.render_paths[i];
        const IndexBuffer& ibuffer = indices[render_path.index_buffer_id];
        const Path& path = buffer.paths[render_path.path_id];
        float half_width = 0.5f * path.width;
        // clamp height to avoid artifacts due to z-fighting when importing the obj file into blender and similar
        float half_height = std::max(0.5f * path.height, 0.005f);

        // generates vertices/normals/triangles
        std::vector<Vec3f> out_vertices;
        std::vector<Vec3f> out_normals;
        using Triangle = std::array<size_t, 3>;
        std::vector<Triangle> out_triangles;
        for (size_t j = 0; j < render_path.offsets.size(); ++j) {
            unsigned int start = static_cast<unsigned int>(render_path.offsets[j] / sizeof(unsigned int));
            unsigned int end = start + render_path.sizes[j];

            for (size_t k = start; k < end; k += static_cast<size_t>(indices_per_segment)) {
                Segment curr = generate_segment(ibuffer[k + start_vertex_offset], ibuffer[k + end_vertex_offset], half_width, half_height);
                if (k == start) {
                    // starting endpoint vertices/normals
                    out_vertices.push_back(curr.v1 + curr.rl_displacement); out_normals.push_back(curr.right);  // right
                    out_vertices.push_back(curr.v1 + curr.tb_displacement); out_normals.push_back(curr.up);     // top
                    out_vertices.push_back(curr.v1 - curr.rl_displacement); out_normals.push_back(-curr.right); // left
                    out_vertices.push_back(curr.v1 - curr.tb_displacement); out_normals.push_back(-curr.up);    // bottom
                    out_vertices_count += 4;

                    // starting cap triangles
                    size_t base_id = out_vertices_count - 4 + 1;
                    out_triangles.push_back({ base_id + 0, base_id + 1, base_id + 2 });
                    out_triangles.push_back({ base_id + 0, base_id + 2, base_id + 3 });
                }
                else {
                    // for the endpoint shared by the current and the previous segments
                    // we keep the top and bottom vertices of the previous vertices
                    // and add new left/right vertices for the current segment
                    out_vertices.push_back(curr.v1 + curr.rl_displacement); out_normals.push_back(curr.right);  // right
                    out_vertices.push_back(curr.v1 - curr.rl_displacement); out_normals.push_back(-curr.right); // left
                    out_vertices_count += 2;

                    size_t first_vertex_id = k - static_cast<size_t>(indices_per_segment);
                    Segment prev = generate_segment(ibuffer[first_vertex_id + start_vertex_offset], ibuffer[first_vertex_id + end_vertex_offset], half_width, half_height);
                    float disp = 0.0f;
                    float cos_dir = prev.dir.dot(curr.dir);
                    if (cos_dir > -0.9998477f) {
                        // if the angle between adjacent segments is smaller than 179 degrees
                        Vec3f med_dir = (prev.dir + curr.dir).normalized();
                        disp = half_width * ::tan(::acos(std::clamp(curr.dir.dot(med_dir), -1.0f, 1.0f)));
                    }

                    Vec3f disp_vec = disp * prev.dir;

                    bool is_right_turn = prev.up.dot(prev.dir.cross(curr.dir)) <= 0.0f;
                    if (cos_dir < 0.7071068f) {
                        // if the angle between two consecutive segments is greater than 45 degrees
                        // we add a cap in the outside corner 
                        // and displace the vertices in the inside corner to the same position, if possible
                        if (is_right_turn) {
                            // corner cap triangles (left)
                            size_t base_id = out_vertices_count - 6 + 1;
                            out_triangles.push_back({ base_id + 5, base_id + 2, base_id + 1 });
                            out_triangles.push_back({ base_id + 5, base_id + 3, base_id + 2 });

                            // update right vertices
                            if (disp > 0.0f && disp < prev.length && disp < curr.length) {
                                base_id = out_vertices.size() - 6;
                                out_vertices[base_id + 0] -= disp_vec;
                                out_vertices[base_id + 4] = out_vertices[base_id + 0];
                            }
                        }
                        else {
                            // corner cap triangles (right)
                            size_t base_id = out_vertices_count - 6 + 1;
                            out_triangles.push_back({ base_id + 0, base_id + 4, base_id + 1 });
                            out_triangles.push_back({ base_id + 0, base_id + 3, base_id + 4 });

                            // update left vertices
                            if (disp > 0.0f && disp < prev.length && disp < curr.length) {
                                base_id = out_vertices.size() - 6;
                                out_vertices[base_id + 2] -= disp_vec;
                                out_vertices[base_id + 5] = out_vertices[base_id + 2];
                            }
                        }
                    }
                    else {
                        // if the angle between two consecutive segments is lesser than 45 degrees
                        // displace the vertices to the same position
                        if (is_right_turn) {
                            size_t base_id = out_vertices.size() - 6;
                            // right
                            out_vertices[base_id + 0] -= disp_vec;
                            out_vertices[base_id + 4] = out_vertices[base_id + 0];
                            // left
                            out_vertices[base_id + 2] += disp_vec;
                            out_vertices[base_id + 5] = out_vertices[base_id + 2];
                        }
                        else {
                            size_t base_id = out_vertices.size() - 6;
                            // right
                            out_vertices[base_id + 0] += disp_vec;
                            out_vertices[base_id + 4] = out_vertices[base_id + 0];
                            // left
                            out_vertices[base_id + 2] -= disp_vec;
                            out_vertices[base_id + 5] = out_vertices[base_id + 2];
                        }
                    }
                }

                // current second endpoint vertices/normals
                out_vertices.push_back(curr.v2 + curr.rl_displacement); out_normals.push_back(curr.right);  // right
                out_vertices.push_back(curr.v2 + curr.tb_displacement); out_normals.push_back(curr.up);     // top
                out_vertices.push_back(curr.v2 - curr.rl_displacement); out_normals.push_back(-curr.right); // left
                out_vertices.push_back(curr.v2 - curr.tb_displacement); out_normals.push_back(-curr.up);    // bottom
                out_vertices_count += 4;

                // sides triangles
                if (k == start) {
                    size_t base_id = out_vertices_count - 8 + 1;
                    out_triangles.push_back({ base_id + 0, base_id + 4, base_id + 5 });
                    out_triangles.push_back({ base_id + 0, base_id + 5, base_id + 1 });
                    out_triangles.push_back({ base_id + 1, base_id + 5, base_id + 6 });
                    out_triangles.push_back({ base_id + 1, base_id + 6, base_id + 2 });
                    out_triangles.push_back({ base_id + 2, base_id + 6, base_id + 7 });
                    out_triangles.push_back({ base_id + 2, base_id + 7, base_id + 3 });
                    out_triangles.push_back({ base_id + 3, base_id + 7, base_id + 4 });
                    out_triangles.push_back({ base_id + 3, base_id + 4, base_id + 0 });
                }
                else {
                    size_t base_id = out_vertices_count - 10 + 1;
                    out_triangles.push_back({ base_id + 4, base_id + 6, base_id + 7 });
                    out_triangles.push_back({ base_id + 4, base_id + 7, base_id + 1 });
                    out_triangles.push_back({ base_id + 1, base_id + 7, base_id + 8 });
                    out_triangles.push_back({ base_id + 1, base_id + 8, base_id + 5 });
                    out_triangles.push_back({ base_id + 5, base_id + 8, base_id + 9 });
                    out_triangles.push_back({ base_id + 5, base_id + 9, base_id + 3 });
                    out_triangles.push_back({ base_id + 3, base_id + 9, base_id + 6 });
                    out_triangles.push_back({ base_id + 3, base_id + 6, base_id + 4 });
                }

                if (k + 2 == end) {
                    // ending cap triangles
                    size_t base_id = out_vertices_count - 4 + 1;
                    out_triangles.push_back({ base_id + 0, base_id + 2, base_id + 1 });
                    out_triangles.push_back({ base_id + 0, base_id + 3, base_id + 2 });
                }
            }
        }

        // save to file
        fprintf(fp, "\n# vertices path %zu\n", i + 1);
        for (const Vec3f& v : out_vertices) {
            fprintf(fp, "v %g %g %g\n", v[0], v[1], v[2]);
        }

        fprintf(fp, "\n# normals path %zu\n", i + 1);
        for (const Vec3f& n : out_normals) {
            fprintf(fp, "vn %g %g %g\n", n[0], n[1], n[2]);
        }

        fprintf(fp, "\n# material path %zu\n", i + 1);
        fprintf(fp, "usemtl material_%zu\n", i + 1);

        fprintf(fp, "\n# triangles path %zu\n", i + 1);
        for (const Triangle& t : out_triangles) {
            fprintf(fp, "f %zu//%zu %zu//%zu %zu//%zu\n", t[0], t[0], t[1], t[1], t[2], t[2]);
        }
    }

    fclose(fp);
}

void GCodeViewer::init()
{
    if (m_initialized)
        return;

    //load Extrusion colors
    {
        this->Extrusion_Role_Colors = {
            { 0.75f, 0.75f, 0.75f },   // erNone
            { 1.00f, 0.90f, 0.30f },   // erPerimeter
            { 1.00f, 0.49f, 0.22f },   // erExternalPerimeter
            { 0.12f, 0.12f, 1.00f },   // erOverhangPerimeter
            { 0.69f, 0.19f, 0.16f },   // erInternalInfill
            { 0.59f, 0.33f, 0.80f },   // erSolidInfill
            { 0.94f, 0.25f, 0.25f },   // erTopSolidInfill
            { 1.00f, 0.55f, 0.41f },   // erIroning
            { 0.30f, 0.50f, 0.73f },   // erBridgeInfill
            { 0.00f, 1.00f, 0.40f },   // erThinWall
            { 1.00f, 1.00f, 1.00f },   // erGapFill
            { 0.00f, 0.53f, 0.43f },   // erSkirt
            { 0.00f, 1.00f, 0.00f },   // erSupportMaterial
            { 0.00f, 0.50f, 0.00f },   // erSupportMaterialInterface
            { 0.70f, 0.89f, 0.67f },   // erWipeTower
            { 0.70f, 0.70f, 0.70f },   // erMilling
            { 0.37f, 0.82f, 0.58f },   // erCustom
            { 0.00f, 0.00f, 0.00f }    // erMixed
        };


        //try to load colors from ui file
        boost::property_tree::ptree tree_colors;
        boost::filesystem::path path_colors = boost::filesystem::path(resources_dir()) / "ui_layout" / "colors.ini";
        try {
            boost::nowide::ifstream ifs;
            ifs.imbue(boost::locale::generator()("en_US.UTF-8"));
            ifs.open(path_colors.string());
            boost::property_tree::read_ini(ifs, tree_colors);

            for (int i = 0; i < Extrusion_Role_Colors.size(); i++) {
                std::string color_code = tree_colors.get<std::string>(ExtrusionEntity::role_to_string((ExtrusionRole)i));
                if (color_code.length() > 5) {
                    wxColour color;
                    color.Set((color_code[0] == '#') ? color_code : ("#" + color_code));
                    Extrusion_Role_Colors[i][0] = color.Red() / 256.f;
                    Extrusion_Role_Colors[i][1] = color.Green() / 256.f;
                    Extrusion_Role_Colors[i][2] = color.Blue() / 256.f;
                }
            }
        }
        catch (const std::ifstream::failure & err) {
            trace(1, (std::string("The color file cannot be loaded. Reason: ") + err.what(), path_colors.string()).c_str());
        }
        catch (const std::runtime_error & err) {
            trace(1, (std::string("Failed loading the color file. Reason: ") + err.what(), path_colors.string()).c_str());
        }
    }

    // initializes non opengl data of TBuffers
    for (size_t i = 0; i < m_buffers.size(); ++i) {
        TBuffer& buffer = m_buffers[i];
        switch (buffer_type(i))
        {
        default: { break; }
        case EMoveType::Tool_change:
        case EMoveType::Color_change:
        case EMoveType::Pause_Print:
        case EMoveType::Custom_GCode:
        case EMoveType::Retract:
        case EMoveType::Unretract:
        {
            buffer.render_primitive_type = TBuffer::ERenderPrimitiveType::Point;
            buffer.vertices.format = VBuffer::EFormat::Position;
            break;
        }
        case EMoveType::Wipe:
        case EMoveType::Extrude:
        {
            buffer.render_primitive_type = TBuffer::ERenderPrimitiveType::Triangle;
            buffer.vertices.format = VBuffer::EFormat::PositionNormal3;
            break;
        }
        case EMoveType::Travel:
        {
            buffer.render_primitive_type = TBuffer::ERenderPrimitiveType::Line;
            buffer.vertices.format = VBuffer::EFormat::PositionNormal1;
            break;
        }
        }
    }

    set_toolpath_move_type_visible(EMoveType::Extrude, true);
//    m_sequential_view.skip_invisible_moves = true;

    m_initialized = true;
}

void GCodeViewer::load_toolpaths(const GCodeProcessor::Result& gcode_result)
{
#if ENABLE_GCODE_VIEWER_STATISTICS
    auto start_time = std::chrono::high_resolution_clock::now();
    m_statistics.results_size = SLIC3R_STDVEC_MEMSIZE(gcode_result.moves, GCodeProcessor::MoveVertex);
    m_statistics.results_time = gcode_result.time;
#endif // ENABLE_GCODE_VIEWER_STATISTICS

    // vertices data
    m_moves_count = gcode_result.moves.size();
    if (m_moves_count == 0)
        return;

    unsigned int progress_count = 0;
    static const unsigned int progress_threshold = 1000;
    wxProgressDialog* progress_dialog = wxGetApp().is_gcode_viewer() ?
        new wxProgressDialog(_L("Generating toolpaths"), "...",
            100, wxGetApp().plater(), wxPD_AUTO_HIDE | wxPD_APP_MODAL) : nullptr;

    m_extruders_count = gcode_result.extruders_count;

    for (size_t i = 0; i < m_moves_count; ++i) {
        const GCodeProcessor::MoveVertex& move = gcode_result.moves[i];
        if (wxGetApp().is_gcode_viewer())
            // for the gcode viewer we need all moves to correctly size the printbed
            m_paths_bounding_box.merge(move.position.cast<double>());
        else {
            if (move.type == EMoveType::Extrude && move.width != 0.0f && move.height != 0.0f)
                m_paths_bounding_box.merge(move.position.cast<double>());
        }
    }

    // max bounding box (account for tool marker)
    m_max_bounding_box = m_paths_bounding_box;
    m_max_bounding_box.merge(m_paths_bounding_box.max + m_sequential_view.marker.get_bounding_box().size()[2] * Vec3d::UnitZ());

    auto log_memory_usage = [this](const std::string& label, const std::vector<std::vector<float>>& vertices, const std::vector<MultiIndexBuffer>& indices) {
        int64_t vertices_size = 0;
        for (size_t i = 0; i < vertices.size(); ++i) {
            vertices_size += SLIC3R_STDVEC_MEMSIZE(vertices[i], float);
        }
        int64_t indices_size = 0;
        for (size_t i = 0; i < indices.size(); ++i) {
            for (size_t j = 0; j < indices[i].size(); ++j) {
                indices_size += SLIC3R_STDVEC_MEMSIZE(indices[i][j], unsigned int);
            }
        }
        log_memory_used(label, vertices_size + indices_size);
    };

    // format data into the buffers to be rendered as points
    auto add_vertices_as_point = [](const GCodeProcessor::MoveVertex& curr, std::vector<float>& buffer_vertices) {
        for (int j = 0; j < 3; ++j) {
            buffer_vertices.push_back(curr.position[j]);
        }
    };
    auto add_indices_as_point = [](const GCodeProcessor::MoveVertex& curr, TBuffer& buffer,
        unsigned int index_buffer_id, IndexBuffer& buffer_indices, size_t move_id) {
            buffer.add_path(curr, index_buffer_id, buffer_indices.size(), move_id);
            buffer_indices.push_back(static_cast<unsigned int>(buffer_indices.size()));
    };

    // format data into the buffers to be rendered as lines
    auto add_vertices_as_line = [](const GCodeProcessor::MoveVertex& prev, const GCodeProcessor::MoveVertex& curr,
        TBuffer& buffer, std::vector<float>& buffer_vertices) {
            // x component of the normal to the current segment (the normal is parallel to the XY plane)
            float normal_x = (curr.position - prev.position).normalized()[1];

            auto add_vertex = [&buffer_vertices, normal_x](const GCodeProcessor::MoveVertex& vertex) {
                // add position
                for (int j = 0; j < 3; ++j) {
                    buffer_vertices.push_back(vertex.position[j]);
                }
                // add normal x component
                buffer_vertices.push_back(normal_x);
            };

            // add previous vertex
            add_vertex(prev);
            // add current vertex
            add_vertex(curr);
    };
    auto add_indices_as_line = [](const GCodeProcessor::MoveVertex& prev, const GCodeProcessor::MoveVertex& curr, TBuffer& buffer,
        unsigned int index_buffer_id, IndexBuffer& buffer_indices, size_t move_id) {
            // x component of the normal to the current segment (the normal is parallel to the XY plane)
            float normal_x = (curr.position - prev.position).normalized()[1];

            if (prev.type != curr.type || !buffer.paths.back().matches(curr)) {
                // add starting index
                buffer_indices.push_back(static_cast<unsigned int>(buffer_indices.size()));
                buffer.add_path(curr, index_buffer_id, buffer_indices.size() - 1, move_id - 1);
                buffer.paths.back().first.position = prev.position;
            }

            Path& last_path = buffer.paths.back();
            if (last_path.first.i_id != last_path.last.i_id) {
                // add previous index
                buffer_indices.push_back(static_cast<unsigned int>(buffer_indices.size()));
            }

            // add current index
            buffer_indices.push_back(static_cast<unsigned int>(buffer_indices.size()));
            last_path.last = { index_buffer_id, buffer_indices.size() - 1, move_id, curr.position };
    };

    // format data into the buffers to be rendered as solid
    auto add_vertices_as_solid = [](const GCodeProcessor::MoveVertex& prev, const GCodeProcessor::MoveVertex& curr, TBuffer& buffer,
        std::vector<float>& buffer_vertices, size_t move_id) {
            static Vec3f prev_dir;
            static Vec3f prev_up;
            static float prev_length;
            auto store_vertex = [](std::vector<float>& buffer_vertices, const Vec3f& position, const Vec3f& normal) {
                // append position
                for (int j = 0; j < 3; ++j) {
                    buffer_vertices.push_back(position[j]);
                }
                // append normal
                for (int j = 0; j < 3; ++j) {
                    buffer_vertices.push_back(normal[j]);
                }
            };
            auto extract_position_at = [](const std::vector<float>& vertices, size_t id) {
                return Vec3f(vertices[id + 0], vertices[id + 1], vertices[id + 2]);
            };
            auto update_position_at = [](std::vector<float>& vertices, size_t id, const Vec3f& position) {
                vertices[id + 0] = position[0];
                vertices[id + 1] = position[1];
                vertices[id + 2] = position[2];
            };

            if (prev.type != curr.type || !buffer.paths.back().matches(curr)) {
                buffer.add_path(curr, 0, 0, move_id - 1);
                buffer.paths.back().first.position = prev.position;
            }

            unsigned int starting_vertices_size = static_cast<unsigned int>(buffer_vertices.size() / buffer.vertices.vertex_size_floats());

            Vec3f dir = (curr.position - prev.position).normalized();
            Vec3f right = (std::abs(std::abs(dir.dot(Vec3f::UnitZ())) - 1.0f) < EPSILON) ? -Vec3f::UnitY() : Vec3f(dir[1], -dir[0], 0.0f).normalized();
            Vec3f left = -right;
            Vec3f up = right.cross(dir);
            Vec3f down = -up;

            Path& last_path = buffer.paths.back();

            float half_width = 0.5f * last_path.width;
            float half_height = 0.5f * last_path.height;

            Vec3f prev_pos = prev.position - half_height * up;
            Vec3f curr_pos = curr.position - half_height * up;

            float length = (curr_pos - prev_pos).norm();
            if (last_path.vertices_count() == 1) {
                // 1st segment

                // vertices 1st endpoint
                store_vertex(buffer_vertices, prev_pos + half_height * up, up);
                store_vertex(buffer_vertices, prev_pos + half_width * right, right);
                store_vertex(buffer_vertices, prev_pos + half_height * down, down);
                store_vertex(buffer_vertices, prev_pos + half_width * left, left);

                // vertices 2nd endpoint
                store_vertex(buffer_vertices, curr_pos + half_height * up, up);
                store_vertex(buffer_vertices, curr_pos + half_width * right, right);
                store_vertex(buffer_vertices, curr_pos + half_height * down, down);
                store_vertex(buffer_vertices, curr_pos + half_width * left, left);
            }
            else {
                // any other segment
                float displacement = 0.0f;
                float cos_dir = prev_dir.dot(dir);
                if (cos_dir > -0.9998477f) {
                    // if the angle between adjacent segments is smaller than 179 degrees
                    Vec3f med_dir = (prev_dir + dir).normalized();
                    displacement = half_width * ::tan(::acos(std::clamp(dir.dot(med_dir), -1.0f, 1.0f)));
                }

                Vec3f displacement_vec = displacement * prev_dir;
                bool can_displace = displacement > 0.0f && displacement < prev_length&& displacement < length;

                size_t prev_right_id = (starting_vertices_size - 3) * buffer.vertices.vertex_size_floats();
                size_t prev_left_id = (starting_vertices_size - 1) * buffer.vertices.vertex_size_floats();
                Vec3f prev_right_pos = extract_position_at(buffer_vertices, prev_right_id);
                Vec3f prev_left_pos = extract_position_at(buffer_vertices, prev_left_id);

                bool is_right_turn = prev_up.dot(prev_dir.cross(dir)) <= 0.0f;
                // whether the angle between adjacent segments is greater than 45 degrees
                bool is_sharp = cos_dir < 0.7071068f;

                bool right_displaced = false;
                bool left_displaced = false;

                // displace the vertex (inner with respect to the corner) of the previous segment 2nd enpoint, if possible
                if (can_displace) {
                    if (is_right_turn) {
                        prev_right_pos -= displacement_vec;
                        update_position_at(buffer_vertices, prev_right_id, prev_right_pos);
                        right_displaced = true;
                    }
                    else {
                        prev_left_pos -= displacement_vec;
                        update_position_at(buffer_vertices, prev_left_id, prev_left_pos);
                        left_displaced = true;
                    }
                }

                if (!is_sharp) {
                    // displace the vertex (outer with respect to the corner) of the previous segment 2nd enpoint, if possible
                    if (can_displace) {
                        if (is_right_turn) {
                            prev_left_pos += displacement_vec;
                            update_position_at(buffer_vertices, prev_left_id, prev_left_pos);
                            left_displaced = true;
                        }
                        else {
                            prev_right_pos += displacement_vec;
                            update_position_at(buffer_vertices, prev_right_id, prev_right_pos);
                            right_displaced = true;
                        }
                    }

                    // vertices 1st endpoint (top and bottom are from previous segment 2nd endpoint)
                    // vertices position matches that of the previous segment 2nd endpoint, if displaced
                    store_vertex(buffer_vertices, right_displaced ? prev_right_pos : prev_pos + half_width * right, right);
                    store_vertex(buffer_vertices, left_displaced ? prev_left_pos : prev_pos + half_width * left, left);
                }
                else {
                    // vertices 1st endpoint (top and bottom are from previous segment 2nd endpoint)
                    // the inner corner vertex position matches that of the previous segment 2nd endpoint, if displaced
                    if (is_right_turn) {
                        store_vertex(buffer_vertices, right_displaced ? prev_right_pos : prev_pos + half_width * right, right);
                        store_vertex(buffer_vertices, prev_pos + half_width * left, left);
                    }
                    else {
                        store_vertex(buffer_vertices, prev_pos + half_width * right, right);
                        store_vertex(buffer_vertices, left_displaced ? prev_left_pos : prev_pos + half_width * left, left);
                    }
                }

                // vertices 2nd endpoint
                store_vertex(buffer_vertices, curr_pos + half_height * up, up);
                store_vertex(buffer_vertices, curr_pos + half_width * right, right);
                store_vertex(buffer_vertices, curr_pos + half_height * down, down);
                store_vertex(buffer_vertices, curr_pos + half_width * left, left);
            }

            last_path.last = { 0, 0, move_id, curr.position };
            prev_dir = dir;
            prev_up = up;
            prev_length = length;
    };

    auto add_indices_as_solid = [](const GCodeProcessor::MoveVertex& prev, const GCodeProcessor::MoveVertex& curr, TBuffer& buffer,
        size_t& buffer_vertices_size, unsigned int index_buffer_id, IndexBuffer& buffer_indices, size_t move_id) {
            static Vec3f prev_dir;
            static Vec3f prev_up;
            static float prev_length;
            auto store_triangle = [](IndexBuffer& buffer_indices, unsigned int i1, unsigned int i2, unsigned int i3) {
                buffer_indices.push_back(i1);
                buffer_indices.push_back(i2);
                buffer_indices.push_back(i3);
            };
            auto append_dummy_cap = [store_triangle](IndexBuffer& buffer_indices, unsigned int id) {
                store_triangle(buffer_indices, id, id, id);
                store_triangle(buffer_indices, id, id, id);
            };

            if (prev.type != curr.type || !buffer.paths.back().matches(curr)) {
                buffer.add_path(curr, index_buffer_id, buffer_indices.size(), move_id - 1);
                buffer.paths.back().first.position = prev.position;
            }

            unsigned int starting_vertices_size = static_cast<unsigned int>(buffer_vertices_size);

            Vec3f dir = (curr.position - prev.position).normalized();
            Vec3f right = (std::abs(std::abs(dir.dot(Vec3f::UnitZ())) - 1.0f) < EPSILON) ? -Vec3f::UnitY() : Vec3f(dir[1], -dir[0], 0.0f).normalized();
            Vec3f up = right.cross(dir);

            Path& last_path = buffer.paths.back();

            float half_width = 0.5f * last_path.width;
            float half_height = 0.5f * last_path.height;

            Vec3f prev_pos = prev.position - half_height * up;
            Vec3f curr_pos = curr.position - half_height * up;

            float length = (curr_pos - prev_pos).norm();
            if (last_path.vertices_count() == 1) {
                // 1st segment
                buffer_vertices_size += 8;

                // triangles starting cap
                store_triangle(buffer_indices, starting_vertices_size + 0, starting_vertices_size + 2, starting_vertices_size + 1);
                store_triangle(buffer_indices, starting_vertices_size + 0, starting_vertices_size + 3, starting_vertices_size + 2);

                // dummy triangles outer corner cap
                append_dummy_cap(buffer_indices, starting_vertices_size);

                // triangles sides
                store_triangle(buffer_indices, starting_vertices_size + 0, starting_vertices_size + 1, starting_vertices_size + 4);
                store_triangle(buffer_indices, starting_vertices_size + 1, starting_vertices_size + 5, starting_vertices_size + 4);
                store_triangle(buffer_indices, starting_vertices_size + 1, starting_vertices_size + 2, starting_vertices_size + 5);
                store_triangle(buffer_indices, starting_vertices_size + 2, starting_vertices_size + 6, starting_vertices_size + 5);
                store_triangle(buffer_indices, starting_vertices_size + 2, starting_vertices_size + 3, starting_vertices_size + 6);
                store_triangle(buffer_indices, starting_vertices_size + 3, starting_vertices_size + 7, starting_vertices_size + 6);
                store_triangle(buffer_indices, starting_vertices_size + 3, starting_vertices_size + 0, starting_vertices_size + 7);
                store_triangle(buffer_indices, starting_vertices_size + 0, starting_vertices_size + 4, starting_vertices_size + 7);

                // triangles ending cap
                store_triangle(buffer_indices, starting_vertices_size + 4, starting_vertices_size + 6, starting_vertices_size + 7);
                store_triangle(buffer_indices, starting_vertices_size + 4, starting_vertices_size + 5, starting_vertices_size + 6);
            }
            else {
                // any other segment
                float displacement = 0.0f;
                float cos_dir = prev_dir.dot(dir);
                if (cos_dir > -0.9998477f) {
                    // if the angle between adjacent segments is smaller than 179 degrees
                    Vec3f med_dir = (prev_dir + dir).normalized();
                    displacement = half_width * ::tan(::acos(std::clamp(dir.dot(med_dir), -1.0f, 1.0f)));
                }

                Vec3f displacement_vec = displacement * prev_dir;
                bool can_displace = displacement > 0.0f && displacement < prev_length && displacement < length;

                bool is_right_turn = prev_up.dot(prev_dir.cross(dir)) <= 0.0f;
                // whether the angle between adjacent segments is greater than 45 degrees
                bool is_sharp = cos_dir < 0.7071068f;

                bool right_displaced = false;
                bool left_displaced = false;

                if (!is_sharp) {
                    if (can_displace) {
                        if (is_right_turn)
                            left_displaced = true;
                        else
                            right_displaced = true;
                    }
                }

                buffer_vertices_size += 6;

                // triangles starting cap
                store_triangle(buffer_indices, starting_vertices_size - 4, starting_vertices_size - 2, starting_vertices_size + 0);
                store_triangle(buffer_indices, starting_vertices_size - 4, starting_vertices_size + 1, starting_vertices_size - 2);

                // triangles outer corner cap
                if (is_right_turn) {
                    if (left_displaced)
                        // dummy triangles
                        append_dummy_cap(buffer_indices, starting_vertices_size);
                    else {
                        store_triangle(buffer_indices, starting_vertices_size - 4, starting_vertices_size + 1, starting_vertices_size - 1);
                        store_triangle(buffer_indices, starting_vertices_size + 1, starting_vertices_size - 2, starting_vertices_size - 1);
                    }
                }
                else {
                    if (right_displaced)
                        // dummy triangles
                        append_dummy_cap(buffer_indices, starting_vertices_size);
                    else {
                        store_triangle(buffer_indices, starting_vertices_size - 4, starting_vertices_size - 3, starting_vertices_size + 0);
                        store_triangle(buffer_indices, starting_vertices_size - 3, starting_vertices_size - 2, starting_vertices_size + 0);
                    }
                }

                // triangles sides
                store_triangle(buffer_indices, starting_vertices_size - 4, starting_vertices_size + 0, starting_vertices_size + 2);
                store_triangle(buffer_indices, starting_vertices_size + 0, starting_vertices_size + 3, starting_vertices_size + 2);
                store_triangle(buffer_indices, starting_vertices_size + 0, starting_vertices_size - 2, starting_vertices_size + 3);
                store_triangle(buffer_indices, starting_vertices_size - 2, starting_vertices_size + 4, starting_vertices_size + 3);
                store_triangle(buffer_indices, starting_vertices_size - 2, starting_vertices_size + 1, starting_vertices_size + 4);
                store_triangle(buffer_indices, starting_vertices_size + 1, starting_vertices_size + 5, starting_vertices_size + 4);
                store_triangle(buffer_indices, starting_vertices_size + 1, starting_vertices_size - 4, starting_vertices_size + 5);
                store_triangle(buffer_indices, starting_vertices_size - 4, starting_vertices_size + 2, starting_vertices_size + 5);

                // triangles ending cap
                store_triangle(buffer_indices, starting_vertices_size + 2, starting_vertices_size + 4, starting_vertices_size + 5);
                store_triangle(buffer_indices, starting_vertices_size + 2, starting_vertices_size + 3, starting_vertices_size + 4);
            }

            last_path.last = { index_buffer_id, buffer_indices.size() - 1, move_id, curr.position };
            prev_dir = dir;
            prev_up = up;
            prev_length = length;
    };

    wxBusyCursor busy;

    // to reduce the peak in memory usage, we split the generation of the vertex and index buffers in two steps.
    // the data are deleted as soon as they are sent to the gpu.
    std::vector<std::vector<float>> vertices(m_buffers.size());
    std::vector<MultiIndexBuffer> indices(m_buffers.size());
    std::vector<float> options_zs;

    // toolpaths data -> extract vertices from result
    for (size_t i = 0; i < m_moves_count; ++i) {
        // skip first vertex
        if (i == 0)
            continue;

        ++progress_count;
        if (progress_dialog != nullptr && progress_count % progress_threshold == 0) {
            progress_dialog->Update(int(100.0f * float(i) / (2.0f * float(m_moves_count))),
                _L("Generating vertex buffer") + ": " + wxNumberFormatter::ToString(100.0 * double(i) / double(m_moves_count), 0, wxNumberFormatter::Style_None) + "%");
            progress_dialog->Fit();
            progress_count = 0;
        }

        const GCodeProcessor::MoveVertex& prev = gcode_result.moves[i - 1];
        const GCodeProcessor::MoveVertex& curr = gcode_result.moves[i];

        unsigned char id = buffer_id(curr.type);
        TBuffer& buffer = m_buffers[id];
        std::vector<float>& buffer_vertices = vertices[id];

        switch (buffer.render_primitive_type)
        {
        case TBuffer::ERenderPrimitiveType::Point: {
            add_vertices_as_point(curr, buffer_vertices);
            break;
        }
        case TBuffer::ERenderPrimitiveType::Line: {
            add_vertices_as_line(prev, curr, buffer, buffer_vertices);
            break;
        }
        case TBuffer::ERenderPrimitiveType::Triangle: {
            add_vertices_as_solid(prev, curr, buffer, buffer_vertices, i);
            break;
        }
        }

        EMoveType type = buffer_type(id);
        if (type == EMoveType::Pause_Print || type == EMoveType::Custom_GCode) {
            const float* const last_z = options_zs.empty() ? nullptr : &options_zs.back();
            float z = static_cast<double>(curr.position[2]);
            if (last_z == nullptr || z < *last_z - EPSILON || *last_z + EPSILON < z)
                options_zs.emplace_back(curr.position[2]);
    }
    }

    // move the wipe toolpaths half height up to render them on proper position
    std::vector<float>& wipe_vertices = vertices[buffer_id(EMoveType::Wipe)];
    for (size_t i = 2; i < wipe_vertices.size(); i += 3) {
        wipe_vertices[i] += 0.5f * GCodeProcessor::Wipe_Height;
    }

    log_memory_usage("Loaded G-code generated vertex buffers, ", vertices, indices);

    // toolpaths data -> send vertices data to gpu
    for (size_t i = 0; i < m_buffers.size(); ++i) {
        TBuffer& buffer = m_buffers[i];

        const std::vector<float>& buffer_vertices = vertices[i];
        buffer.vertices.count = buffer_vertices.size() / buffer.vertices.vertex_size_floats();
#if ENABLE_GCODE_VIEWER_STATISTICS
        m_statistics.total_vertices_gpu_size += buffer_vertices.size() * sizeof(float);
        m_statistics.max_vbuffer_gpu_size = std::max(m_statistics.max_vbuffer_gpu_size, static_cast<int64_t>(buffer_vertices.size() * sizeof(float)));
        m_statistics.max_vertices_in_vertex_buffer = std::max(m_statistics.max_vertices_in_vertex_buffer, static_cast<int64_t>(buffer.vertices.count));
#endif // ENABLE_GCODE_VIEWER_STATISTICS

        if (buffer.vertices.count > 0) {
#if ENABLE_GCODE_VIEWER_STATISTICS
            ++m_statistics.vbuffers_count;
#endif // ENABLE_GCODE_VIEWER_STATISTICS
            glsafe(::glGenBuffers(1, &buffer.vertices.id));
            glsafe(::glBindBuffer(GL_ARRAY_BUFFER, buffer.vertices.id));
            glsafe(::glBufferData(GL_ARRAY_BUFFER, buffer_vertices.size() * sizeof(float), buffer_vertices.data(), GL_STATIC_DRAW));
            glsafe(::glBindBuffer(GL_ARRAY_BUFFER, 0));
        }
    }

    // dismiss vertices data, no more needed
    std::vector<std::vector<float>>().swap(vertices);

    // toolpaths data -> extract indices from result
    // paths may have been filled while extracting vertices,
    // so reset them, they will be filled again while extracting indices
    for (TBuffer& buffer : m_buffers) {
        buffer.paths.clear();
    }

    // max index buffer size
    const size_t IBUFFER_THRESHOLD = 1024 * 1024 * 32;

    // variable used to keep track of the current size (in vertices) of the vertex buffer
    std::vector<size_t> curr_buffer_vertices_size(m_buffers.size(), 0);
    for (size_t i = 0; i < m_moves_count; ++i) {
        // skip first vertex
        if (i == 0)
            continue;

        ++progress_count;
        if (progress_dialog != nullptr && progress_count % progress_threshold == 0) {
            progress_dialog->Update(int(100.0f * float(m_moves_count + i) / (2.0f * float(m_moves_count))),
                _L("Generating index buffers") + ": " + wxNumberFormatter::ToString(100.0 * double(i) / double(m_moves_count), 0, wxNumberFormatter::Style_None) + "%");
            progress_dialog->Fit();
            progress_count = 0;
        }

        const GCodeProcessor::MoveVertex& prev = gcode_result.moves[i - 1];
        const GCodeProcessor::MoveVertex& curr = gcode_result.moves[i];

        unsigned char id = buffer_id(curr.type);
        TBuffer& buffer = m_buffers[id];
        MultiIndexBuffer& buffer_indices = indices[id];
        if (buffer_indices.empty())
            buffer_indices.push_back(IndexBuffer());

        // if adding the indices for the current segment exceeds the threshold size of the current index buffer
        // create another index buffer, and move the current path indices into it
        if (buffer_indices.back().size() >= IBUFFER_THRESHOLD - static_cast<size_t>(buffer.indices_per_segment())) {
            buffer_indices.push_back(IndexBuffer());
            if (buffer.render_primitive_type != TBuffer::ERenderPrimitiveType::Point) {
                if (!(prev.type != curr.type || !buffer.paths.back().matches(curr))) {
                    Path& last_path = buffer.paths.back();
                    size_t delta_id = last_path.last.i_id - last_path.first.i_id;

                    // move indices of the last path from the previous into the new index buffer
                    IndexBuffer& src_buffer = buffer_indices[buffer_indices.size() - 2];
                    IndexBuffer& dst_buffer = buffer_indices[buffer_indices.size() - 1];
                    std::move(src_buffer.begin() + last_path.first.i_id, src_buffer.end(), std::back_inserter(dst_buffer));
                    src_buffer.erase(src_buffer.begin() + last_path.first.i_id, src_buffer.end());

                    // updates path indices
                    last_path.first.b_id = buffer_indices.size() - 1;
                    last_path.first.i_id = 0;
                    last_path.last.b_id = buffer_indices.size() - 1;
                    last_path.last.i_id = delta_id;
                }
            }
        }

        switch (buffer.render_primitive_type)
        {
        case TBuffer::ERenderPrimitiveType::Point: {
            add_indices_as_point(curr, buffer, static_cast<unsigned int>(buffer_indices.size()) - 1, buffer_indices.back(), i);
            break;
        }
        case TBuffer::ERenderPrimitiveType::Line: {
            add_indices_as_line(prev, curr, buffer, static_cast<unsigned int>(buffer_indices.size()) - 1, buffer_indices.back(), i);
            break;
        }
        case TBuffer::ERenderPrimitiveType::Triangle: {
            add_indices_as_solid(prev, curr, buffer, curr_buffer_vertices_size[id], static_cast<unsigned int>(buffer_indices.size()) - 1, buffer_indices.back(), i);
            break;
        }
        }
    }

    if (progress_dialog != nullptr) {
        progress_dialog->Update(100, "");
        progress_dialog->Fit();
    }

    log_memory_usage("Loaded G-code generated indices buffers, ", vertices, indices);

    // toolpaths data -> send indices data to gpu
    for (size_t i = 0; i < m_buffers.size(); ++i) {
        TBuffer& buffer = m_buffers[i];

        for (size_t j = 0; j < indices[i].size(); ++j) {
            const IndexBuffer& buffer_indices = indices[i][j];
            buffer.indices.push_back(IBuffer());
            IBuffer& ibuffer = buffer.indices.back();
            ibuffer.count = buffer_indices.size();
#if ENABLE_GCODE_VIEWER_STATISTICS
            m_statistics.total_indices_gpu_size += ibuffer.count * sizeof(unsigned int);
            m_statistics.max_ibuffer_gpu_size = std::max(m_statistics.max_ibuffer_gpu_size, static_cast<int64_t>(ibuffer.count * sizeof(unsigned int)));
            m_statistics.max_indices_in_index_buffer = std::max(m_statistics.max_indices_in_index_buffer, static_cast<int64_t>(ibuffer.count));
#endif // ENABLE_GCODE_VIEWER_STATISTICS

            if (ibuffer.count > 0) {
#if ENABLE_GCODE_VIEWER_STATISTICS
                ++m_statistics.ibuffers_count;
#endif // ENABLE_GCODE_VIEWER_STATISTICS
                glsafe(::glGenBuffers(1, &ibuffer.id));
                glsafe(::glBindBuffer(GL_ELEMENT_ARRAY_BUFFER, ibuffer.id));
                glsafe(::glBufferData(GL_ELEMENT_ARRAY_BUFFER, buffer_indices.size() * sizeof(unsigned int), buffer_indices.data(), GL_STATIC_DRAW));
                glsafe(::glBindBuffer(GL_ELEMENT_ARRAY_BUFFER, 0));
            }
        }
    }

#if ENABLE_GCODE_VIEWER_STATISTICS
    for (const TBuffer& buffer : m_buffers) {
        m_statistics.paths_size += SLIC3R_STDVEC_MEMSIZE(buffer.paths, Path);
    }
    unsigned int travel_buffer_id = buffer_id(EMoveType::Travel);
    const MultiIndexBuffer& travel_buffer_indices = indices[travel_buffer_id];
    for (size_t i = 0; i < travel_buffer_indices.size(); ++i) {
        m_statistics.travel_segments_count = travel_buffer_indices[i].size() / m_buffers[travel_buffer_id].indices_per_segment();
    }
    unsigned int wipe_buffer_id = buffer_id(EMoveType::Wipe);
    const MultiIndexBuffer& wipe_buffer_indices = indices[wipe_buffer_id];
    for (size_t i = 0; i < wipe_buffer_indices.size(); ++i) {
        m_statistics.wipe_segments_count = wipe_buffer_indices[i].size() / m_buffers[wipe_buffer_id].indices_per_segment();
    }
    unsigned int extrude_buffer_id = buffer_id(EMoveType::Extrude);
    const MultiIndexBuffer& extrude_buffer_indices = indices[extrude_buffer_id];
    for (size_t i = 0; i < extrude_buffer_indices.size(); ++i) {
        m_statistics.extrude_segments_count = extrude_buffer_indices[i].size() / m_buffers[extrude_buffer_id].indices_per_segment();
    }
#endif // ENABLE_GCODE_VIEWER_STATISTICS

    // dismiss indices data, no more needed
    std::vector<MultiIndexBuffer>().swap(indices);

    // layers zs / roles / extruder ids / cp color ids -> extract from result
    size_t last_travel_s_id = 0;
    for (size_t i = 0; i < m_moves_count; ++i) {
        const GCodeProcessor::MoveVertex& move = gcode_result.moves[i];
        if (move.type == EMoveType::Extrude) {
            // layers zs
            const double* const last_z = m_layers.empty() ? nullptr : &m_layers.get_zs().back();
            double z = static_cast<double>(move.position[2]);
            if (last_z == nullptr || z < *last_z - EPSILON || *last_z + EPSILON < z)
                m_layers.append(z, { last_travel_s_id, i });
            else
                m_layers.get_endpoints().back().last = i;
            // extruder ids
        m_extruder_ids.emplace_back(move.extruder_id);
            // roles
        if (i > 0)
            m_roles.emplace_back(move.extrusion_role);
    }
        else if (move.type == EMoveType::Travel) {
            if (i - last_travel_s_id > 1 && !m_layers.empty())
                m_layers.get_endpoints().back().last = i;

            last_travel_s_id = i;
    }
    }

    // set layers z range
    if (!m_layers.empty())
        m_layers_z_range = { 0, static_cast<unsigned int>(m_layers.size() - 1) };

    // change color of paths whose layer contains option points
    if (!options_zs.empty()) {
        TBuffer& extrude_buffer = m_buffers[buffer_id(EMoveType::Extrude)];
        for (Path& path : extrude_buffer.paths) {
            float z = path.first.position[2];
            if (std::find_if(options_zs.begin(), options_zs.end(), [z](float f) { return f - EPSILON <= z && z <= f + EPSILON; }) != options_zs.end())
                path.cp_color_id = 255 - path.cp_color_id;
        }
    }

    // roles -> remove duplicates
    std::sort(m_roles.begin(), m_roles.end());
    m_roles.erase(std::unique(m_roles.begin(), m_roles.end()), m_roles.end());
    m_roles.shrink_to_fit();

    // extruder ids -> remove duplicates
    std::sort(m_extruder_ids.begin(), m_extruder_ids.end());
    m_extruder_ids.erase(std::unique(m_extruder_ids.begin(), m_extruder_ids.end()), m_extruder_ids.end());
    m_extruder_ids.shrink_to_fit();

    log_memory_usage("Loaded G-code generated extrusion paths, ", vertices, indices);

#if ENABLE_GCODE_VIEWER_STATISTICS
    m_statistics.load_time = std::chrono::duration_cast<std::chrono::milliseconds>(std::chrono::high_resolution_clock::now() - start_time).count();
#endif // ENABLE_GCODE_VIEWER_STATISTICS

    if (progress_dialog != nullptr)
        progress_dialog->Destroy();
}

void GCodeViewer::load_shells(const Print& print, bool initialized)
{
    if (print.objects().empty())
        // no shells, return
        return;

    // adds objects' volumes 
    int object_id = 0;
    for (const PrintObject* obj : print.objects()) {
        const ModelObject* model_obj = obj->model_object();

        std::vector<int> instance_ids(model_obj->instances.size());
        for (int i = 0; i < (int)model_obj->instances.size(); ++i) {
            instance_ids[i] = i;
        }

        m_shells.volumes.load_object(model_obj, object_id, instance_ids, "object", initialized);

        ++object_id;
    }

    if (wxGetApp().preset_bundle->printers.get_edited_preset().printer_technology() == ptFFF) {
        // adds wipe tower's volume
        double max_z = print.objects()[0]->model_object()->get_model()->bounding_box().max(2);
        const PrintConfig& config = print.config();
        size_t extruders_count = config.nozzle_diameter.size();
        if ((extruders_count > 1) && config.wipe_tower && !config.complete_objects) {
            const DynamicPrintConfig& print_config = wxGetApp().preset_bundle->prints.get_edited_preset().config;
            double layer_height = print_config.opt_float("layer_height");
            double first_layer_height = print_config.get_abs_value("first_layer_height", layer_height);
            double nozzle_diameter = print.config().nozzle_diameter.values[0];
            float depth = print.wipe_tower_data(extruders_count, first_layer_height, nozzle_diameter).depth;
            float brim_width = print.wipe_tower_data(extruders_count, first_layer_height, nozzle_diameter).brim_width;

            m_shells.volumes.load_wipe_tower_preview(1000, config.wipe_tower_x, config.wipe_tower_y, config.wipe_tower_width, depth, max_z, config.wipe_tower_rotation_angle,
                !print.is_step_done(psWipeTower), brim_width, initialized);
        }
    }

    // remove modifiers
    while (true) {
        GLVolumePtrs::iterator it = std::find_if(m_shells.volumes.volumes.begin(), m_shells.volumes.volumes.end(), [](GLVolume* volume) { return volume->is_modifier; });
        if (it != m_shells.volumes.volumes.end()) {
            delete (*it);
            m_shells.volumes.volumes.erase(it);
        }
        else
            break;
    } 

    for (GLVolume* volume : m_shells.volumes.volumes) {
        volume->zoom_to_volumes = false;
        volume->color[3] = 0.25f;
        volume->force_native_color = true;
        volume->set_render_color();
    }
}

void GCodeViewer::refresh_render_paths(bool keep_sequential_current_first, bool keep_sequential_current_last) const
{
#if ENABLE_GCODE_VIEWER_STATISTICS
    auto start_time = std::chrono::high_resolution_clock::now();
#endif // ENABLE_GCODE_VIEWER_STATISTICS

    auto extrusion_color = [this](const Path& path) {
        Color color;
        switch (m_view_type)
        {
        case EViewType::FeatureType:    { color = Extrusion_Role_Colors[static_cast<unsigned int>(path.role)]; break; }
        case EViewType::Height:         { color = m_extrusions.ranges.height.get_color_at(path.height); break; }
        case EViewType::Width:          { color = m_extrusions.ranges.width.get_color_at(path.width); break; }
        case EViewType::Feedrate:       { color = m_extrusions.ranges.feedrate.get_color_at(path.feedrate); break; }
        case EViewType::FanSpeed:       { color = m_extrusions.ranges.fan_speed.get_color_at(path.fan_speed); break; }
        case EViewType::LayerTime:      { color = m_extrusions.ranges.layer_duration.get_color_at(path.layer_time); break; }
        case EViewType::LayerTimeLog:   { color = m_extrusions.ranges.layer_duration.get_color_at(path.layer_time, true); break; }
        case EViewType::Chronology:     { color = m_extrusions.ranges.elapsed_time.get_color_at(path.elapsed_time); break; }
        case EViewType::VolumetricRate: { color = m_extrusions.ranges.volumetric_rate.get_color_at(path.volumetric_rate); break; }
        case EViewType::Tool:           { color = m_tool_colors[path.extruder_id]; break; }
        case EViewType::Filament:       { color = m_filament_colors[path.extruder_id]; break; }
        case EViewType::ExtruderTemp:   { color = m_extrusions.ranges.extruder_temp.get_color_at(path.extruder_temp); break; }
        case EViewType::ColorPrint:     {
            if (path.cp_color_id >= static_cast<unsigned char>(m_tool_colors.size())) {
                color = { 0.5f, 0.5f, 0.5f };
//                // complementary color
//                color = m_tool_colors[255 - path.cp_color_id];
//                color = { 1.0f - color[0], 1.0f - color[1], 1.0f - color[2] };
            }
            else
                color = m_tool_colors[path.cp_color_id];

            break;
        }
        default:                        { color = { 1.0f, 1.0f, 1.0f }; break; }
        }

        return color;
    };

    auto travel_color = [this](const Path& path) {
        return (path.delta_extruder < 0.0f) ? Travel_Colors[2] /* Retract */ :
            ((path.delta_extruder > 0.0f) ? Travel_Colors[1] /* Extrude */ :
                Travel_Colors[0] /* Move */);
    };

    auto is_in_layers_range = [this](const Path& path, size_t min_id, size_t max_id) {
        auto in_layers_range = [this, min_id, max_id](size_t id) {
            return m_layers.get_endpoints_at(min_id).first <= id && id <= m_layers.get_endpoints_at(max_id).last;
        };

        return in_layers_range(path.first.s_id) || in_layers_range(path.last.s_id);
    };

    auto is_travel_in_layers_range = [this](size_t path_id, size_t min_id, size_t max_id) {
    auto is_in_z_range = [](const Path& path, double min_z, double max_z) {
        auto in_z_range = [min_z, max_z](double z) {
                return min_z - EPSILON < z&& z < max_z + EPSILON;
        };

        return in_z_range(path.first.position[2]) || in_z_range(path.last.position[2]);
    };

        const TBuffer& buffer = m_buffers[buffer_id(EMoveType::Travel)];
        if (path_id >= buffer.paths.size())
            return false;

        Path path = buffer.paths[path_id];
        size_t first = path_id;
        size_t last = path_id;

        // check adjacent paths
        while (first > 0 && path.first.position.isApprox(buffer.paths[first - 1].last.position)) {
            --first;
            path.first = buffer.paths[first].first;
        }
        while (last < buffer.paths.size() - 1 && path.last.position.isApprox(buffer.paths[last + 1].first.position)) {
            ++last;
            path.last = buffer.paths[last].last;
        }

        size_t min_s_id = m_layers.get_endpoints_at(min_id).first;
        size_t max_s_id = m_layers.get_endpoints_at(max_id).last;

        return (min_s_id <= path.first.s_id && path.first.s_id <= max_s_id) ||
            (min_s_id <= path.last.s_id && path.last.s_id <= max_s_id);
    };

#if ENABLE_GCODE_VIEWER_STATISTICS
    m_statistics.render_paths_size = 0;
#endif // ENABLE_GCODE_VIEWER_STATISTICS

    bool top_layer_only = get_app_config()->get("seq_top_layer_only") == "1";

    SequentialView::Endpoints global_endpoints = { m_moves_count , 0 };
    SequentialView::Endpoints top_layer_endpoints = global_endpoints;
    if (top_layer_only || !keep_sequential_current_first) m_sequential_view.current.first = 0;
    if (!keep_sequential_current_last) m_sequential_view.current.last = m_moves_count;

    // first pass: collect visible paths and update sequential view data
    std::vector<std::tuple<TBuffer*, unsigned int, unsigned int>> paths;
    for (TBuffer& buffer : m_buffers) {
        // reset render paths
        buffer.render_paths.clear();

        if (!buffer.visible)
            continue;

        for (size_t i = 0; i < buffer.paths.size(); ++i) {
            const Path& path = buffer.paths[i];
            if (path.type == EMoveType::Travel) {
                if (!is_travel_in_layers_range(i, m_layers_z_range[0], m_layers_z_range[1]))
                    continue;
            }
            else if (!is_in_layers_range(path, m_layers_z_range[0], m_layers_z_range[1]))
                continue;

            if (path.type == EMoveType::Extrude && !is_visible(path))
                continue;

            // store valid path
            paths.push_back({ &buffer, path.first.b_id, static_cast<unsigned int>(i) });

            global_endpoints.first = std::min(global_endpoints.first, path.first.s_id);
            global_endpoints.last = std::max(global_endpoints.last, path.last.s_id);

            if (top_layer_only) {
                if (path.type == EMoveType::Travel) {
                    if (is_travel_in_layers_range(i, m_layers_z_range[1], m_layers_z_range[1])) {
                        top_layer_endpoints.first = std::min(top_layer_endpoints.first, path.first.s_id);
                        top_layer_endpoints.last = std::max(top_layer_endpoints.last, path.last.s_id);
                    }
                }
                else if (is_in_layers_range(path, m_layers_z_range[1], m_layers_z_range[1])) {
                    top_layer_endpoints.first = std::min(top_layer_endpoints.first, path.first.s_id);
                    top_layer_endpoints.last = std::max(top_layer_endpoints.last, path.last.s_id);
                }
            }
        }
    }
    if (global_endpoints.first > global_endpoints.last) {
        global_endpoints = { 0 , m_moves_count };
        top_layer_endpoints = global_endpoints;
    }

    // update current sequential position
    m_sequential_view.current.first = !top_layer_only && keep_sequential_current_first ? std::clamp(m_sequential_view.current.first, global_endpoints.first, global_endpoints.last) : global_endpoints.first;
    m_sequential_view.current.last = keep_sequential_current_last ? std::clamp(m_sequential_view.current.last, global_endpoints.first, global_endpoints.last) : global_endpoints.last;

    // get the world position from gpu
    bool found = false;
    for (const TBuffer& buffer : m_buffers) {
        // searches the path containing the current position
        for (const Path& path : buffer.paths) {
            if (path.contains(m_sequential_view.current.last)) {
                unsigned int offset = static_cast<unsigned int>(m_sequential_view.current.last - path.first.s_id);
                if (offset > 0) {
                    if (buffer.render_primitive_type == TBuffer::ERenderPrimitiveType::Line)
                        offset = 2 * offset - 1;
                    else if (buffer.render_primitive_type == TBuffer::ERenderPrimitiveType::Triangle) {
                        unsigned int indices_count = buffer.indices_per_segment();
                        offset = indices_count * (offset - 1) + (indices_count - 6);
                    }
                }
                offset += static_cast<unsigned int>(path.first.i_id);

                // gets the index from the index buffer on gpu
                unsigned int index = 0;
                glsafe(::glBindBuffer(GL_ELEMENT_ARRAY_BUFFER, buffer.indices[path.first.b_id].id));
                glsafe(::glGetBufferSubData(GL_ELEMENT_ARRAY_BUFFER, static_cast<GLintptr>(offset * sizeof(unsigned int)), static_cast<GLsizeiptr>(sizeof(unsigned int)), static_cast<void*>(&index)));
                glsafe(::glBindBuffer(GL_ELEMENT_ARRAY_BUFFER, 0));

                // gets the position from the vertices buffer on gpu
                glsafe(::glBindBuffer(GL_ARRAY_BUFFER, buffer.vertices.id));
                glsafe(::glGetBufferSubData(GL_ARRAY_BUFFER, static_cast<GLintptr>(index * buffer.vertices.vertex_size_bytes()), static_cast<GLsizeiptr>(3 * sizeof(float)), static_cast<void*>(m_sequential_view.current_position.data())));
                glsafe(::glBindBuffer(GL_ARRAY_BUFFER, 0));
                found = true;
                break;
            }
        }
        if (found)
            break;
    }

    // second pass: filter paths by sequential data and collect them by color
    for (const auto& [buffer, index_buffer_id, path_id] : paths) {
        const Path& path = buffer->paths[path_id];
        if (m_sequential_view.current.last <= path.first.s_id || path.last.s_id <= m_sequential_view.current.first)
            continue;

        Color color;
        switch (path.type)
        {
        case EMoveType::Extrude: {
            if (!top_layer_only ||
                m_sequential_view.current.last == global_endpoints.last ||
                is_in_layers_range(path, m_layers_z_range[1], m_layers_z_range[1]))
                color = extrusion_color(path);
            else
                color = { 0.25f, 0.25f, 0.25f };

            break;
        }
        case EMoveType::Travel: {
            if (!top_layer_only || m_sequential_view.current.last == global_endpoints.last || is_travel_in_layers_range(path_id, m_layers_z_range[1], m_layers_z_range[1]))
                color = (m_view_type == EViewType::Feedrate || m_view_type == EViewType::Tool || m_view_type == EViewType::ColorPrint) ? extrusion_color(path) : travel_color(path);
            else
                color = { 0.25f, 0.25f, 0.25f };

            break;
        }
        case EMoveType::Wipe: { color = Wipe_Color; break; }
        default: { color = { 0.0f, 0.0f, 0.0f }; break; }
        }

        unsigned int ibuffer_id = index_buffer_id;
        auto it = std::find_if(buffer->render_paths.begin(), buffer->render_paths.end(),
            [color, ibuffer_id](const RenderPath& path) { return path.index_buffer_id == ibuffer_id && path.color == color; });
        if (it == buffer->render_paths.end()) {
            it = buffer->render_paths.insert(buffer->render_paths.end(), RenderPath());
            it->color = color;
            it->path_id = path_id;
            it->index_buffer_id = index_buffer_id;
        }

        unsigned int segments_count = std::min(m_sequential_view.current.last, path.last.s_id) - std::max(m_sequential_view.current.first, path.first.s_id) + 1;
        unsigned int size_in_indices = 0;
        switch (buffer->render_primitive_type)
        {
        case TBuffer::ERenderPrimitiveType::Point: { size_in_indices = segments_count; break; }
        case TBuffer::ERenderPrimitiveType::Line:
        case TBuffer::ERenderPrimitiveType::Triangle: { size_in_indices = buffer->indices_per_segment() * (segments_count - 1); break; }
        }
        it->sizes.push_back(size_in_indices);

        unsigned int delta_1st = 0;
        if (path.first.s_id < m_sequential_view.current.first && m_sequential_view.current.first <= path.last.s_id)
            delta_1st = m_sequential_view.current.first - path.first.s_id;

        if (buffer->render_primitive_type == TBuffer::ERenderPrimitiveType::Triangle)
            delta_1st *= buffer->indices_per_segment();

        it->offsets.push_back(static_cast<size_t>((path.first.i_id + delta_1st) * sizeof(unsigned int)));
    }

    // set sequential data to their final value
    m_sequential_view.endpoints = top_layer_only ? top_layer_endpoints : global_endpoints;
    m_sequential_view.current.first = !top_layer_only && keep_sequential_current_first ? std::clamp(m_sequential_view.current.first, m_sequential_view.endpoints.first, m_sequential_view.endpoints.last) : m_sequential_view.endpoints.first;

    wxGetApp().plater()->enable_preview_moves_slider(!paths.empty());

#if ENABLE_GCODE_VIEWER_STATISTICS
    for (const TBuffer& buffer : m_buffers) {
        m_statistics.render_paths_size += SLIC3R_STDVEC_MEMSIZE(buffer.render_paths, RenderPath);
        for (const RenderPath& path : buffer.render_paths) {
            m_statistics.render_paths_size += SLIC3R_STDVEC_MEMSIZE(path.sizes, unsigned int);
            m_statistics.render_paths_size += SLIC3R_STDVEC_MEMSIZE(path.offsets, size_t);
        }
    }
    m_statistics.refresh_paths_time = std::chrono::duration_cast<std::chrono::milliseconds>(std::chrono::high_resolution_clock::now() - start_time).count();
#endif // ENABLE_GCODE_VIEWER_STATISTICS
}

void GCodeViewer::render_toolpaths() const
{
#if ENABLE_FIXED_SCREEN_SIZE_POINT_MARKERS
    float point_size = 20.0f;
#else
    float point_size = 0.8f;
#endif // ENABLE_FIXED_SCREEN_SIZE_POINT_MARKERS
    std::array<float, 4> light_intensity = { 0.25f, 0.70f, 0.75f, 0.75f };
    const Camera& camera = wxGetApp().plater()->get_camera();
    double zoom = camera.get_zoom();
    const std::array<int, 4>& viewport = camera.get_viewport();
    float near_plane_height = camera.get_type() == Camera::Perspective ? static_cast<float>(viewport[3]) / (2.0f * static_cast<float>(2.0 * std::tan(0.5 * Geometry::deg2rad(camera.get_fov())))) :
        static_cast<float>(viewport[3]) * 0.0005;

    auto set_uniform_color = [](const std::array<float, 3>& color, GLShaderProgram& shader) {
        std::array<float, 4> color4 = { color[0], color[1], color[2], 1.0f };
        shader.set_uniform("uniform_color", color4);
    };

    auto render_as_points = [this, zoom, point_size, near_plane_height, set_uniform_color]
    (const TBuffer& buffer, unsigned int index_buffer_id, EOptionsColors color_id, GLShaderProgram& shader) {
        set_uniform_color(Options_Colors[static_cast<unsigned int>(color_id)], shader);
#if ENABLE_FIXED_SCREEN_SIZE_POINT_MARKERS
        shader.set_uniform("use_fixed_screen_size", 1);
#else
        shader.set_uniform("use_fixed_screen_size", 0);
#endif // ENABLE_FIXED_SCREEN_SIZE_POINT_MARKERS
        shader.set_uniform("zoom", zoom);
        shader.set_uniform("percent_outline_radius", 0.0f);
        shader.set_uniform("percent_center_radius", 0.33f);
        shader.set_uniform("point_size", point_size);
        shader.set_uniform("near_plane_height", near_plane_height);

        glsafe(::glEnable(GL_VERTEX_PROGRAM_POINT_SIZE));
        glsafe(::glEnable(GL_POINT_SPRITE));

        for (const RenderPath& path : buffer.render_paths) {
            if (path.index_buffer_id == index_buffer_id) {
                glsafe(::glMultiDrawElements(GL_POINTS, (const GLsizei*)path.sizes.data(), GL_UNSIGNED_INT, (const void* const*)path.offsets.data(), (GLsizei)path.sizes.size()));
#if ENABLE_GCODE_VIEWER_STATISTICS
                ++m_statistics.gl_multi_points_calls_count;
#endif // ENABLE_GCODE_VIEWER_STATISTICS
            }
        }

        glsafe(::glDisable(GL_POINT_SPRITE));
        glsafe(::glDisable(GL_VERTEX_PROGRAM_POINT_SIZE));
    };

    auto render_as_lines = [this, light_intensity, set_uniform_color](const TBuffer& buffer, unsigned int index_buffer_id, GLShaderProgram& shader) {
        shader.set_uniform("light_intensity", light_intensity);
        for (const RenderPath& path : buffer.render_paths) {
            if (path.index_buffer_id == index_buffer_id) {
                set_uniform_color(path.color, shader);
                glsafe(::glMultiDrawElements(GL_LINES, (const GLsizei*)path.sizes.data(), GL_UNSIGNED_INT, (const void* const*)path.offsets.data(), (GLsizei)path.sizes.size()));
#if ENABLE_GCODE_VIEWER_STATISTICS
                ++m_statistics.gl_multi_lines_calls_count;
#endif // ENABLE_GCODE_VIEWER_STATISTICS
            }
        }
    };

    auto render_as_triangles = [this, set_uniform_color](const TBuffer& buffer, unsigned int index_buffer_id, GLShaderProgram& shader) {
        for (const RenderPath& path : buffer.render_paths) {
            if (path.index_buffer_id == index_buffer_id) {
                set_uniform_color(path.color, shader);
                glsafe(::glMultiDrawElements(GL_TRIANGLES, (const GLsizei*)path.sizes.data(), GL_UNSIGNED_INT, (const void* const*)path.offsets.data(), (GLsizei)path.sizes.size()));
#if ENABLE_GCODE_VIEWER_STATISTICS
                ++m_statistics.gl_multi_triangles_calls_count;
#endif // ENABLE_GCODE_VIEWER_STATISTICS
            }
        }
    };

    auto line_width = [](double zoom) {
        return (zoom < 5.0) ? 1.0 : (1.0 + 5.0 * (zoom - 5.0) / (100.0 - 5.0));
    };

    glsafe(::glLineWidth(static_cast<GLfloat>(line_width(zoom))));

    unsigned char begin_id = buffer_id(EMoveType::Retract);
    unsigned char end_id = buffer_id(EMoveType::Count);

    for (unsigned char i = begin_id; i < end_id; ++i) {
        const TBuffer& buffer = m_buffers[i];
        if (!buffer.visible || !buffer.has_data())
            continue;

        GLShaderProgram* shader = wxGetApp().get_shader(buffer.shader.c_str());
        if (shader != nullptr) {
            shader->start_using();

            glsafe(::glBindBuffer(GL_ARRAY_BUFFER, buffer.vertices.id));
            glsafe(::glVertexPointer(buffer.vertices.position_size_floats(), GL_FLOAT, buffer.vertices.vertex_size_bytes(), (const void*)buffer.vertices.position_offset_size()));
            glsafe(::glEnableClientState(GL_VERTEX_ARRAY));
            bool has_normals = buffer.vertices.normal_size_floats() > 0;
            if (has_normals) {
                glsafe(::glNormalPointer(GL_FLOAT, buffer.vertices.vertex_size_bytes(), (const void*)buffer.vertices.normal_offset_size()));
                glsafe(::glEnableClientState(GL_NORMAL_ARRAY));
            }

            for (size_t j = 0; j < buffer.indices.size(); ++j) {
                glsafe(::glBindBuffer(GL_ELEMENT_ARRAY_BUFFER, buffer.indices[j].id));

                switch (buffer.render_primitive_type)
                {
                case TBuffer::ERenderPrimitiveType::Point:
                {
                    EOptionsColors color;
                    switch (buffer_type(i))
                    {
                    case EMoveType::Tool_change:  { color = EOptionsColors::ToolChanges; break; }
                    case EMoveType::Color_change: { color = EOptionsColors::ColorChanges; break; }
                    case EMoveType::Pause_Print:  { color = EOptionsColors::PausePrints; break; }
                    case EMoveType::Custom_GCode: { color = EOptionsColors::CustomGCodes; break; }
                    case EMoveType::Retract:      { color = EOptionsColors::Retractions; break; }
                    case EMoveType::Unretract:    { color = EOptionsColors::Unretractions; break; }
                    }
                    render_as_points(buffer, static_cast<unsigned int>(j), color, *shader);
                    break;
                }
                case TBuffer::ERenderPrimitiveType::Line:
                {
                    render_as_lines(buffer, static_cast<unsigned int>(j), *shader);
                    break;
                }
                case TBuffer::ERenderPrimitiveType::Triangle:
                {
                    render_as_triangles(buffer, static_cast<unsigned int>(j), *shader);
                    break;
                }
                }

                glsafe(::glBindBuffer(GL_ELEMENT_ARRAY_BUFFER, 0));
            }

            if (has_normals)
                glsafe(::glDisableClientState(GL_NORMAL_ARRAY));

            glsafe(::glDisableClientState(GL_VERTEX_ARRAY));
            glsafe(::glBindBuffer(GL_ARRAY_BUFFER, 0));

            shader->stop_using();
        }
    }
}

void GCodeViewer::render_shells() const
{
    if (!m_shells.visible || m_shells.volumes.empty())
        return;

    GLShaderProgram* shader = wxGetApp().get_shader("gouraud_light");
    if (shader == nullptr)
        return;

//    glsafe(::glDepthMask(GL_FALSE));

    shader->start_using();
    m_shells.volumes.render(GLVolumeCollection::Transparent, true, wxGetApp().plater()->get_camera().get_view_matrix());
    shader->stop_using();

//    glsafe(::glDepthMask(GL_TRUE));
}

void GCodeViewer::render_legend() const
{
    if (!m_legend_enabled)
        return;

    ImGuiWrapper& imgui = *wxGetApp().imgui();

    imgui.set_next_window_pos(0.0f, 0.0f, ImGuiCond_Always);
    ImGui::PushStyleVar(ImGuiStyleVar_WindowRounding, 0.0f);
    ImGui::SetNextWindowBgAlpha(0.6f);
    imgui.begin(std::string("Legend"), ImGuiWindowFlags_AlwaysAutoResize | ImGuiWindowFlags_NoDecoration | ImGuiWindowFlags_NoMove);

    ImDrawList* draw_list = ImGui::GetWindowDrawList();

    enum class EItemType : unsigned char
    {
        Rect,
        Circle,
        Hexagon,
        Line
    };

    const PrintEstimatedTimeStatistics::Mode& time_mode = m_time_statistics.modes[static_cast<size_t>(m_time_estimate_mode)];

    float icon_size = ImGui::GetTextLineHeight();
    float percent_bar_size = 2.0f * ImGui::GetTextLineHeight();

    auto append_item = [this, draw_list, icon_size, percent_bar_size, &imgui](EItemType type, const Color& color, const std::string& label,
        bool visible = true, const std::string& time = "", float percent = 0.0f, float max_percent = 0.0f, const std::array<float, 2>& offsets = { 0.0f, 0.0f },
        std::function<void()> callback = nullptr) {
            if (!visible)
                ImGui::PushStyleVar(ImGuiStyleVar_Alpha, 0.3333f);
            ImVec2 pos = ImGui::GetCursorScreenPos();
            switch (type) {
            default:
            case EItemType::Rect: {
                draw_list->AddRectFilled({ pos.x + 1.0f, pos.y + 1.0f }, { pos.x + icon_size - 1.0f, pos.y + icon_size - 1.0f },
                    ImGui::GetColorU32({ color[0], color[1], color[2], 1.0f }));
                break;
            }
            case EItemType::Circle: {
                ImVec2 center(0.5f * (pos.x + pos.x + icon_size), 0.5f * (pos.y + pos.y + icon_size));
                if (m_buffers[buffer_id(EMoveType::Retract)].shader == "options_120") {
                    draw_list->AddCircleFilled(center, 0.5f * icon_size,
                        ImGui::GetColorU32({ 0.5f * color[0], 0.5f * color[1], 0.5f * color[2], 1.0f }), 16);
                    float radius = 0.5f * icon_size;
                    draw_list->AddCircleFilled(center, radius, ImGui::GetColorU32({ color[0], color[1], color[2], 1.0f }), 16);
                    radius = 0.5f * icon_size * 0.01f * 33.0f;
                    draw_list->AddCircleFilled(center, radius, ImGui::GetColorU32({ 0.5f * color[0], 0.5f * color[1], 0.5f * color[2], 1.0f }), 16);
                }
                else
                    draw_list->AddCircleFilled(center, 0.5f * icon_size, ImGui::GetColorU32({ color[0], color[1], color[2], 1.0f }), 16);

                break;
            }
            case EItemType::Hexagon: {
                ImVec2 center(0.5f * (pos.x + pos.x + icon_size), 0.5f * (pos.y + pos.y + icon_size));
                draw_list->AddNgonFilled(center, 0.5f * icon_size, ImGui::GetColorU32({ color[0], color[1], color[2], 1.0f }), 6);
                break;
            }
            case EItemType::Line: {
                draw_list->AddLine({ pos.x + 1, pos.y + icon_size - 1 }, { pos.x + icon_size - 1, pos.y + 1 }, ImGui::GetColorU32({ color[0], color[1], color[2], 1.0f }), 3.0f);
                break;
            }
            }

            // draw text
            ImGui::Dummy({ icon_size, icon_size });
            ImGui::SameLine();
            if (callback != nullptr) {
                if (ImGui::MenuItem(label.c_str()))
                    callback();
                else {
                    // show tooltip
                    if (ImGui::IsItemHovered()) {
                        if (!visible)
                            ImGui::PopStyleVar();
                        ImGui::PushStyleColor(ImGuiCol_PopupBg, ImGuiWrapper::COL_WINDOW_BACKGROUND);
                        ImGui::BeginTooltip();
                        imgui.text(visible ? _u8L("Click to hide") : _u8L("Click to show"));
                        ImGui::EndTooltip();
                        ImGui::PopStyleColor();
                        if (!visible)
                            ImGui::PushStyleVar(ImGuiStyleVar_Alpha, 0.3333f);

                        // to avoid the tooltip to change size when moving the mouse
                        wxGetApp().plater()->get_current_canvas3D()->set_as_dirty();
                        wxGetApp().plater()->get_current_canvas3D()->request_extra_frame();
                    }
                }

                if (!time.empty()) {
                    ImGui::SameLine(offsets[0]);
                    imgui.text(time);
                    ImGui::SameLine(offsets[1]);
                    pos = ImGui::GetCursorScreenPos();
                    float width = std::max(1.0f, percent_bar_size * percent / max_percent);
                    draw_list->AddRectFilled({ pos.x, pos.y + 2.0f }, { pos.x + width, pos.y + icon_size - 2.0f },
                        ImGui::GetColorU32(ImGuiWrapper::COL_BLUE_LIGHT));
                    ImGui::Dummy({ percent_bar_size, icon_size });
                    ImGui::SameLine();
                    char buf[64];
                    ::sprintf(buf, "%.1f%%", 100.0f * percent);
                    ImGui::TextUnformatted((percent > 0.0f) ? buf : "");
                }
            }
            else
                imgui.text(label);

            if (!visible)
                ImGui::PopStyleVar();
    };

    auto append_range = [this, draw_list, &imgui, append_item](const Extrusions::Range& range, unsigned int decimals) {
        auto append_range_item = [this, draw_list, &imgui, append_item](int i, float value, unsigned int decimals) {
            char buf[1024];
            ::sprintf(buf, "%.*f", decimals, value);
            append_item(EItemType::Rect, Range_Colors[i], buf);
        };

        if (range.count == 1)
            // single item use case
            append_range_item(0, range.min, decimals);
        else if (range.count == 2) {
            append_range_item(static_cast<int>(Range_Colors.size()) - 1, range.max, decimals);
            append_range_item(0, range.min, decimals);
        } else {
            float step_size = range.step_size();
            for (int i = static_cast<int>(Range_Colors.size()) - 1; i >= 0; --i) {
                append_range_item(i, range.min + static_cast<float>(i)* step_size, decimals);
            }
        }
    };

    auto append_range_time = [this, draw_list, &imgui, append_item](const Extrusions::Range& range, bool is_log) {
        if (range.count == 1)
            // single item use case
            append_item(EItemType::Rect, Range_Colors[0], get_time_dhms(range.min));
        else if (range.count == 2) {
            append_item(EItemType::Rect, Range_Colors[static_cast<int>(Range_Colors.size()) - 1], get_time_dhms(range.max));
            append_item(EItemType::Rect, Range_Colors[0], get_time_dhms(range.min));
        } else {
            float step_size = range.step_size(is_log);
            for (int i = static_cast<int>(Range_Colors.size()) - 1; i >= 0; --i) {
                if(!is_log)
                    append_item(EItemType::Rect, Range_Colors[i], get_time_dhms(range.min + static_cast<float>(i)* step_size));
                else
                    append_item(EItemType::Rect, Range_Colors[i], get_time_dhms(std::exp(std::log(range.min) + static_cast<float>(i) * step_size)));
            }
        }
    };

    auto append_headers = [&imgui](const std::array<std::string, 3>& texts, const std::array<float, 2>& offsets) {
        imgui.text(texts[0]);
        ImGui::SameLine(offsets[0]);
        imgui.text(texts[1]);
        ImGui::SameLine(offsets[1]);
        imgui.text(texts[2]);
        ImGui::Separator();
    };

    auto max_width = [](const std::vector<std::string>& items, const std::string& title, float extra_size = 0.0f) {
        float ret = ImGui::CalcTextSize(title.c_str()).x;
        for (const std::string& item : items) {
            ret = std::max(ret, extra_size + ImGui::CalcTextSize(item.c_str()).x);
        }
        return ret;
    };

    auto calculate_offsets = [max_width](const std::vector<std::string>& labels, const std::vector<std::string>& times,
        const std::array<std::string, 2>& titles, float extra_size = 0.0f) {
            const ImGuiStyle& style = ImGui::GetStyle();
            std::array<float, 2> ret = { 0.0f, 0.0f };
            ret[0] = max_width(labels, titles[0], extra_size) + 3.0f * style.ItemSpacing.x;
            ret[1] = ret[0] + max_width(times, titles[1]) + style.ItemSpacing.x;
            return ret;
    };

    auto color_print_ranges = [this](unsigned char extruder_id, const std::vector<CustomGCode::Item>& custom_gcode_per_print_z) {
        std::vector<std::pair<Color, std::pair<double, double>>> ret;
        ret.reserve(custom_gcode_per_print_z.size());

        for (const auto& item : custom_gcode_per_print_z) {
            if (extruder_id + 1 != static_cast<unsigned char>(item.extruder))
                continue;

            if (item.type != ColorChange)
                continue;

            const std::vector<double> zs = m_layers.get_zs();
            auto lower_b = std::lower_bound(zs.begin(), zs.end(), item.print_z - Slic3r::DoubleSlider::epsilon());
            if (lower_b == zs.end())
                continue;

            double current_z = *lower_b;
            double previous_z = (lower_b == zs.begin()) ? 0.0 : *(--lower_b);

            // to avoid duplicate values, check adding values
            if (ret.empty() || !(ret.back().second.first == previous_z && ret.back().second.second == current_z))
                ret.push_back({ decode_color(item.color), { previous_z, current_z } });
        }

        return ret;
    };

    auto upto_label = [](double z) {
        char buf[64];
        ::sprintf(buf, "%.2f", z);
        return _u8L("up to") + " " + std::string(buf) + " " + _u8L("mm");
    };

    auto above_label = [](double z) {
        char buf[64];
        ::sprintf(buf, "%.2f", z);
        return _u8L("above") + " " + std::string(buf) + " " + _u8L("mm");
    };

    auto fromto_label = [](double z1, double z2) {
        char buf1[64];
        ::sprintf(buf1, "%.2f", z1);
        char buf2[64];
        ::sprintf(buf2, "%.2f", z2);
        return _u8L("from") + " " + std::string(buf1) + " " + _u8L("to") + " " + std::string(buf2) + " " + _u8L("mm");
    };

    auto role_time_and_percent = [this, time_mode](ExtrusionRole role) {
        auto it = std::find_if(time_mode.roles_times.begin(), time_mode.roles_times.end(), [role](const std::pair<ExtrusionRole, float>& item) { return role == item.first; });
        return (it != time_mode.roles_times.end()) ? std::make_pair(it->second, it->second / time_mode.time) : std::make_pair(0.0f, 0.0f);
    };

    // data used to properly align items in columns when showing time
    std::array<float, 2> offsets = { 0.0f, 0.0f };
    std::vector<std::string> labels;
    std::vector<std::string> times;
    std::vector<float> percents;
    float max_percent = 0.0f;

    if (m_view_type == EViewType::FeatureType) {
        // calculate offsets to align time/percentage data
        for (size_t i = 0; i < m_roles.size(); ++i) {
            ExtrusionRole role = m_roles[i];
            if (role < erCount) {
                labels.push_back(_u8L(ExtrusionEntity::role_to_string(role)));
                auto [time, percent] = role_time_and_percent(role);
                times.push_back((time > 0.0f) ? short_time(get_time_dhms(time)) : "");
                percents.push_back(percent);
                max_percent = std::max(max_percent, percent);
            }
        }

        offsets = calculate_offsets(labels, times, { _u8L("Feature type"), _u8L("Time") }, icon_size);
    }

    // extrusion paths section -> title
    switch (m_view_type)
    {
    case EViewType::FeatureType:
    {
        append_headers({ _u8L("Feature type"), _u8L("Time"), _u8L("Percentage") }, offsets);
        break;
    }
    case EViewType::Height:         { imgui.title(_u8L("Height (mm)")); break; }
    case EViewType::Width:          { imgui.title(_u8L("Width (mm)")); break; }
    case EViewType::Feedrate:       { imgui.title(_u8L("Speed (mm/s)")); break; }
    case EViewType::FanSpeed:       { imgui.title(_u8L("Fan Speed (%)")); break; }
    case EViewType::LayerTime:      { imgui.title(_u8L("Layer Time")); break; }
    case EViewType::LayerTimeLog:   { imgui.title(_u8L("Layer Time (log)")); break; }
    case EViewType::Chronology:     { imgui.title(_u8L("Chronology")); break; }
    case EViewType::VolumetricRate: { imgui.title(_u8L("Volumetric flow rate (mm³/s)")); break; }
    case EViewType::Tool:           { imgui.title(_u8L("Tool")); break; }
    case EViewType::Filament:       { imgui.title(_u8L("Filament")); break; }
    case EViewType::ColorPrint:     { imgui.title(_u8L("Color Print")); break; }
    case EViewType::ExtruderTemp:   { imgui.title(_u8L("Temperature")); break; }
    default: { break; }
    }

    // extrusion paths section -> items
    switch (m_view_type)
    {
    case EViewType::FeatureType:
    {
        for (size_t i = 0; i < m_roles.size(); ++i) {
            ExtrusionRole role = m_roles[i];
            if (role >= erCount)
                continue;
            bool visible = is_visible(role);
            append_item(EItemType::Rect, Extrusion_Role_Colors[static_cast<unsigned int>(role)], labels[i],
                visible, times[i], percents[i], max_percent, offsets, [this, role, visible]() {
                    m_extrusions.role_visibility_flags = visible ? m_extrusions.role_visibility_flags & ~(1 << role) : m_extrusions.role_visibility_flags | (1 << role);
                    // update buffers' render paths
                    refresh_render_paths(false, false);
                    wxGetApp().plater()->update_preview_moves_slider();
                    wxGetApp().plater()->get_current_canvas3D()->set_as_dirty();
                    wxGetApp().plater()->update_preview_bottom_toolbar();
                }
            );
        }
        break;
    }
    case EViewType::Height:         { append_range(m_extrusions.ranges.height, 3); break; }
    case EViewType::Width:          { append_range(m_extrusions.ranges.width, 3); break; }
    case EViewType::Feedrate:       { append_range(m_extrusions.ranges.feedrate, 1); break; }
    case EViewType::FanSpeed:       { append_range(m_extrusions.ranges.fan_speed, 0); break; }
    case EViewType::LayerTime:      { append_range_time(m_extrusions.ranges.layer_duration, false); break; }
    case EViewType::LayerTimeLog:   { append_range_time(m_extrusions.ranges.layer_duration, true); break; }
    case EViewType::Chronology:     { append_range_time(m_extrusions.ranges.elapsed_time, false); break; }
    case EViewType::VolumetricRate: { append_range(m_extrusions.ranges.volumetric_rate, 3); break; }
    case EViewType::Tool:
    {
        // shows only extruders actually used
        for (unsigned char i : m_extruder_ids) {
            append_item(EItemType::Rect, m_tool_colors[i], _u8L("Extruder") + " " + std::to_string(i + 1));
        }
        break;
    }
    case EViewType::Filament:
    {
        // shows only filament actually used
        for (unsigned char i : m_extruder_ids) {
            append_item(EItemType::Rect, m_filament_colors[i], _u8L("Filament") + " " + std::to_string(i + 1));
        }
        break;
    }
    case EViewType::ColorPrint:
    {
        const std::vector<CustomGCode::Item>& custom_gcode_per_print_z = wxGetApp().plater()->model().custom_gcode_per_print_z.gcodes;
        if (m_extruders_count == 1) { // single extruder use case
            std::vector<std::pair<Color, std::pair<double, double>>> cp_values = color_print_ranges(0, custom_gcode_per_print_z);
            const int items_cnt = static_cast<int>(cp_values.size());
            if (items_cnt == 0) { // There are no color changes, but there are some pause print or custom Gcode
                append_item(EItemType::Rect, m_tool_colors.front(), _u8L("Default color"));
            }
            else {
                for (int i = items_cnt; i >= 0; --i) {
                    // create label for color change item
                    if (i == 0) {
                        append_item(EItemType::Rect, m_tool_colors[0], upto_label(cp_values.front().second.first));
                        break;
                    }
                    else if (i == items_cnt) {
                        append_item(EItemType::Rect, cp_values[i - 1].first, above_label(cp_values[i - 1].second.second));
                        continue;
                    }
                    append_item(EItemType::Rect, cp_values[i - 1].first, fromto_label(cp_values[i - 1].second.second, cp_values[i].second.first));
                }
            }
        }
        else // multi extruder use case
        {
            // shows only extruders actually used
            for (unsigned char i : m_extruder_ids) {
                std::vector<std::pair<Color, std::pair<double, double>>> cp_values = color_print_ranges(i, custom_gcode_per_print_z);
                const int items_cnt = static_cast<int>(cp_values.size());
                if (items_cnt == 0) { // There are no color changes, but there are some pause print or custom Gcode
                    append_item(EItemType::Rect, m_tool_colors[i], _u8L("Extruder") + " " + std::to_string(i + 1) + " " + _u8L("default color"));
                }
                else {
                    for (int j = items_cnt; j >= 0; --j) {
                        // create label for color change item
                        std::string label = _u8L("Extruder") + " " + std::to_string(i + 1);
                        if (j == 0) {
                            label += " " + upto_label(cp_values.front().second.first);
                            append_item(EItemType::Rect, m_tool_colors[i], label);
                            break;
                        }
                        else if (j == items_cnt) {
                            label += " " + above_label(cp_values[j - 1].second.second);
                            append_item(EItemType::Rect, cp_values[j - 1].first, label);
                            continue;
                        }

                        label += " " + fromto_label(cp_values[j - 1].second.second, cp_values[j].second.first);
                        append_item(EItemType::Rect, cp_values[j - 1].first, label);
                    }
                }
            }
        }
        break;
    }
    case EViewType::ExtruderTemp: { append_range(m_extrusions.ranges.extruder_temp, 3); break; }
    default: { break; }
    }

    // partial estimated printing time section
    if (m_view_type == EViewType::ColorPrint) {
        using Times = std::pair<float, float>;
        using TimesList = std::vector<std::pair<CustomGCode::Type, Times>>;

        // helper structure containig the data needed to render the time items
        struct PartialTime
        {
            enum class EType : unsigned char
            {
                Print,
                ColorChange,
                Pause
            };
            EType type;
            int extruder_id;
            Color color1;
            Color color2;
            Times times;
        };
        using PartialTimes = std::vector<PartialTime>;

        auto generate_partial_times = [this](const TimesList& times) {
            PartialTimes items;

            std::vector<CustomGCode::Item> custom_gcode_per_print_z = wxGetApp().plater()->model().custom_gcode_per_print_z.gcodes;
            int extruders_count = wxGetApp().extruders_edited_cnt();
            std::vector<Color> last_color(extruders_count);
            for (int i = 0; i < extruders_count; ++i) {
                last_color[i] = m_tool_colors[i];
            }
            int last_extruder_id = 1;
            for (const auto& time_rec : times) {
                switch (time_rec.first)
                {
                case CustomGCode::PausePrint: {
                    auto it = std::find_if(custom_gcode_per_print_z.begin(), custom_gcode_per_print_z.end(), [time_rec](const CustomGCode::Item& item) { return item.type == time_rec.first; });
                    if (it != custom_gcode_per_print_z.end()) {
                        items.push_back({ PartialTime::EType::Print, it->extruder, last_color[it->extruder - 1], Color(), time_rec.second });
                        items.push_back({ PartialTime::EType::Pause, it->extruder, Color(), Color(), time_rec.second });
                        custom_gcode_per_print_z.erase(it);
                    }
                    break;
                }
                case CustomGCode::ColorChange: {
                    auto it = std::find_if(custom_gcode_per_print_z.begin(), custom_gcode_per_print_z.end(), [time_rec](const CustomGCode::Item& item) { return item.type == time_rec.first; });
                    if (it != custom_gcode_per_print_z.end()) {
                        items.push_back({ PartialTime::EType::Print, it->extruder, last_color[it->extruder - 1], Color(), time_rec.second });
                        items.push_back({ PartialTime::EType::ColorChange, it->extruder, last_color[it->extruder - 1], decode_color(it->color), time_rec.second });
                        last_color[it->extruder - 1] = decode_color(it->color);
                        last_extruder_id = it->extruder;
                        custom_gcode_per_print_z.erase(it);
                    }
                    else
                        items.push_back({ PartialTime::EType::Print, last_extruder_id, last_color[last_extruder_id - 1], Color(), time_rec.second });

                    break;
                }
                default: { break; }
                }
            }

            return items;
        };

        auto append_color_change = [this, &imgui](const Color& color1, const Color& color2, const std::array<float, 2>& offsets, const Times& times) {
            imgui.text(_u8L("Color change"));
            ImGui::SameLine();

            float icon_size = ImGui::GetTextLineHeight();
            ImDrawList* draw_list = ImGui::GetWindowDrawList();
            ImVec2 pos = ImGui::GetCursorScreenPos();
            pos.x -= 0.5f * ImGui::GetStyle().ItemSpacing.x;

            draw_list->AddRectFilled({ pos.x + 1.0f, pos.y + 1.0f }, { pos.x + icon_size - 1.0f, pos.y + icon_size - 1.0f },
                ImGui::GetColorU32({ color1[0], color1[1], color1[2], 1.0f }));
            pos.x += icon_size;
            draw_list->AddRectFilled({ pos.x + 1.0f, pos.y + 1.0f }, { pos.x + icon_size - 1.0f, pos.y + icon_size - 1.0f },
                ImGui::GetColorU32({ color2[0], color2[1], color2[2], 1.0f }));

            ImGui::SameLine(offsets[0]);
            imgui.text(short_time(get_time_dhms(times.second - times.first)));
        };

        auto append_print = [this, &imgui](const Color& color, const std::array<float, 2>& offsets, const Times& times) {
            imgui.text(_u8L("Print"));
            ImGui::SameLine();

            float icon_size = ImGui::GetTextLineHeight();
            ImDrawList* draw_list = ImGui::GetWindowDrawList();
            ImVec2 pos = ImGui::GetCursorScreenPos();
            pos.x -= 0.5f * ImGui::GetStyle().ItemSpacing.x;

            draw_list->AddRectFilled({ pos.x + 1.0f, pos.y + 1.0f }, { pos.x + icon_size - 1.0f, pos.y + icon_size - 1.0f },
                ImGui::GetColorU32({ color[0], color[1], color[2], 1.0f }));

            ImGui::SameLine(offsets[0]);
            imgui.text(short_time(get_time_dhms(times.second)));
            ImGui::SameLine(offsets[1]);
            imgui.text(short_time(get_time_dhms(times.first)));
        };

        PartialTimes partial_times = generate_partial_times(time_mode.custom_gcode_times);
        if (!partial_times.empty()) {
            labels.clear();
            times.clear();

            for (const PartialTime& item : partial_times) {
                switch (item.type)
                {
                case PartialTime::EType::Print: { labels.push_back(_u8L("Print")); break; }
                case PartialTime::EType::Pause: { labels.push_back(_u8L("Pause")); break; }
                case PartialTime::EType::ColorChange: { labels.push_back(_u8L("Color change")); break; }
                }
                times.push_back(short_time(get_time_dhms(item.times.second)));
            }
            offsets = calculate_offsets(labels, times, { _u8L("Event"), _u8L("Remaining time") }, 2.0f * icon_size);

            ImGui::Spacing();
            append_headers({ _u8L("Event"), _u8L("Remaining time"), _u8L("Duration") }, offsets);
            for (const PartialTime& item : partial_times) {
                switch (item.type)
                {
                case PartialTime::EType::Print: {
                    append_print(item.color1, offsets, item.times);
                    break;
                }
                case PartialTime::EType::Pause: {
                    imgui.text(_u8L("Pause"));
                    ImGui::SameLine(offsets[0]);
                    imgui.text(short_time(get_time_dhms(item.times.second - item.times.first)));
                    break;
                }
                case PartialTime::EType::ColorChange: {
                    append_color_change(item.color1, item.color2, offsets, item.times);
                    break;
                }
                }
            }
        }
    }

    // travel paths section
    if (m_buffers[buffer_id(EMoveType::Travel)].visible) {
        switch (m_view_type)
        {
        case EViewType::Feedrate:
        case EViewType::Tool:
        case EViewType::ColorPrint: {
            break;
        }
        default: {
            // title
            ImGui::Spacing();
            imgui.title(_u8L("Travel"));

            // items
            append_item(EItemType::Line, Travel_Colors[0], _u8L("Movement"));
            append_item(EItemType::Line, Travel_Colors[1], _u8L("Extrusion"));
            append_item(EItemType::Line, Travel_Colors[2], _u8L("Retraction"));

            break;
        }
        }
    }

    // wipe paths section
    if (m_buffers[buffer_id(EMoveType::Wipe)].visible) {
        switch (m_view_type)
        {
        case EViewType::Feedrate:
        case EViewType::Tool:
        case EViewType::ColorPrint: { break; }
        default: {
            // title
            ImGui::Spacing();
            imgui.title(_u8L("Wipe"));

            // items
            append_item(EItemType::Line, Wipe_Color, _u8L("Wipe"));

            break;
        }
        }
    }

    auto any_option_available = [this]() {
        auto available = [this](EMoveType type) {
            const TBuffer& buffer = m_buffers[buffer_id(type)];
            return buffer.visible && buffer.has_data();
        };

        return available(EMoveType::Color_change) ||
            available(EMoveType::Custom_GCode) ||
            available(EMoveType::Pause_Print) ||
            available(EMoveType::Retract) ||
            available(EMoveType::Tool_change) ||
            available(EMoveType::Unretract);
    };

    auto add_option = [this, append_item](EMoveType move_type, EOptionsColors color, const std::string& text) {
        const TBuffer& buffer = m_buffers[buffer_id(move_type)];
        if (buffer.visible && buffer.has_data())
            append_item((buffer.shader == "options_110") ? EItemType::Rect : EItemType::Circle, Options_Colors[static_cast<unsigned int>(color)], text);
    };

    // options section
    if (any_option_available()) {
        // title
        ImGui::Spacing();
        imgui.title(_u8L("Options"));

        // items
        add_option(EMoveType::Retract, EOptionsColors::Retractions, _u8L("Retractions"));
        add_option(EMoveType::Unretract, EOptionsColors::Unretractions, _u8L("Deretractions"));
        add_option(EMoveType::Tool_change, EOptionsColors::ToolChanges, _u8L("Tool changes"));
        add_option(EMoveType::Color_change, EOptionsColors::ColorChanges, _u8L("Color changes"));
        add_option(EMoveType::Pause_Print, EOptionsColors::PausePrints, _u8L("Print pauses"));
        add_option(EMoveType::Custom_GCode, EOptionsColors::CustomGCodes, _u8L("Custom G-codes"));
    }

    // settings section
    if (wxGetApp().is_gcode_viewer() && 
        (m_view_type == EViewType::FeatureType || m_view_type == EViewType::Tool) &&
        (!m_settings_ids.print.empty() || !m_settings_ids.filament.empty() || !m_settings_ids.printer.empty())) {

        auto calc_offset = [this]() {
            float ret = 0.0f;
            if (!m_settings_ids.printer.empty())
                ret = std::max(ret, ImGui::CalcTextSize((_u8L("Printer") + std::string(":")).c_str()).x);
            if (!m_settings_ids.print.empty())
                ret = std::max(ret, ImGui::CalcTextSize((_u8L("Print settings") + std::string(":")).c_str()).x);
            if (!m_settings_ids.filament.empty()) {
                for (unsigned char i : m_extruder_ids) {
                    ret = std::max(ret, ImGui::CalcTextSize((_u8L("Filament") + " " + std::to_string(i + 1) + ":").c_str()).x);
                }
            }
            if (ret > 0.0f)
                ret += 2.0f * ImGui::GetStyle().ItemSpacing.x;
            return ret;
        };


        ImGui::Spacing();
        ImGui::Spacing();
        ImGui::PushStyleColor(ImGuiCol_Separator, { 1.0f, 1.0f, 1.0f, 1.0f });
        ImGui::Separator();
        ImGui::PopStyleColor();
        ImGui::Spacing();

        float offset = calc_offset();

        if (!m_settings_ids.printer.empty()) {
            imgui.text(_u8L("Printer") + ":");
            ImGui::SameLine(offset);
            imgui.text(m_settings_ids.printer);
        }
        if (!m_settings_ids.print.empty()) {
            imgui.text(_u8L("Print settings") + ":");
            ImGui::SameLine(offset);
            imgui.text(m_settings_ids.print);
        }
        if (!m_settings_ids.filament.empty()) {
            for (unsigned char i : m_extruder_ids) {
                std::string txt = _u8L("Filament");
                txt += (m_extruder_ids.size() == 1) ? ":" : " " + std::to_string(i + 1);
                imgui.text(txt);
                ImGui::SameLine(offset);
                imgui.text(m_settings_ids.filament[i]);
            }
        }
    }

    // total estimated printing time section
    if (time_mode.time > 0.0f && (m_view_type == EViewType::FeatureType ||
        (m_view_type == EViewType::ColorPrint && !time_mode.custom_gcode_times.empty()))) {

        ImGui::Spacing();
        ImGui::Spacing();
        ImGui::PushStyleColor(ImGuiCol_Separator, { 1.0f, 1.0f, 1.0f, 1.0f });
        ImGui::Separator();
        ImGui::PopStyleColor();
        ImGui::Spacing();

        ImGui::AlignTextToFramePadding();
        switch (m_time_estimate_mode)
        {
        case PrintEstimatedTimeStatistics::ETimeMode::Normal:
        {
            imgui.text(_u8L("Estimated printing time") + " [" + _u8L("Normal mode") + "]:");
            break;
        }
        case PrintEstimatedTimeStatistics::ETimeMode::Stealth:
        {
            imgui.text(_u8L("Estimated printing time") + " [" + _u8L("Stealth mode") + "]:");
            break;
        }
        }
        ImGui::SameLine();
        imgui.text(short_time(get_time_dhms(time_mode.time)));

        auto show_mode_button = [this, &imgui](const wxString& label, PrintEstimatedTimeStatistics::ETimeMode mode) {
            bool show = false;
            for (size_t i = 0; i < m_time_statistics.modes.size(); ++i) {
                if (i != static_cast<size_t>(mode) &&
                    short_time(get_time_dhms(m_time_statistics.modes[static_cast<size_t>(mode)].time)) != short_time(get_time_dhms(m_time_statistics.modes[i].time))) {
                    show = true;
                    break;
                }
            }
            if (show && m_time_statistics.modes[static_cast<size_t>(mode)].roles_times.size() > 0) {
                if (imgui.button(label)) {
                    m_time_estimate_mode = mode;
                    wxGetApp().plater()->get_current_canvas3D()->set_as_dirty();
                    wxGetApp().plater()->get_current_canvas3D()->request_extra_frame();
                }
            }
        };

        switch (m_time_estimate_mode) {
        case PrintEstimatedTimeStatistics::ETimeMode::Normal: {
            show_mode_button(_L("Show stealth mode"), PrintEstimatedTimeStatistics::ETimeMode::Stealth);
            break;
        }
        case PrintEstimatedTimeStatistics::ETimeMode::Stealth: {
            show_mode_button(_L("Show normal mode"), PrintEstimatedTimeStatistics::ETimeMode::Normal);
            break;
        }
        }
    }

    imgui.end();
    ImGui::PopStyleVar();
}

#if ENABLE_GCODE_VIEWER_STATISTICS
void GCodeViewer::render_statistics() const
{
    static const float offset = 275.0f;

    ImGuiWrapper& imgui = *wxGetApp().imgui();

    auto add_time = [this, &imgui](const std::string& label, int64_t time) {
        char buf[1024];
        sprintf(buf, "%lld ms (%s)", time, get_time_dhms(static_cast<float>(time) * 0.001f).c_str());
        imgui.text_colored(ImGuiWrapper::COL_BLUE_LIGHT, label);
        ImGui::SameLine(offset);
        imgui.text(buf);
    };

    auto add_memory = [this, &imgui](const std::string& label, int64_t memory) {
        auto format_string = [memory](const std::string& units, float value) {
            char buf[1024];
            sprintf(buf, "%lld bytes (%.3f %s)", memory, static_cast<float>(memory) * value, units.c_str());
            return std::string(buf);
        };

        static const float kb = 1024.0f;
        static const float inv_kb = 1.0f / kb;
        static const float mb = 1024.0f * kb;
        static const float inv_mb = 1.0f / mb;
        static const float gb = 1024.0f * mb;
        static const float inv_gb = 1.0f / gb;
<<<<<<< HEAD
        char buf[1024];
        if (static_cast<float>(memory) < gb)
            sprintf(buf, "%lld bytes (%.3f MB)", memory, static_cast<float>(memory) * inv_mb);
        else
            sprintf(buf, "%lld bytes (%.3f GB)", memory, static_cast<float>(memory) * inv_gb);
        imgui.text_colored(ImGuiWrapper::COL_BLUE_LIGHT, label);
=======
        imgui.text_colored(ImGuiWrapper::COL_ORANGE_LIGHT, label);
>>>>>>> 1076e077
        ImGui::SameLine(offset);
        if (static_cast<float>(memory) < mb)
            imgui.text(format_string("KB", inv_kb));
        else if (static_cast<float>(memory) < gb)
            imgui.text(format_string("MB", inv_mb));
        else
            imgui.text(format_string("GB", inv_gb));
    };

    auto add_counter = [this, &imgui](const std::string& label, int64_t counter) {
        char buf[1024];
        sprintf(buf, "%lld", counter);
        imgui.text_colored(ImGuiWrapper::COL_BLUE_LIGHT, label);
        ImGui::SameLine(offset);
        imgui.text(buf);
    };

    imgui.set_next_window_pos(0.5f * wxGetApp().plater()->get_current_canvas3D()->get_canvas_size().get_width(), 0.0f, ImGuiCond_Once, 0.5f, 0.0f);
    ImGui::SetNextWindowSizeConstraints({ 300.0f, 100.0f }, { 600.0f, 900.0f });
    imgui.begin(std::string("GCodeViewer Statistics"), ImGuiWindowFlags_AlwaysAutoResize | ImGuiWindowFlags_NoResize);
    ImGui::BringWindowToDisplayFront(ImGui::GetCurrentWindow());

    if (ImGui::CollapsingHeader("Time")) {
        add_time(std::string("GCodeProcessor:"), m_statistics.results_time);

        ImGui::Separator();
        add_time(std::string("Load:"), m_statistics.load_time);
        add_time(std::string("Refresh:"), m_statistics.refresh_time);
        add_time(std::string("Refresh paths:"), m_statistics.refresh_paths_time);
        wxGetApp().plater()->get_current_canvas3D()->set_as_dirty();
        wxGetApp().plater()->get_current_canvas3D()->request_extra_frame();
    }

    if (ImGui::CollapsingHeader("OpenGL calls")) {
        add_counter(std::string("Multi GL_POINTS:"), m_statistics.gl_multi_points_calls_count);
        add_counter(std::string("Multi GL_LINES:"), m_statistics.gl_multi_lines_calls_count);
        add_counter(std::string("Multi GL_TRIANGLES:"), m_statistics.gl_multi_triangles_calls_count);
        wxGetApp().plater()->get_current_canvas3D()->set_as_dirty();
        wxGetApp().plater()->get_current_canvas3D()->request_extra_frame();
    }

    if (ImGui::CollapsingHeader("CPU memory")) {
        add_memory(std::string("GCodeProcessor results:"), m_statistics.results_size);

        ImGui::Separator();
        add_memory(std::string("Paths:"), m_statistics.paths_size);
        add_memory(std::string("Render paths:"), m_statistics.render_paths_size);
        wxGetApp().plater()->get_current_canvas3D()->set_as_dirty();
        wxGetApp().plater()->get_current_canvas3D()->request_extra_frame();
    }

    if (ImGui::CollapsingHeader("GPU memory")) {
        add_memory(std::string("Vertices:"), m_statistics.total_vertices_gpu_size);
        add_memory(std::string("Indices:"), m_statistics.total_indices_gpu_size);
        ImGui::Separator();
        add_memory(std::string("Max VBuffer:"), m_statistics.max_vbuffer_gpu_size);
        add_memory(std::string("Max IBuffer:"), m_statistics.max_ibuffer_gpu_size);
        wxGetApp().plater()->get_current_canvas3D()->set_as_dirty();
        wxGetApp().plater()->get_current_canvas3D()->request_extra_frame();
    }

    if (ImGui::CollapsingHeader("Other")) {
        add_counter(std::string("Travel segments count:"), m_statistics.travel_segments_count);
        add_counter(std::string("Wipe segments count:"), m_statistics.wipe_segments_count);
        add_counter(std::string("Extrude segments count:"), m_statistics.extrude_segments_count);
        ImGui::Separator();
        add_counter(std::string("VBuffers count:"), m_statistics.vbuffers_count);
        add_counter(std::string("IBuffers  count:"), m_statistics.ibuffers_count);
        ImGui::Separator();
        add_counter(std::string("Max vertices in VBuffer:"), m_statistics.max_vertices_in_vertex_buffer);
        add_counter(std::string("Max indices in IBuffer:"), m_statistics.max_indices_in_index_buffer);
        wxGetApp().plater()->get_current_canvas3D()->set_as_dirty();
        wxGetApp().plater()->get_current_canvas3D()->request_extra_frame();
    }

    imgui.end();
}
#endif // ENABLE_GCODE_VIEWER_STATISTICS

void GCodeViewer::log_memory_used(const std::string& label, int64_t additional) const
{
    if (Slic3r::get_logging_level() >= 5) {
        int64_t paths_size = 0;
        int64_t render_paths_size = 0;
        for (const TBuffer& buffer : m_buffers) {
            paths_size += SLIC3R_STDVEC_MEMSIZE(buffer.paths, Path);
            render_paths_size += SLIC3R_STDVEC_MEMSIZE(buffer.render_paths, RenderPath);
            for (const RenderPath& path : buffer.render_paths) {
                render_paths_size += SLIC3R_STDVEC_MEMSIZE(path.sizes, unsigned int);
                render_paths_size += SLIC3R_STDVEC_MEMSIZE(path.offsets, size_t);
            }
        }
        int64_t layers_size = SLIC3R_STDVEC_MEMSIZE(m_layers.get_zs(), double);
        layers_size += SLIC3R_STDVEC_MEMSIZE(m_layers.get_endpoints(), Layers::Endpoints);
        BOOST_LOG_TRIVIAL(trace) << label
            << format_memsize_MB(additional + paths_size + render_paths_size + layers_size)
            << log_memory_info();
    }
}

} // namespace GUI
} // namespace Slic3r
<|MERGE_RESOLUTION|>--- conflicted
+++ resolved
@@ -132,12 +132,8 @@
         return type == move.type && move.position[2] <= first.position[2] && role == move.extrusion_role && height == round_to_nearest(move.height, 2) &&
             width == round_to_nearest(move.width, 2) && feedrate == move.feedrate && fan_speed == move.fan_speed &&
             volumetric_rate == round_to_nearest(move.volumetric_rate(), 2) && extruder_id == move.extruder_id &&
-<<<<<<< HEAD
             cp_color_id == move.cp_color_id && extruder_temp == move.temperature;
-=======
-            cp_color_id == move.cp_color_id;
 #endif // ENABLE_TOOLPATHS_WIDTH_HEIGHT_FROM_GCODE
->>>>>>> 1076e077
     }
     case EMoveType::Travel: {
         return type == move.type && feedrate == move.feedrate && extruder_id == move.extruder_id && cp_color_id == move.cp_color_id;
@@ -167,13 +163,13 @@
 #if ENABLE_TOOLPATHS_WIDTH_HEIGHT_FROM_GCODE
     paths.push_back({ move.type, move.extrusion_role, endpoint, endpoint, move.delta_extruder,
         round_to_nearest(move.height, 2), round_to_nearest(move.width, 2), move.feedrate, move.fan_speed,
-        move.volumetric_rate(), move.extruder_id, move.cp_color_id });
+        move.volumetric_rate(), move.extruder_id, move.cp_color_id, move.layer_duration, move.time, move.temperature });
 #else
     paths.push_back({ move.type, move.extrusion_role, endpoint, endpoint, move.delta_extruder,
         round_to_nearest(move.height, 2), round_to_nearest(move.width, 2), move.feedrate, move.fan_speed,
-<<<<<<< HEAD
         round_to_nearest(move.volumetric_rate(), 2), move.extruder_id, move.cp_color_id, move.layer_duration, move.time, move.temperature });
-} 
+#endif // ENABLE_TOOLPATHS_WIDTH_HEIGHT_FROM_GCODE
+}
 
 float GCodeViewer::Extrusions::Range::step_size(bool log) const
 {
@@ -185,10 +181,6 @@
         return (std::log(max / min_range) / (static_cast<float>(Range_Colors.size()) - 1.0f));
     } else
         return (max - min) / (static_cast<float>(Range_Colors.size()) - 1.0f);
-=======
-        round_to_nearest(move.volumetric_rate(), 2), move.extruder_id, move.cp_color_id });
-#endif // ENABLE_TOOLPATHS_WIDTH_HEIGHT_FROM_GCODE
->>>>>>> 1076e077
 }
 
 GCodeViewer::Color GCodeViewer::Extrusions::Range::get_color_at(float value, bool log) const
@@ -2975,16 +2967,7 @@
         static const float inv_mb = 1.0f / mb;
         static const float gb = 1024.0f * mb;
         static const float inv_gb = 1.0f / gb;
-<<<<<<< HEAD
-        char buf[1024];
-        if (static_cast<float>(memory) < gb)
-            sprintf(buf, "%lld bytes (%.3f MB)", memory, static_cast<float>(memory) * inv_mb);
-        else
-            sprintf(buf, "%lld bytes (%.3f GB)", memory, static_cast<float>(memory) * inv_gb);
         imgui.text_colored(ImGuiWrapper::COL_BLUE_LIGHT, label);
-=======
-        imgui.text_colored(ImGuiWrapper::COL_ORANGE_LIGHT, label);
->>>>>>> 1076e077
         ImGui::SameLine(offset);
         if (static_cast<float>(memory) < mb)
             imgui.text(format_string("KB", inv_kb));
