#include "GUI.hpp"
#include "GUI_App.hpp"
#include "I18N.hpp"
#include "Field.hpp"
#include "wxExtensions.hpp"

#include "libslic3r/PrintConfig.hpp"

#include <regex>
#include <wx/numformatter.h>
#include <wx/tooltip.h>
#include <boost/algorithm/string/predicate.hpp>

namespace Slic3r { namespace GUI {

wxString double_to_string(double const value, const int max_precision /*= 4*/)
{
// Style_NoTrailingZeroes does not work on OSX. It also does not work correctly with some locales on Windows.
//	return wxNumberFormatter::ToString(value, max_precision, wxNumberFormatter::Style_NoTrailingZeroes);

	wxString s = wxNumberFormatter::ToString(value, max_precision, wxNumberFormatter::Style_None);

	// The following code comes from wxNumberFormatter::RemoveTrailingZeroes(wxString& s)
	// with the exception that here one sets the decimal separator explicitely to dot.
    // If number is in scientific format, trailing zeroes belong to the exponent and cannot be removed.
    if (s.find_first_of("eE") == wxString::npos) {
	    const size_t posDecSep = s.find(".");
	    // No decimal point => removing trailing zeroes irrelevant for integer number.
	    if (posDecSep != wxString::npos) {
		    // Find the last character to keep.
		    size_t posLastNonZero = s.find_last_not_of("0");
		    // If it's the decimal separator itself, don't keep it neither.
		    if (posLastNonZero == posDecSep)
		        -- posLastNonZero;
		    s.erase(posLastNonZero + 1);
		    // Remove sign from orphaned zero.
		    if (s.compare("-0") == 0)
		        s = "0";
		}
	}

    return s;
}

void Field::PostInitialize()
{
	auto color = wxSystemSettings::GetColour(wxSYS_COLOUR_WINDOW);
	m_Undo_btn			= new RevertButton(m_parent, "bullet_white.png");
	m_Undo_to_sys_btn	= new RevertButton(m_parent, "bullet_white.png");

    m_Undo_btn->Bind(wxEVT_BUTTON, ([this](wxCommandEvent) { on_back_to_initial_value(); }));
	m_Undo_to_sys_btn->Bind(wxEVT_BUTTON, ([this](wxCommandEvent) { on_back_to_sys_value(); }));

	switch (m_opt.type)
	{
	case coPercents:
	case coFloats:
	case coStrings:	
	case coBools:		
	case coInts: {
		auto tag_pos = m_opt_id.find("#");
		if (tag_pos != std::string::npos)
			m_opt_idx = stoi(m_opt_id.substr(tag_pos + 1, m_opt_id.size()));
		break;
	}
	default:
		break;
	}

    // initialize m_unit_value
    m_em_unit = em_unit(m_parent);

	BUILD();
}

void Field::on_kill_focus()
{
	// call the registered function if it is available
    if (m_on_kill_focus!=nullptr) 
        m_on_kill_focus(m_opt_id);
}

void Field::on_set_focus(wxEvent& event)
{
    // to allow the default behavior
	event.Skip();
	// call the registered function if it is available
    if (m_on_set_focus!=nullptr) 
        m_on_set_focus(m_opt_id);
}

void Field::on_change_field()
{
//       std::cerr << "calling Field::_on_change \n";
    if (m_on_change != nullptr  && !m_disable_change_event)
        m_on_change(m_opt_id, get_value());
}

void Field::on_back_to_initial_value()
{
	if (m_back_to_initial_value != nullptr && m_is_modified_value)
		m_back_to_initial_value(m_opt_id);
}

void Field::on_back_to_sys_value()
{
	if (m_back_to_sys_value != nullptr && m_is_nonsys_value)
		m_back_to_sys_value(m_opt_id);
}

wxString Field::get_tooltip_text(const wxString& default_string)
{
	wxString tooltip_text("");
	wxString tooltip = _(m_opt.tooltip);
    edit_tooltip(tooltip);

    std::string opt_id = m_opt_id;
    auto hash_pos = opt_id.find("#");
    if (hash_pos != std::string::npos) {
        opt_id.replace(hash_pos, 1,"[");
        opt_id += "]";
    }

	if (tooltip.length() > 0)
        tooltip_text = tooltip + "\n" + _(L("default value")) + "\t: " +
        (boost::iends_with(opt_id, "_gcode") ? "\n" : "") + default_string +
        (boost::iends_with(opt_id, "_gcode") ? "" : "\n") + 
        _(L("parameter name")) + "\t: " + opt_id;

	return tooltip_text;
}

bool Field::is_matched(const std::string& string, const std::string& pattern)
{
	std::regex regex_pattern(pattern, std::regex_constants::icase); // use ::icase to make the matching case insensitive like /i in perl
	return std::regex_match(string, regex_pattern);
}

static wxString na_value() { return _(L("N/A")); }

void Field::get_value_by_opt_type(wxString& str, const bool check_value/* = true*/)
{
	switch (m_opt.type) {
	case coInt:
		m_value = wxAtoi(str);
		break;
	case coPercent:
	case coPercents:
	case coFloats:
	case coFloat:{
		if (m_opt.type == coPercent && !str.IsEmpty() &&  str.Last() == '%') 
			str.RemoveLast();
		else if (check_value && !str.IsEmpty() && str.Last() == '%')	{
			wxString label = m_Label->GetLabel();
			if		(label.Last() == '\n')	label.RemoveLast();
			while	(label.Last() == ' ')	label.RemoveLast();
			if		(label.Last() == ':')	label.RemoveLast();
			show_error(m_parent, wxString::Format(_(L("%s doesn't support percentage")), label));
			set_value(double_to_string(m_opt.min), true);
			m_value = double(m_opt.min);
			break;
		}
		double val;
		// Replace the first occurence of comma in decimal number.
		str.Replace(",", ".", false);
        if (str == ".")
            val = 0.0;
        else
        {
            if (m_opt.nullable && str == na_value())
                val = ConfigOptionFloatsNullable::nil_value();
            else if (check_value && !str.ToCDouble(&val))
            {
                show_error(m_parent, _(L("Invalid numeric input.")));
                set_value(double_to_string(val), true);
            }
            if (check_value && (m_opt.min > val || val > m_opt.max))
            {
                show_error(m_parent, _(L("Input value is out of range")));
                if (m_opt.min > val) val = m_opt.min;
                if (val > m_opt.max) val = m_opt.max;
                set_value(double_to_string(val), true);
            }
        }
        m_value = val;
		break; }
	case coString:
	case coStrings:
    case coFloatOrPercent: {
        if (m_opt.type == coFloatOrPercent && !str.IsEmpty() &&  str.Last() != '%')
        {
            double val = 0.;
			// Replace the first occurence of comma in decimal number.
			str.Replace(",", ".", false);
            if (check_value && !str.ToCDouble(&val))
            {
                show_error(m_parent, _(L("Invalid numeric input.")));
                set_value(double_to_string(val), true);
            }
            else if (check_value && ((m_opt.sidetext.rfind("mm/s") != std::string::npos && val > m_opt.max) ||
                     (m_opt.sidetext.rfind("mm ") != std::string::npos && val > 1)) &&
                     (m_value.empty() || std::string(str.ToUTF8().data()) != boost::any_cast<std::string>(m_value)))
            {
                const std::string sidetext = m_opt.sidetext.rfind("mm/s") != std::string::npos ? "mm/s" : "mm";
                const wxString stVal = double_to_string(val, 2);
                const wxString msg_text = wxString::Format(_(L("Do you mean %s%% instead of %s %s?\n"
                    "Select YES if you want to change this value to %s%%, \n"
                    "or NO if you are sure that %s %s is a correct value.")), stVal, stVal, sidetext, stVal, stVal, sidetext);
                wxMessageDialog dialog(m_parent, msg_text, _(L("Parameter validation")) + ": " + m_opt_id , wxICON_WARNING | wxYES | wxNO);
                if (dialog.ShowModal() == wxID_YES) {
                    set_value(wxString::Format("%s%%", stVal), false/*true*/);
                    str += "%%";
                }
            }
        }
    
        m_value = std::string(str.ToUTF8().data());
		break; }
	default:
		break;
	}
}

template<class T>
bool is_defined_input_value(wxWindow* win, const ConfigOptionType& type)
{
    if (static_cast<T*>(win)->GetValue().empty() && type != coString && type != coStrings)
        return false;
    return true;
}

void TextCtrl::BUILD() {
    auto size = wxSize(wxDefaultSize);
    if (m_opt.height >= 0) size.SetHeight(m_opt.height*m_em_unit);
    if (m_opt.width >= 0) size.SetWidth(m_opt.width*m_em_unit);

	wxString text_value = wxString(""); 

	switch (m_opt.type) {
	case coFloatOrPercent:
	{
		text_value = double_to_string(m_opt.default_value->getFloat());
		if (m_opt.get_default_value<ConfigOptionFloatOrPercent>()->percent)
			text_value += "%";
		break;
	}
	case coPercent:
	{
		text_value = wxString::Format(_T("%i"), int(m_opt.default_value->getFloat()));
		text_value += "%";
		break;
	}	
	case coPercents:
	case coFloats:
	case coFloat:
	{
		double val = m_opt.type == coFloats ?
			m_opt.get_default_value<ConfigOptionFloats>()->get_at(m_opt_idx) :
			m_opt.type == coFloat ? 
				m_opt.default_value->getFloat() :
				m_opt.get_default_value<ConfigOptionPercents>()->get_at(m_opt_idx);
		text_value = double_to_string(val);
        m_last_meaningful_value = text_value;
		break;
	}
	case coString:			
		text_value = m_opt.get_default_value<ConfigOptionString>()->value;
		break;
	case coStrings:
	{
		const ConfigOptionStrings *vec = m_opt.get_default_value<ConfigOptionStrings>();
		if (vec == nullptr || vec->empty()) break; //for the case of empty default value
		text_value = vec->get_at(m_opt_idx);
		break;
	}
	default:
		break; 
	}

    const long style = m_opt.multiline ? wxTE_MULTILINE : wxTE_PROCESS_ENTER/*0*/;
	auto temp = new wxTextCtrl(m_parent, wxID_ANY, text_value, wxDefaultPosition, size, style);
	temp->SetFont(Slic3r::GUI::wxGetApp().normal_font());

	if (! m_opt.multiline)
		// Only disable background refresh for single line input fields, as they are completely painted over by the edit control.
		// This does not apply to the multi-line edit field, where the last line and a narrow frame around the text is not cleared.
		temp->SetBackgroundStyle(wxBG_STYLE_PAINT);
#ifdef __WXOSX__
    temp->OSXDisableAllSmartSubstitutions();
#endif // __WXOSX__

	temp->SetToolTip(get_tooltip_text(text_value));

    if (style == wxTE_PROCESS_ENTER) {
        temp->Bind(wxEVT_TEXT_ENTER, ([this, temp](wxEvent& e)
        {
#if !defined(__WXGTK__)
            e.Skip();
            temp->GetToolTip()->Enable(true);
#endif // __WXGTK__
            bEnterPressed = true;
            propagate_value();
        }), temp->GetId());
    }

    temp->Bind(wxEVT_SET_FOCUS, ([this](wxEvent& e) { on_set_focus(e); }), temp->GetId());
    
	temp->Bind(wxEVT_LEFT_DOWN, ([temp](wxEvent& event)
	{
		//! to allow the default handling
		event.Skip();
		//! eliminating the g-code pop up text description
		bool flag = false;
#ifdef __WXGTK__
		// I have no idea why, but on GTK flag works in other way
		flag = true;
#endif // __WXGTK__
		temp->GetToolTip()->Enable(flag);
	}), temp->GetId());

	temp->Bind(wxEVT_KILL_FOCUS, ([this, temp](wxEvent& e)
	{
		e.Skip();
#if !defined(__WXGTK__)
		temp->GetToolTip()->Enable(true);
#endif // __WXGTK__
        if (bEnterPressed) {
            bEnterPressed = false;
            return;
        }
        propagate_value();
	}), temp->GetId());

	// select all text using Ctrl+A
	temp->Bind(wxEVT_CHAR, ([temp](wxKeyEvent& event)
	{
		if (wxGetKeyState(wxKeyCode('A')) && wxGetKeyState(WXK_CONTROL))
			temp->SetSelection(-1, -1); //select all
		event.Skip();
	}));

    // recast as a wxWindow to fit the calling convention
    window = dynamic_cast<wxWindow*>(temp);
}	

bool TextCtrl::value_was_changed()
{
    if (m_value.empty())
        return true;

    boost::any val = m_value;
    wxString ret_str = static_cast<wxTextCtrl*>(window)->GetValue();
    // update m_value!
    get_value_by_opt_type(ret_str);

    switch (m_opt.type) {
    case coInt:
        return boost::any_cast<int>(m_value) != boost::any_cast<int>(val);
    case coPercent:
    case coPercents:
    case coFloats:
    case coFloat: {
        if (m_opt.nullable && std::isnan(boost::any_cast<double>(m_value)) && 
                              std::isnan(boost::any_cast<double>(val)))
            return false;
        return boost::any_cast<double>(m_value) != boost::any_cast<double>(val);
    }
    case coString:
    case coStrings:
    case coFloatOrPercent:
        return boost::any_cast<std::string>(m_value) != boost::any_cast<std::string>(val);
    default:
        return true;
    }
}

void TextCtrl::propagate_value()
{
    if (is_defined_input_value<wxTextCtrl>(window, m_opt.type) && value_was_changed())
        on_change_field();
    else
        on_kill_focus();
}

void TextCtrl::set_value(const boost::any& value, bool change_event/* = false*/) {
    m_disable_change_event = !change_event;
    if (m_opt.nullable) {
        const bool m_is_na_val = boost::any_cast<wxString>(value) == na_value();
        if (!m_is_na_val)
            m_last_meaningful_value = value;
        dynamic_cast<wxTextCtrl*>(window)->SetValue(m_is_na_val ? na_value() : boost::any_cast<wxString>(value));
    }
    else
        dynamic_cast<wxTextCtrl*>(window)->SetValue(boost::any_cast<wxString>(value));
    m_disable_change_event = false;

    if (!change_event) {
        wxString ret_str = static_cast<wxTextCtrl*>(window)->GetValue();
        // update m_value to correct work of next value_was_changed(), 
        // but don't check/change inputed value and don't show a warning message
        get_value_by_opt_type(ret_str, false);
    }
}

void TextCtrl::set_last_meaningful_value()
{
    dynamic_cast<wxTextCtrl*>(window)->SetValue(boost::any_cast<wxString>(m_last_meaningful_value));
    propagate_value();
}

void TextCtrl::set_na_value()
{
    dynamic_cast<wxTextCtrl*>(window)->SetValue(na_value());
    propagate_value();
}

boost::any& TextCtrl::get_value()
{
	wxString ret_str = static_cast<wxTextCtrl*>(window)->GetValue();
	// update m_value
	get_value_by_opt_type(ret_str);

	return m_value;
}

void TextCtrl::msw_rescale()
{
    Field::msw_rescale();
    auto size = wxSize(wxDefaultSize);
    if (m_opt.height >= 0) size.SetHeight(m_opt.height*m_em_unit);
    if (m_opt.width >= 0) size.SetWidth(m_opt.width*m_em_unit);

    if (size != wxDefaultSize)
    {
        wxTextCtrl* field = dynamic_cast<wxTextCtrl*>(window);
        field->SetMinSize(size);
    }

}

void TextCtrl::enable() { dynamic_cast<wxTextCtrl*>(window)->Enable(); dynamic_cast<wxTextCtrl*>(window)->SetEditable(true); }
void TextCtrl::disable() { dynamic_cast<wxTextCtrl*>(window)->Disable(); dynamic_cast<wxTextCtrl*>(window)->SetEditable(false); }

#ifdef __WXGTK__
void TextCtrl::change_field_value(wxEvent& event)
{
	if (bChangedValueEvent = (event.GetEventType()==wxEVT_KEY_UP))
		on_change_field();
    event.Skip();
};
#endif //__WXGTK__

void CheckBox::BUILD() {
	auto size = wxSize(wxDefaultSize);
	if (m_opt.height >= 0) size.SetHeight(m_opt.height*m_em_unit);
	if (m_opt.width >= 0) size.SetWidth(m_opt.width*m_em_unit);

	bool check_value =	m_opt.type == coBool ? 
						m_opt.default_value->getBool() : m_opt.type == coBools ? 
							m_opt.get_default_value<ConfigOptionBools>()->get_at(m_opt_idx) : 
    						false;

    m_last_meaningful_value = static_cast<unsigned char>(check_value);

	// Set Label as a string of at least one space simbol to correct system scaling of a CheckBox 
	auto temp = new wxCheckBox(m_parent, wxID_ANY, wxString(" "), wxDefaultPosition, size); 
	temp->SetFont(Slic3r::GUI::wxGetApp().normal_font());
	temp->SetBackgroundStyle(wxBG_STYLE_PAINT);
	temp->SetValue(check_value);
	if (m_opt.readonly) temp->Disable();

	temp->Bind(wxEVT_CHECKBOX, ([this](wxCommandEvent e) {
        m_is_na_val = false;
	    on_change_field();
	}), temp->GetId());

	temp->SetToolTip(get_tooltip_text(check_value ? "true" : "false")); 

	// recast as a wxWindow to fit the calling convention
	window = dynamic_cast<wxWindow*>(temp);
}

void CheckBox::set_value(const boost::any& value, bool change_event)
{
    m_disable_change_event = !change_event;
    if (m_opt.nullable) {
        m_is_na_val = boost::any_cast<unsigned char>(value) == ConfigOptionBoolsNullable::nil_value();
        if (!m_is_na_val)
            m_last_meaningful_value = value;
        dynamic_cast<wxCheckBox*>(window)->SetValue(m_is_na_val ? false : boost::any_cast<unsigned char>(value) != 0);
    }
    else
        dynamic_cast<wxCheckBox*>(window)->SetValue(boost::any_cast<bool>(value));
    m_disable_change_event = false;
}

void CheckBox::set_last_meaningful_value()
{
    if (m_opt.nullable) {
        m_is_na_val = false;
        dynamic_cast<wxCheckBox*>(window)->SetValue(boost::any_cast<unsigned char>(m_last_meaningful_value) != 0);
        on_change_field();
    }
}

void CheckBox::set_na_value()
{
    if (m_opt.nullable) {
        m_is_na_val = true;
        dynamic_cast<wxCheckBox*>(window)->SetValue(false);
        on_change_field();
    }
}

boost::any& CheckBox::get_value()
{
// 	boost::any m_value;
	bool value = dynamic_cast<wxCheckBox*>(window)->GetValue();
	if (m_opt.type == coBool)
		m_value = static_cast<bool>(value);
	else
		m_value = m_is_na_val ? ConfigOptionBoolsNullable::nil_value() : static_cast<unsigned char>(value);
 	return m_value;
}

void CheckBox::msw_rescale()
{
    Field::msw_rescale();

    wxCheckBox* field = dynamic_cast<wxCheckBox*>(window);
    field->SetMinSize(wxSize(-1, int(1.5f*field->GetFont().GetPixelSize().y +0.5f)));
}


void SpinCtrl::BUILD() {
	auto size = wxSize(wxDefaultSize);
    if (m_opt.height >= 0) size.SetHeight(m_opt.height*m_em_unit);
    if (m_opt.width >= 0) size.SetWidth(m_opt.width*m_em_unit);

	wxString	text_value = wxString("");
	int			default_value = 0;

	switch (m_opt.type) {
	case coInt:
		default_value = m_opt.default_value->getInt();
		text_value = wxString::Format(_T("%i"), default_value);
		break;
	case coInts:
	{
		const ConfigOptionInts *vec = m_opt.get_default_value<ConfigOptionInts>();
		if (vec == nullptr || vec->empty()) break;
		for (size_t id = 0; id < vec->size(); ++id)
		{
			default_value = vec->get_at(id);
			text_value += wxString::Format(_T("%i"), default_value);
		}
		break;
	}
	default:
		break;
	}

    const int min_val = m_opt.min == INT_MIN 
#ifdef __WXOSX__
    // We will forcibly set the input value for SpinControl, since the value 
    // inserted from the keyboard is not updated under OSX.
    // So, we can't set min control value bigger then 0.
    // Otherwise, it couldn't be possible to input from keyboard value 
    // less then min_val.
    || m_opt.min > 0 
#endif
    ? 0 : m_opt.min;
	const int max_val = m_opt.max < 2147483647 ? m_opt.max : 2147483647;

	auto temp = new wxSpinCtrl(m_parent, wxID_ANY, text_value, wxDefaultPosition, size,
		0|wxTE_PROCESS_ENTER, min_val, max_val, default_value);
	temp->SetFont(Slic3r::GUI::wxGetApp().normal_font());
	temp->SetBackgroundStyle(wxBG_STYLE_PAINT);

// XXX: On OS X the wxSpinCtrl widget is made up of two subwidgets, unfortunatelly
// the kill focus event is not propagated to the encompassing widget,
// so we need to bind it on the inner text widget instead. (Ugh.)
#ifdef __WXOSX__
	temp->GetText()->Bind(wxEVT_KILL_FOCUS, ([this](wxEvent& e)
#else
	temp->Bind(wxEVT_KILL_FOCUS, ([this](wxEvent& e)
#endif
	{
        e.Skip();
        if (bEnterPressed) {
            bEnterPressed = false;
            return;
        }

        propagate_value();
	}));

    temp->Bind(wxEVT_SPINCTRL, ([this](wxCommandEvent e) {  propagate_value();  }), temp->GetId()); 
    
    temp->Bind(wxEVT_TEXT_ENTER, ([this](wxCommandEvent e)
    {
        e.Skip();
        propagate_value();
        bEnterPressed = true;
    }), temp->GetId());

	temp->Bind(wxEVT_TEXT, ([this](wxCommandEvent e)
	{
// 		# On OSX / Cocoa, wxSpinCtrl::GetValue() doesn't return the new value
// 		# when it was changed from the text control, so the on_change callback
// 		# gets the old one, and on_kill_focus resets the control to the old value.
// 		# As a workaround, we get the new value from $event->GetString and store
// 		# here temporarily so that we can return it from get_value()

		long value;
		const bool parsed = e.GetString().ToLong(&value);
		tmp_value = parsed && value >= INT_MIN && value <= INT_MAX ? (int)value : UNDEF_VALUE;

#ifdef __WXOSX__
        // Forcibly set the input value for SpinControl, since the value 
	    // inserted from the keyboard or clipboard is not updated under OSX
        if (tmp_value != UNDEF_VALUE) {
            wxSpinCtrl* spin = static_cast<wxSpinCtrl*>(window);
            spin->SetValue(tmp_value);

            // But in SetValue() is executed m_text_ctrl->SelectAll(), so
            // discard this selection and set insertion point to the end of string
            spin->GetText()->SetInsertionPointEnd();
        }
#endif
	}), temp->GetId());
	
	temp->SetToolTip(get_tooltip_text(text_value));

	// recast as a wxWindow to fit the calling convention
	window = dynamic_cast<wxWindow*>(temp);
}

void SpinCtrl::propagate_value()
{
    if (suppress_propagation)
        return;

    suppress_propagation = true;
    if (tmp_value == UNDEF_VALUE) {
        on_kill_focus();
	} else {
#ifdef __WXOSX__
        // check input value for minimum
        if (m_opt.min > 0 && tmp_value < m_opt.min) {
            wxSpinCtrl* spin = static_cast<wxSpinCtrl*>(window);
            spin->SetValue(m_opt.min);
            spin->GetText()->SetInsertionPointEnd();
        }
#endif
        on_change_field();
    }
    suppress_propagation = false;
}

void SpinCtrl::msw_rescale()
{
    Field::msw_rescale();

    wxSpinCtrl* field = dynamic_cast<wxSpinCtrl*>(window);
    field->SetMinSize(wxSize(-1, int(1.9f*field->GetFont().GetPixelSize().y)));
}

void Choice::BUILD() {
    wxSize size(m_width * m_em_unit, -1);
    if (m_opt.height >= 0) size.SetHeight(m_opt.height*m_em_unit);
    if (m_opt.width >= 0) size.SetWidth(m_opt.width*m_em_unit);

	wxBitmapComboBox* temp;	
    if (!m_opt.gui_type.empty() && m_opt.gui_type.compare("select_open") != 0) {
        m_is_editable = true;
        temp = new wxBitmapComboBox(m_parent, wxID_ANY, wxString(""), wxDefaultPosition, size);
    }
    else {
#ifdef __WXOSX__
        /* wxBitmapComboBox with wxCB_READONLY style return NULL for GetTextCtrl(),
         * so ToolTip doesn't shown.
         * Next workaround helps to solve this problem
         */
        temp = new wxBitmapComboBox();
        temp->SetTextCtrlStyle(wxTE_READONLY);
        temp->Create(m_parent, wxID_ANY, wxString(""), wxDefaultPosition, size, 0, nullptr);
#else
        temp = new wxBitmapComboBox(m_parent, wxID_ANY, wxString(""), wxDefaultPosition, size, 0, nullptr, wxCB_READONLY);
#endif //__WXOSX__
    }

	temp->SetFont(Slic3r::GUI::wxGetApp().normal_font());
	temp->SetBackgroundStyle(wxBG_STYLE_PAINT);

	// recast as a wxWindow to fit the calling convention
	window = dynamic_cast<wxWindow*>(temp);

	if (! m_opt.enum_labels.empty() || ! m_opt.enum_values.empty()) {
		if (m_opt.enum_labels.empty()) {
			// Append non-localized enum_values
			for (auto el : m_opt.enum_values)
				temp->Append(el);
		} else {
			// Append localized enum_labels
			for (auto el : m_opt.enum_labels)
				temp->Append(_(el));
		}
		set_selection();
	}

#ifndef __WXGTK__
    /* Workaround for a correct rendering of the control without Bitmap (under MSW and OSX):
     * 
     * 1. We should create small Bitmap to fill Bitmaps RefData,
     *    ! in this case wxBitmap.IsOK() return true.
     * 2. But then set width to 0 value for no using of bitmap left and right spacing 
     * 3. Set this empty bitmap to the at list one item and BitmapCombobox will be recreated correct
     * 
     * Note: Set bitmap height to the Font size because of OSX rendering.
     */
    wxBitmap empty_bmp(1, temp->GetFont().GetPixelSize().y + 2);
    empty_bmp.SetWidth(0);
    temp->SetItemBitmap(0, empty_bmp);
#endif

// 	temp->Bind(wxEVT_TEXT, ([this](wxCommandEvent e) { on_change_field(); }), temp->GetId());
 	temp->Bind(wxEVT_COMBOBOX, ([this](wxCommandEvent e) { on_change_field(); }), temp->GetId());

    if (m_is_editable) {
        temp->Bind(wxEVT_KILL_FOCUS, ([this](wxEvent& e) {
            e.Skip();
            if (m_opt.type == coStrings) {
                on_change_field();
                return;
            }

            double old_val = !m_value.empty() ? boost::any_cast<double>(m_value) : -99999;
            if (is_defined_input_value<wxBitmapComboBox>(window, m_opt.type)) {
                if (fabs(old_val - boost::any_cast<double>(get_value())) <= 0.0001)
                    return;
                else
                    on_change_field();
            }
            else
                on_kill_focus();
        }), temp->GetId());
    }

	temp->SetToolTip(get_tooltip_text(temp->GetValue()));
}

void Choice::set_selection()
{
    /* To prevent earlier control updating under OSX set m_disable_change_event to true
     * (under OSX wxBitmapComboBox send wxEVT_COMBOBOX even after SetSelection())
     */
    m_disable_change_event = true;

	wxString text_value = wxString("");

    wxBitmapComboBox* field = dynamic_cast<wxBitmapComboBox*>(window);
	switch (m_opt.type) {
	case coFloat:
	case coPercent:	{
		double val = m_opt.default_value->getFloat();
		text_value = val - int(val) == 0 ? wxString::Format(_T("%i"), int(val)) : wxNumberFormatter::ToString(val, 1);
		size_t idx = 0;
		for (auto el : m_opt.enum_values)
		{
			if (el == text_value)
				break;
			++idx;
		}
//		if (m_opt.type == coPercent) text_value += "%";
		idx == m_opt.enum_values.size() ?
			field->SetValue(text_value) :
			field->SetSelection(idx);
		break;
	}
	case coEnum:{
		int id_value = m_opt.get_default_value<ConfigOptionEnum<SeamPosition>>()->value; //!!
        field->SetSelection(id_value);
		break;
	}
	case coInt:{
		int val = m_opt.default_value->getInt(); //!!
		text_value = wxString::Format(_T("%i"), int(val));
		size_t idx = 0;
		for (auto el : m_opt.enum_values)
		{
			if (el == text_value)
				break;
			++idx;
		}
		idx == m_opt.enum_values.size() ?
			field->SetValue(text_value) :
			field->SetSelection(idx);
		break;
	}
	case coStrings:{
		text_value = m_opt.get_default_value<ConfigOptionStrings>()->get_at(m_opt_idx);

		size_t idx = 0;
		for (auto el : m_opt.enum_values)
		{
			if (el == text_value)
				break;
			++idx;
		}
		idx == m_opt.enum_values.size() ?
			field->SetValue(text_value) :
			field->SetSelection(idx);
		break;
	}
    default: break;
	}
}

void Choice::set_value(const std::string& value, bool change_event)  //! Redundant?
{
	m_disable_change_event = !change_event;

	size_t idx=0;
	for (auto el : m_opt.enum_values)
	{
		if (el == value)
			break;
		++idx;
	}

    wxBitmapComboBox* field = dynamic_cast<wxBitmapComboBox*>(window);
	idx == m_opt.enum_values.size() ? 
		field->SetValue(value) :
		field->SetSelection(idx);
	
	m_disable_change_event = false;
}

template<class T>
int Choice::idx_from_enum_value(int val) {
    if (!m_opt.enum_values.empty()) {
        std::string key;
        t_config_enum_values map_names = ConfigOptionEnum<T>::get_enum_values();
        for (auto it : map_names) {
            if (val == it.second) {
                key = it.first;
                break;
            }
        }

        size_t idx = 0;
        for (auto el : m_opt.enum_values)
        {
            if (el.compare(key) == 0)
                break;
            ++idx;
        }

        return idx == m_opt.enum_values.size() ? 0 : idx;
    }
    else
        return 0;
}

void Choice::set_value(const boost::any& value, bool change_event)
{
	m_disable_change_event = !change_event;

    wxBitmapComboBox* field = dynamic_cast<wxBitmapComboBox*>(window);

	switch (m_opt.type) {
	case coInt:
	case coFloat:
	case coPercent:
	case coString:
	case coStrings: {
		wxString text_value;
		if (m_opt.type == coInt) 
			text_value = wxString::Format(_T("%i"), int(boost::any_cast<int>(value)));
		else
			text_value = boost::any_cast<wxString>(value);
        size_t idx = 0;
		for (auto el : m_opt.enum_values)
		{
			if (el == text_value)
				break;
			++idx;
		}
        if (idx == m_opt.enum_values.size()) {
            // For editable Combobox under OSX is needed to set selection to -1 explicitly,
            // otherwise selection doesn't be changed
            field->SetSelection(-1);
            field->SetValue(text_value);
        }
        else
<<<<<<< HEAD
            field->SetSelection(idx);
        break;
    }
    case coEnum: {
        int val = boost::any_cast<int>(value);
        if (m_opt_id == "top_fill_pattern" || m_opt_id == "bottom_fill_pattern" || m_opt_id == "solid_fill_pattern"
            || m_opt_id == "fill_pattern" || m_opt_id == "support_fill_pattern")
        {
            val = idx_from_enum_value<InfillPattern>(val);
        } else if (m_opt_id.compare("perimeter_loop_seam") == 0) {
            val = idx_from_enum_value<SeamPosition>(val);
        }
        else if (m_opt_id.compare("gcode_flavor") == 0)
            val = idx_from_enum_value<GCodeFlavor>(val);
        else if (m_opt_id.compare("support_material_pattern") == 0)
            val = idx_from_enum_value<SupportMaterialPattern>(val);
        else if (m_opt_id.compare("seam_position") == 0)
            val = idx_from_enum_value<SeamPosition>(val);
        else if (m_opt_id.compare("host_type") == 0)
            val = idx_from_enum_value<PrintHostType>(val);
        else if (m_opt_id.compare("infill_dense_algo") == 0)
            val = idx_from_enum_value<DenseInfillAlgo>(val);
        else if (m_opt_id.compare("no_perimeter_unsupported_algo") == 0)
            val = idx_from_enum_value<NoPerimeterUnsupportedAlgo>(val);
        else if (m_opt_id.compare("wipe_advanced_algo") == 0)
            val = idx_from_enum_value<WipeAlgo>(val);
        else if (m_opt_id.compare("support_material_contact_distance_type") == 0)
            val = idx_from_enum_value<SupportZDistanceType>(val);
        else if (m_opt_id.compare("display_orientation") == 0)
            val = idx_from_enum_value<SLADisplayOrientation>(val);
        else if (m_opt_id.compare("support_pillar_connection_mode") == 0)
            val = idx_from_enum_value<SLAPillarConnectionMode>(val);
=======
			field->SetSelection(idx);
		break;
	}
	case coEnum: {
		int val = boost::any_cast<int>(value);
		if (m_opt_id == "top_fill_pattern" || m_opt_id == "bottom_fill_pattern")
		{
			if (!m_opt.enum_values.empty()) {
				std::string key;
				t_config_enum_values map_names = ConfigOptionEnum<InfillPattern>::get_enum_values();				
				for (auto it : map_names) {
					if (val == it.second) {
						key = it.first;
						break;
					}
				}

				size_t idx = 0;
				for (auto el : m_opt.enum_values)
				{
					if (el == key)
						break;
					++idx;
				}

				val = idx == m_opt.enum_values.size() ? 0 : idx;
			}
			else
				val = 0;
		}
>>>>>>> 4e22761f
		field->SetSelection(val);
		break;
	}
	default:
		break;
	}

	m_disable_change_event = false;
}

//! it's needed for _update_serial_ports()
void Choice::set_values(const std::vector<std::string>& values)
{
	if (values.empty())
		return;
	m_disable_change_event = true;

// 	# it looks that Clear() also clears the text field in recent wxWidgets versions,
// 	# but we want to preserve it
	auto ww = dynamic_cast<wxBitmapComboBox*>(window);
	auto value = ww->GetValue();
	ww->Clear();
	ww->Append("");
	for (auto el : values)
		ww->Append(wxString(el));
	ww->SetValue(value);

	m_disable_change_event = false;
}

template<class T>
void Choice::convert_to_enum_value(int ret_enum) {
    if (!m_opt.enum_values.empty()) {
        std::string key = m_opt.enum_values[ret_enum];
        t_config_enum_values map_names = ConfigOptionEnum<T>::get_enum_values();
        int value = map_names.at(key);

        m_value = static_cast<T>(value);
    }
    else
        m_value = static_cast<T>(m_opt.default_value.get()->getInt());
}

boost::any& Choice::get_value()
{
    wxBitmapComboBox* field = dynamic_cast<wxBitmapComboBox*>(window);

	wxString ret_str = field->GetValue();	

	// options from right panel
	std::vector <std::string> right_panel_options{ "support", "pad", "scale_unit" };
	for (auto rp_option: right_panel_options)
		if (m_opt_id == rp_option)
			return m_value = boost::any(ret_str);

    if (m_opt.type == coEnum)
    {
        int ret_enum = field->GetSelection(); 
        if (m_opt_id == "top_fill_pattern" || m_opt_id == "bottom_fill_pattern" || m_opt_id == "solid_fill_pattern" 
            || m_opt_id == "support_material_interface_pattern" || m_opt_id == "fill_pattern")
            convert_to_enum_value<InfillPattern>(ret_enum);
        else if (m_opt_id.compare("gcode_flavor") == 0)
            convert_to_enum_value<GCodeFlavor>(ret_enum);
        else if (m_opt_id.compare("support_material_pattern") == 0)
            convert_to_enum_value<SupportMaterialPattern>(ret_enum);
        else if (m_opt_id.compare("seam_position") == 0)
            convert_to_enum_value<SeamPosition>(ret_enum);
        else if (m_opt_id.compare("perimeter_loop_seam") == 0)
            convert_to_enum_value<SeamPosition>(ret_enum);
        else if (m_opt_id.compare("host_type") == 0)
            convert_to_enum_value<PrintHostType>(ret_enum);
        else if (m_opt_id.compare("infill_dense_algo") == 0)
            convert_to_enum_value<DenseInfillAlgo>(ret_enum);
        else if (m_opt_id.compare("no_perimeter_unsupported_algo") == 0)
            convert_to_enum_value<NoPerimeterUnsupportedAlgo>(ret_enum);
        else if (m_opt_id.compare("wipe_advanced_algo") == 0)
            convert_to_enum_value<WipeAlgo>(ret_enum);
        else if (m_opt_id.compare("support_material_contact_distance_type") == 0)
            convert_to_enum_value<SupportZDistanceType>(ret_enum);
		else if (m_opt_id.compare("display_orientation") == 0)
            convert_to_enum_value<SLADisplayOrientation>(ret_enum);
        else if (m_opt_id.compare("support_pillar_connection_mode") == 0)
            convert_to_enum_value<SLAPillarConnectionMode>(ret_enum);
	}
    else if (m_opt.gui_type == "f_enum_open") {
        const int ret_enum = field->GetSelection();
        if (ret_enum < 0 || m_opt.enum_values.empty() || m_opt.type == coStrings ||
            (ret_str != m_opt.enum_values[ret_enum] && ret_str != _(m_opt.enum_labels[ret_enum])))
			// modifies ret_string!
            get_value_by_opt_type(ret_str);
        else 
            m_value = atof(m_opt.enum_values[ret_enum].c_str());
    }
	else	
		// modifies ret_string!
        get_value_by_opt_type(ret_str);

	return m_value;
}

void Choice::msw_rescale()
{
    Field::msw_rescale();

    wxBitmapComboBox* field = dynamic_cast<wxBitmapComboBox*>(window);

    const wxString selection = field->GetString(field->GetSelection());

	/* To correct scaling (set new controll size) of a wxBitmapCombobox 
	 * we need to refill control with new bitmaps. So, in our case : 
	 * 1. clear conrol
	 * 2. add content
	 * 3. add scaled "empty" bitmap to the at least one item
	 */
    field->Clear();
    wxSize size(wxDefaultSize);
    size.SetWidth((m_opt.width > 0 ? m_opt.width : m_width) * m_em_unit);
 
    // Set rescaled min height to correct layout
    field->SetMinSize(wxSize(-1, int(1.5f*field->GetFont().GetPixelSize().y + 0.5f)));
    // Set rescaled size
    field->SetSize(size);

    size_t idx = 0;
    if (! m_opt.enum_labels.empty() || ! m_opt.enum_values.empty()) {
    	size_t counter = 0;
    	bool   labels = ! m_opt.enum_labels.empty();
        for (const std::string &el : labels ? m_opt.enum_labels : m_opt.enum_values) {
        	wxString text = labels ? _(el) : wxString::FromUTF8(el.c_str());
            field->Append(text);
            if (text == selection)
                idx = counter;
            ++ counter;
        }
    }

    wxBitmap empty_bmp(1, field->GetFont().GetPixelSize().y + 2);
    empty_bmp.SetWidth(0);
    field->SetItemBitmap(0, empty_bmp);

    idx == m_opt.enum_values.size() ?
        field->SetValue(selection) :
        field->SetSelection(idx);
}

void ColourPicker::BUILD()
{
	auto size = wxSize(wxDefaultSize);
    if (m_opt.height >= 0) size.SetHeight(m_opt.height*m_em_unit);
    if (m_opt.width >= 0) size.SetWidth(m_opt.width*m_em_unit);

	// Validate the color
	wxString clr_str(m_opt.get_default_value<ConfigOptionStrings>()->get_at(m_opt_idx));
	wxColour clr(clr_str);
	if (clr_str.IsEmpty() || !clr.IsOk()) {
		clr = wxTransparentColour;
	}

	auto temp = new wxColourPickerCtrl(m_parent, wxID_ANY, clr, wxDefaultPosition, size);
    temp->SetFont(Slic3r::GUI::wxGetApp().normal_font());
	temp->SetBackgroundStyle(wxBG_STYLE_PAINT);

	// 	// recast as a wxWindow to fit the calling convention
	window = dynamic_cast<wxWindow*>(temp);

	temp->Bind(wxEVT_COLOURPICKER_CHANGED, ([this](wxCommandEvent e) { on_change_field(); }), temp->GetId());

	temp->SetToolTip(get_tooltip_text(clr_str));
}

void ColourPicker::set_undef_value(wxColourPickerCtrl* field)
{
    field->SetColour(wxTransparentColour);

    wxButton* btn = dynamic_cast<wxButton*>(field->GetPickerCtrl());
    wxBitmap bmp = btn->GetBitmap();
    wxMemoryDC dc(bmp);
    if (!dc.IsOk()) return;
    dc.SetTextForeground(*wxWHITE);
    dc.SetFont(wxGetApp().normal_font());

    const wxRect rect = wxRect(0, 0, bmp.GetWidth(), bmp.GetHeight());
    dc.DrawLabel("undef", rect, wxALIGN_CENTER_HORIZONTAL|wxALIGN_CENTER_VERTICAL);

    dc.SelectObject(wxNullBitmap);
    btn->SetBitmapLabel(bmp);
}

void ColourPicker::set_value(const boost::any& value, bool change_event)
{
    m_disable_change_event = !change_event;
    const wxString clr_str(boost::any_cast<wxString>(value));
    auto field = dynamic_cast<wxColourPickerCtrl*>(window);

    wxColour clr(clr_str);
    if (clr_str.IsEmpty() || !clr.IsOk())
        set_undef_value(field);
    else
        field->SetColour(clr);

    m_disable_change_event = false;
}

boost::any& ColourPicker::get_value()
{
	auto colour = static_cast<wxColourPickerCtrl*>(window)->GetColour();
    if (colour == wxTransparentColour)
        m_value = std::string("");
    else {
		auto clr_str = wxString::Format(wxT("#%02X%02X%02X"), colour.Red(), colour.Green(), colour.Blue());
		m_value = clr_str.ToStdString();
    }
	return m_value;
}

void ColourPicker::msw_rescale()
{
    Field::msw_rescale();

    wxColourPickerCtrl* field = dynamic_cast<wxColourPickerCtrl*>(window);
    if (field->GetColour() == wxTransparentColour)
        set_undef_value(field);
}

void PointCtrl::BUILD()
{
	auto temp = new wxBoxSizer(wxHORIZONTAL);

    const wxSize field_size(4 * m_em_unit, -1);

	auto default_pt = m_opt.get_default_value<ConfigOptionPoints>()->values.at(0);
	double val = default_pt(0);
	wxString X = val - int(val) == 0 ? wxString::Format(_T("%i"), int(val)) : wxNumberFormatter::ToString(val, 2, wxNumberFormatter::Style_None);
	val = default_pt(1);
	wxString Y = val - int(val) == 0 ? wxString::Format(_T("%i"), int(val)) : wxNumberFormatter::ToString(val, 2, wxNumberFormatter::Style_None);

	x_textctrl = new wxTextCtrl(m_parent, wxID_ANY, X, wxDefaultPosition, field_size, wxTE_PROCESS_ENTER);
	y_textctrl = new wxTextCtrl(m_parent, wxID_ANY, Y, wxDefaultPosition, field_size, wxTE_PROCESS_ENTER);
	x_textctrl->SetFont(Slic3r::GUI::wxGetApp().normal_font());
	x_textctrl->SetBackgroundStyle(wxBG_STYLE_PAINT);
	y_textctrl->SetFont(Slic3r::GUI::wxGetApp().normal_font());
	y_textctrl->SetBackgroundStyle(wxBG_STYLE_PAINT);

	auto static_text_x = new wxStaticText(m_parent, wxID_ANY, "x : ");
	auto static_text_y = new wxStaticText(m_parent, wxID_ANY, "   y : ");
	static_text_x->SetFont(Slic3r::GUI::wxGetApp().normal_font());
	static_text_x->SetBackgroundStyle(wxBG_STYLE_PAINT);
	static_text_y->SetFont(Slic3r::GUI::wxGetApp().normal_font());
	static_text_y->SetBackgroundStyle(wxBG_STYLE_PAINT);

	temp->Add(static_text_x, 0, wxALIGN_CENTER_VERTICAL, 0);
	temp->Add(x_textctrl);
	temp->Add(static_text_y, 0, wxALIGN_CENTER_VERTICAL, 0);
	temp->Add(y_textctrl);

// 	x_textctrl->Bind(wxEVT_TEXT, ([this](wxCommandEvent e) { on_change_field(); }), x_textctrl->GetId());
// 	y_textctrl->Bind(wxEVT_TEXT, ([this](wxCommandEvent e) { on_change_field(); }), y_textctrl->GetId());

    x_textctrl->Bind(wxEVT_TEXT_ENTER, ([this](wxCommandEvent e) { propagate_value(x_textctrl); }), x_textctrl->GetId());
	y_textctrl->Bind(wxEVT_TEXT_ENTER, ([this](wxCommandEvent e) { propagate_value(y_textctrl); }), y_textctrl->GetId());

    x_textctrl->Bind(wxEVT_KILL_FOCUS, ([this](wxEvent& e) { e.Skip(); propagate_value(x_textctrl); }), x_textctrl->GetId());
    y_textctrl->Bind(wxEVT_KILL_FOCUS, ([this](wxEvent& e) { e.Skip(); propagate_value(y_textctrl); }), y_textctrl->GetId());

	// 	// recast as a wxWindow to fit the calling convention
	sizer = dynamic_cast<wxSizer*>(temp);

	x_textctrl->SetToolTip(get_tooltip_text(X+", "+Y));
	y_textctrl->SetToolTip(get_tooltip_text(X+", "+Y));
}

void PointCtrl::msw_rescale()
{
    Field::msw_rescale();

    const wxSize field_size(4 * m_em_unit, -1);

    x_textctrl->SetMinSize(field_size);
    y_textctrl->SetMinSize(field_size);
}

void PointCtrl::propagate_value(wxTextCtrl* win)
{
    if (!win->GetValue().empty()) 
        on_change_field();
    else
        on_kill_focus();
}

void PointCtrl::set_value(const Vec2d& value, bool change_event)
{
	m_disable_change_event = !change_event;

	double val = value(0);
	x_textctrl->SetValue(val - int(val) == 0 ? wxString::Format(_T("%i"), int(val)) : wxNumberFormatter::ToString(val, 2, wxNumberFormatter::Style_None));
	val = value(1);
	y_textctrl->SetValue(val - int(val) == 0 ? wxString::Format(_T("%i"), int(val)) : wxNumberFormatter::ToString(val, 2, wxNumberFormatter::Style_None));

	m_disable_change_event = false;
}

void PointCtrl::set_value(const boost::any& value, bool change_event)
{
	Vec2d pt(Vec2d::Zero());
	const Vec2d *ptf = boost::any_cast<Vec2d>(&value);
	if (!ptf)
	{
		ConfigOptionPoints* pts = boost::any_cast<ConfigOptionPoints*>(value);
		pt = pts->values.at(0);
	}
	else
		pt = *ptf;
	set_value(pt, change_event);
}

boost::any& PointCtrl::get_value()
{
	double x, y;
	x_textctrl->GetValue().ToDouble(&x);
	y_textctrl->GetValue().ToDouble(&y);
	return m_value = Vec2d(x, y);
}

void StaticText::BUILD()
{
	auto size = wxSize(wxDefaultSize);
    if (m_opt.height >= 0) size.SetHeight(m_opt.height*m_em_unit);
    if (m_opt.width >= 0) size.SetWidth(m_opt.width*m_em_unit);

    const wxString legend = wxString::FromUTF8(m_opt.get_default_value<ConfigOptionString>()->value.c_str());
    auto temp = new wxStaticText(m_parent, wxID_ANY, legend, wxDefaultPosition, size, wxST_ELLIPSIZE_MIDDLE);
	temp->SetFont(Slic3r::GUI::wxGetApp().normal_font());
	temp->SetBackgroundStyle(wxBG_STYLE_PAINT);
    temp->SetFont(wxGetApp().bold_font());

	// 	// recast as a wxWindow to fit the calling convention
	window = dynamic_cast<wxWindow*>(temp);

	temp->SetToolTip(get_tooltip_text(legend));
}

void StaticText::msw_rescale()
{
    Field::msw_rescale();

    auto size = wxSize(wxDefaultSize);
    if (m_opt.height >= 0) size.SetHeight(m_opt.height*m_em_unit);
    if (m_opt.width >= 0) size.SetWidth(m_opt.width*m_em_unit);

    if (size != wxDefaultSize)
    {
        wxStaticText* field = dynamic_cast<wxStaticText*>(window);
        field->SetSize(size);
        field->SetMinSize(size);
    }
}

void SliderCtrl::BUILD()
{
	auto size = wxSize(wxDefaultSize);
	if (m_opt.height >= 0) size.SetHeight(m_opt.height);
	if (m_opt.width >= 0) size.SetWidth(m_opt.width);

	auto temp = new wxBoxSizer(wxHORIZONTAL);

	auto def_val = m_opt.get_default_value<ConfigOptionInt>()->value;
	auto min = m_opt.min == INT_MIN ? 0 : m_opt.min;
	auto max = m_opt.max == INT_MAX ? 100 : m_opt.max;

	m_slider = new wxSlider(m_parent, wxID_ANY, def_val * m_scale,
							min * m_scale, max * m_scale,
							wxDefaultPosition, size);
	m_slider->SetFont(Slic3r::GUI::wxGetApp().normal_font());
	m_slider->SetBackgroundStyle(wxBG_STYLE_PAINT);
 	wxSize field_size(40, -1);

	m_textctrl = new wxTextCtrl(m_parent, wxID_ANY, wxString::Format("%d", m_slider->GetValue()/m_scale), 
								wxDefaultPosition, field_size);
	m_textctrl->SetFont(Slic3r::GUI::wxGetApp().normal_font());
	m_textctrl->SetBackgroundStyle(wxBG_STYLE_PAINT);

	temp->Add(m_slider, 1, wxEXPAND | wxALIGN_CENTER_VERTICAL, 0);
	temp->Add(m_textctrl, 0, wxALIGN_CENTER_VERTICAL, 0);

	m_slider->Bind(wxEVT_SLIDER, ([this](wxCommandEvent e) {
		if (!m_disable_change_event) {
			int val = boost::any_cast<int>(get_value());
			m_textctrl->SetLabel(wxString::Format("%d", val));
			on_change_field();
		}
	}), m_slider->GetId());

	m_textctrl->Bind(wxEVT_TEXT, ([this](wxCommandEvent e) {
		std::string value = e.GetString().utf8_str().data();
		if (is_matched(value, "^-?\\d+(\\.\\d*)?$")) {
			m_disable_change_event = true;
			m_slider->SetValue(stoi(value)*m_scale);
			m_disable_change_event = false;
			on_change_field();
		}
	}), m_textctrl->GetId());

	m_sizer = dynamic_cast<wxSizer*>(temp);
}

void SliderCtrl::set_value(const boost::any& value, bool change_event)
{
	m_disable_change_event = !change_event;

	m_slider->SetValue(boost::any_cast<int>(value)*m_scale);
	int val = boost::any_cast<int>(get_value());
	m_textctrl->SetLabel(wxString::Format("%d", val));

	m_disable_change_event = false;
}

boost::any& SliderCtrl::get_value()
{
// 	int ret_val;
// 	x_textctrl->GetValue().ToDouble(&val);
	return m_value = int(m_slider->GetValue()/m_scale);
}


} // GUI
} // Slic3r

<|MERGE_RESOLUTION|>--- conflicted
+++ resolved
@@ -894,7 +894,6 @@
             field->SetValue(text_value);
         }
         else
-<<<<<<< HEAD
             field->SetSelection(idx);
         break;
     }
@@ -927,38 +926,6 @@
             val = idx_from_enum_value<SLADisplayOrientation>(val);
         else if (m_opt_id.compare("support_pillar_connection_mode") == 0)
             val = idx_from_enum_value<SLAPillarConnectionMode>(val);
-=======
-			field->SetSelection(idx);
-		break;
-	}
-	case coEnum: {
-		int val = boost::any_cast<int>(value);
-		if (m_opt_id == "top_fill_pattern" || m_opt_id == "bottom_fill_pattern")
-		{
-			if (!m_opt.enum_values.empty()) {
-				std::string key;
-				t_config_enum_values map_names = ConfigOptionEnum<InfillPattern>::get_enum_values();				
-				for (auto it : map_names) {
-					if (val == it.second) {
-						key = it.first;
-						break;
-					}
-				}
-
-				size_t idx = 0;
-				for (auto el : m_opt.enum_values)
-				{
-					if (el == key)
-						break;
-					++idx;
-				}
-
-				val = idx == m_opt.enum_values.size() ? 0 : idx;
-			}
-			else
-				val = 0;
-		}
->>>>>>> 4e22761f
 		field->SetSelection(val);
 		break;
 	}
