--- conflicted
+++ resolved
@@ -559,8 +559,9 @@
             m_last_meaningful_value = value;
         dynamic_cast<wxCheckBox*>(window)->SetValue(m_is_na_val ? false : boost::any_cast<unsigned char>(value) != 0);
     }
-    else
+    else{
         dynamic_cast<wxCheckBox*>(window)->SetValue(boost::any_cast<bool>(value));
+	}
     m_disable_change_event = false;
 }
 
@@ -730,14 +731,10 @@
 
 void SpinCtrl::msw_rescale(bool rescale_sidetext/* = false*/)
 {
-<<<<<<< HEAD
-    Field::msw_rescale();
+    Field::msw_rescale(rescale_sidetext);
     auto size = wxSize(wxDefaultSize);
     if (m_opt.height >= 0) size.SetHeight(m_opt.height * m_em_unit);
     if (m_opt.width >= 0) size.SetWidth(m_opt.width * m_em_unit);
-=======
-    Field::msw_rescale(rescale_sidetext);
->>>>>>> d5bcddee
 
     wxSpinCtrl* field = dynamic_cast<wxSpinCtrl*>(window);
     field->SetMinSize(wxSize(def_width() * m_em_unit, int(1.9f*field->GetFont().GetPixelSize().y)));
@@ -953,10 +950,10 @@
 	case coString:
 	case coStrings: {
 		wxString text_value;
-		if (m_opt.type == coInt) 
-			text_value = wxString::Format(_T("%i"), int(boost::any_cast<int>(value)));
+		if (m_opt.type == coInt)
+    		text_value = wxString::Format(_T("%i"), int(boost::any_cast<int>(value)));
 		else
-			text_value = boost::any_cast<wxString>(value);
+	    	text_value = boost::any_cast<wxString>(value);
         size_t idx = 0;
 		for (auto el : m_opt.enum_values)
 		{
