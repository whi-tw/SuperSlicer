--- conflicted
+++ resolved
@@ -219,19 +219,11 @@
     bool is_legend_line = option_set.front().opt.gui_type == "legend";
 
     if (!custom_ctrl && m_use_custom_ctrl) {
-<<<<<<< HEAD
-        custom_ctrl = new OG_CustomCtrl(is_legend_line ? this->parent() : static_cast<wxWindow*>(this->stb), this);
+        custom_ctrl = new OG_CustomCtrl(is_legend_line || !staticbox ? this->parent() : static_cast<wxWindow*>(this->stb), this);
         if (is_legend_line)
             sizer->Add(custom_ctrl, 0, wxEXPAND | wxLEFT, wxOSX ? 0 : 10);
         else
         sizer->Add(custom_ctrl, 0, wxEXPAND | wxALL, wxOSX || !staticbox ? 0 : 5);
-=======
-        custom_ctrl = new OG_CustomCtrl(is_legend_line || !staticbox ? this->parent() : static_cast<wxWindow*>(this->stb), this);
-		if (is_legend_line)
-			sizer->Add(custom_ctrl, 0, wxEXPAND | wxLEFT, wxOSX ? 0 : 10);
-		else
-            sizer->Add(custom_ctrl, 0, wxEXPAND | wxALL, wxOSX || !staticbox ? 0 : 5);
->>>>>>> 1076e077
     }
 
 	// Set sidetext width for a better alignment of options in line
