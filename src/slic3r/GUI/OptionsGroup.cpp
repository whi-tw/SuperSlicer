--- conflicted
+++ resolved
@@ -103,9 +103,6 @@
     return field;
 }
 
-<<<<<<< HEAD
-void OptionsGroup::add_undo_buttuns_to_sizer(wxSizer* sizer, const t_field& field, std::vector<size_t>* widget_idx_in_sizer)
-=======
 OptionsGroup::OptionsGroup(	wxWindow* _parent, const wxString& title,
                             bool is_tab_opt /* = false */,
                             column_t extra_clmn /* = nullptr */) :
@@ -122,16 +119,18 @@
     sizer = (staticbox ? new wxStaticBoxSizer(stb, wxVERTICAL) : new wxBoxSizer(wxVERTICAL));*/
 }
 
-void OptionsGroup::add_undo_buttons_to_sizer(wxSizer* sizer, const t_field& field)
->>>>>>> f47ad1fd
+void OptionsGroup::add_undo_buttons_to_sizer(wxSizer* sizer, const t_field& field, std::vector<size_t>* widget_idx_in_sizer)
 {
     if (!m_show_modified_btns) {
         field->m_Undo_btn->set_as_hidden();
-<<<<<<< HEAD
         field->m_Undo_to_sys_btn->set_as_hidden();
+		field->m_blinking_bmp->Hide();
         return;
     }
 
+    if(widget_idx_in_sizer)
+        widget_idx_in_sizer->push_back(sizer->GetItemCount());
+    sizer->Add(field->m_blinking_bmp, 0, wxALIGN_CENTER_VERTICAL | wxRIGHT, 2);
     if(widget_idx_in_sizer)
         widget_idx_in_sizer->push_back(sizer->GetItemCount());
     sizer->Add(field->m_Undo_to_sys_btn, 0, wxALIGN_CENTER_VERTICAL);
@@ -139,16 +138,6 @@
     if (widget_idx_in_sizer)
         widget_idx_in_sizer->push_back(sizer->GetItemCount());
     sizer->Add(field->m_Undo_btn, 0, wxALIGN_CENTER_VERTICAL);
-=======
-		field->m_Undo_to_sys_btn->set_as_hidden();
-		field->m_blinking_bmp->Hide();
-		return;
-	}
-
-    sizer->Add(field->m_blinking_bmp, 0, wxALIGN_CENTER_VERTICAL | wxRIGHT, 2);
-	sizer->Add(field->m_Undo_to_sys_btn, 0, wxALIGN_CENTER_VERTICAL);
-	sizer->Add(field->m_Undo_btn, 0, wxALIGN_CENTER_VERTICAL);
->>>>>>> f47ad1fd
 }
 
 void OptionsGroup::append_line(const Line& line)
@@ -156,8 +145,9 @@
 	m_lines.emplace_back(line);
 
 	if (line.full_width && (
-		line.widget != nullptr ||
-		!line.get_extra_widgets().empty())
+			line.widget != nullptr				||
+			!line.get_extra_widgets().empty()
+			)
 		)
 		return;
 
@@ -166,8 +156,11 @@
 		m_options.emplace(opt.opt_id, opt);
 
 	// add mode value for current line to m_options_mode
-    if (!option_set.empty())
-        m_options_mode.push_back(option_set[0].opt.mode);
+	m_options_mode.emplace_back();
+	m_line_sizer.emplace_back();
+	if (!option_set.empty()) {
+		m_options_mode.back()[option_set[0].opt.mode].push_back(-1);
+	}
 }
 
 void OptionsGroup::activate_line(Line& line)
@@ -193,13 +186,7 @@
 		}
     }
 
-<<<<<<< HEAD
     const std::vector<Option>& option_set = line.get_options();
-	for (auto opt : option_set) 
-		m_options.emplace(opt.opt_id, opt);
-=======
-	auto option_set = line.get_options();
->>>>>>> f47ad1fd
 
 	// Set sidetext width for a better alignment of options in line
 	// "m_show_modified_btns==true" means that options groups are in tabs
@@ -207,16 +194,6 @@
 		sidetext_width = Field::def_width_thinner();
 	}
 
-<<<<<<< HEAD
-    // add mode value for current line to m_options_mode
-    m_options_mode.emplace_back();
-    m_line_sizer.emplace_back();
-    if (!option_set.empty()) {
-        m_options_mode.back()[option_set[0].opt.mode].push_back(-1);
-    }
-
-=======
->>>>>>> f47ad1fd
 	// if we have a single option with no label, no sidetext just add it directly to sizer
     if (option_set.size() == 1 && title_width == 0 && option_set.front().opt.full_width &&
         option_set.front().opt.label.empty() &&
@@ -246,16 +223,16 @@
 
     auto grid_sizer = m_grid_sizer;
 #if 0//#ifdef __WXGTK__
-	m_panel->SetSizer(m_grid_sizer);
-	m_panel->Layout();
+        m_panel->SetSizer(m_grid_sizer);
+        m_panel->Layout();
 #endif /* __WXGTK__ */
 
 	// if we have an extra column, build it
-	if (extra_column)
-	{
-		m_extra_column_item_ptrs.push_back(extra_column(this->ctrl_parent(), line));
-		grid_sizer->Add(m_extra_column_item_ptrs.back(), 0, wxALIGN_CENTER_VERTICAL | wxRIGHT, 3);
-	}
+        if (extra_column)
+        {
+            m_extra_column_item_ptrs.push_back(extra_column(this->ctrl_parent(), line));
+            grid_sizer->Add(m_extra_column_item_ptrs.back(), 0, wxALIGN_CENTER_VERTICAL | wxRIGHT, 3);
+        }
 
     // Build a label if we have it
 	wxStaticText* label=nullptr;
@@ -269,13 +246,8 @@
 			// Text is properly aligned only when Ellipsize is checked.
 			label_style |= staticbox ? 0 : wxST_ELLIPSIZE_END;
 #endif /* __WXGTK__ */
-<<<<<<< HEAD
 			label = new wxStaticText(this->ctrl_parent(), wxID_ANY, line.label + (line.label.IsEmpty() ? "" : ": "), 
-								wxDefaultPosition, wxSize(title_width*wxGetApp().em_unit(), -1), label_style);
-=======
-			label = new wxStaticText(this->ctrl_parent(), wxID_ANY, line.label + (line.label.IsEmpty() ? "" : ": "),
-				wxDefaultPosition, wxSize(label_width * wxGetApp().em_unit(), -1), label_style);
->>>>>>> f47ad1fd
+								wxDefaultPosition, wxSize(title_width * wxGetApp().em_unit(), -1), label_style);
 			label->SetBackgroundStyle(wxBG_STYLE_PAINT);
 	        label->SetFont(wxGetApp().normal_font());
 	        label->Wrap(title_width*wxGetApp().em_unit()); // avoid a Linux/GTK bug
@@ -302,7 +274,7 @@
 
 	if (line.full_Label != nullptr)
 		*line.full_Label = label; // Initiate the pointer to the control of the full label, if we need this one.
-	// If there's a widget, build it and add the result to the sizer.
+    // If there's a widget, build it and add the result to the sizer.
 	if (line.widget != nullptr) {
 		auto wgt = line.widget(this->ctrl_parent());
 		// If widget doesn't have label, don't use border
@@ -323,8 +295,8 @@
 
 		add_undo_buttons_to_sizer(sizer, field);
 		if (is_window_field(field))
-			sizer->Add(field->getWindow(), option.opt.full_width ? 1 : 0, //(option.opt.full_width ? wxEXPAND : 0) |
-				wxBOTTOM | wxTOP | (option.opt.full_width ? wxEXPAND : wxALIGN_CENTER_VERTICAL), (wxOSX || !staticbox) ? 0 : 2);
+            sizer->Add(field->getWindow(), option.opt.full_width ? 1 : 0, //(option.opt.full_width ? wxEXPAND : 0) |
+            wxBOTTOM | wxTOP | (option.opt.full_width ? wxEXPAND : wxALIGN_CENTER_VERTICAL), (wxOSX || !staticbox) ? 0 : 2);
 		if (is_sizer_field(field))
 			sizer->Add(field->getSizer(), 1, /*(*/option.opt.full_width ? wxEXPAND : /*0) |*/ wxALIGN_CENTER_VERTICAL, 0);
 		return;
@@ -337,7 +309,6 @@
 		// add label if any
 		if (!option.label.empty()) {
 //!			To correct translation by context have to use wxGETTEXT_IN_CONTEXT macro from wxWidget 3.1.1
-<<<<<<< HEAD
 			std::string opt_label = (option.label.at(option.label.size() - 1) != '_') ? option.label : option.label.substr(0, option.label.size() - 1);
 			wxString str_label = (opt_label == L_CONTEXT("Top", "Layers") || opt_label == L_CONTEXT("Bottom", "Layers")) ?
 								_CTX(opt_label, "Layers") :
@@ -347,13 +318,6 @@
 				(option.label_width >= 0) ? ((option.label_width != 0) ? wxSize(option.label_width*wxGetApp().em_unit(), -1) : wxDefaultSize) :
 					((label_width > 0) ? wxSize(label_width * wxGetApp().em_unit(), -1) : (wxDefaultSize))
 				, wxALIGN_RIGHT);
-=======
-			wxString str_label = (option.label == L_CONTEXT("Top", "Layers") || option.label == L_CONTEXT("Bottom", "Layers")) ?
-				_CTX(option.label, "Layers") :
-				_(option.label);
-			label = new wxStaticText(this->ctrl_parent(), wxID_ANY, str_label + ": ", wxDefaultPosition, //wxDefaultSize); 
-				wxSize(sublabel_width != -1 ? sublabel_width * wxGetApp().em_unit() : -1, -1), wxALIGN_RIGHT);
->>>>>>> f47ad1fd
 			label->SetBackgroundStyle(wxBG_STYLE_PAINT);
 			label->SetFont(wxGetApp().normal_font());
 			if (option.label_width > 0 || label_width >0) {
@@ -366,11 +330,7 @@
 		// add field
 		const Option& opt_ref = opt;
 		auto& field = build_field(opt_ref, label);
-<<<<<<< HEAD
-		add_undo_buttuns_to_sizer(sizer_tmp, field, &(m_options_mode.back()[opt.opt.mode]));
-=======
-		add_undo_buttons_to_sizer(sizer_tmp, field);
->>>>>>> f47ad1fd
+		add_undo_buttons_to_sizer(sizer_tmp, field, &(m_options_mode.back()[opt.opt.mode]));
         if (option_set.size() == 1 && option_set.front().opt.full_width)
         {
             const auto v_sizer = new wxBoxSizer(wxVERTICAL);
@@ -382,12 +342,8 @@
             break;//return;
         }
 
-<<<<<<< HEAD
 		m_options_mode.back()[opt.opt.mode].push_back(sizer_tmp->GetItemCount());
-		is_sizer_field(field) ? 
-=======
 		is_sizer_field(field) ?
->>>>>>> f47ad1fd
 			sizer_tmp->Add(field->getSizer(), 0, wxALIGN_CENTER_VERTICAL, 0) :
 			sizer_tmp->Add(field->getWindow(), 0, wxALIGN_CENTER_VERTICAL, 0);
 
@@ -579,9 +535,9 @@
 			return;
 		}		
 
-		auto 				itOption  = it->second;
+		auto itOption = it->second;
 		const std::string  &opt_key   = itOption.first;
-		int 			    opt_index = itOption.second;
+		int opt_index = itOption.second;
 
 		this->change_opt_value(opt_key, value, opt_index == -1 ? 0 : opt_index);
 	}
@@ -616,14 +572,9 @@
 		value = int(milling_diameter->values.size());
 	}
     else if (m_opt_map.find(opt_key) == m_opt_map.end() ||
-<<<<<<< HEAD
             // This option don't have corresponded field
-             opt_key == "bed_shape" || opt_key == "compatible_printers" || opt_key == "compatible_prints" ) {
-=======
-		    // This option don't have corresponded field
 		     opt_key == "bed_shape"				|| opt_key == "filament_ramming_parameters" || 
 		     opt_key == "compatible_printers"	|| opt_key == "compatible_prints" ) {
->>>>>>> f47ad1fd
         value = get_config_value(config, opt_key);
         this->change_opt_value(opt_key, value);
         return;
@@ -676,7 +627,6 @@
 #endif /* __WXGTK__ */
 }
 
-<<<<<<< HEAD
 std::vector<size_t> get_visible_idx(const std::map<ConfigOptionMode, std::vector<size_t>>& map, ConfigOptionMode mode) {
     std::vector<size_t> ret;
     for (const auto& entry : map) {
@@ -694,40 +644,39 @@
     return ret;
 }
 
-bool ConfigOptionsGroup::update_visibility(ConfigOptionMode mode) {
+bool ConfigOptionsGroup::is_visible(ConfigOptionMode mode)
+{
     if (m_options_mode.empty())
         return true;
-    const int opt_mode_size = m_options_mode.size();
+
+	int opt_mode_size = m_options_mode.size();
+    if (opt_mode_size == 1 && m_options_mode[0].size() == 1 && m_options_mode[0].begin()->second.size() == 1)
+		return get_invisible_idx(m_options_mode[0], mode).empty();
+
+    int hidden_row_cnt = 0;
+	for (int i = 0; i < opt_mode_size; i++) {
+		if ((m_options_mode[i].size() == 1
+			&& m_options_mode[i].begin()->second.size() == 1
+			&& m_options_mode[i].begin()->second[0] == (size_t)-1
+			&& m_options_mode[i].begin()->first > mode)
+			|| get_visible_idx(m_options_mode[i], mode).empty()) {
+			hidden_row_cnt++;
+		}
+	}
+
+    return hidden_row_cnt != opt_mode_size;
+}
+
+bool ConfigOptionsGroup::update_visibility(ConfigOptionMode mode)
+{
+	if (m_options_mode.empty() || !m_grid_sizer)
+		return true;
+	int opt_mode_size = m_options_mode.size();
     if (m_grid_sizer->GetEffectiveRowsCount() != opt_mode_size &&
         opt_mode_size == 1 && m_options_mode[0].size() == 1 && m_options_mode[0].begin()->second.size() == 1)
         return get_invisible_idx(m_options_mode[0], mode).empty();
-=======
-bool ConfigOptionsGroup::is_visible(ConfigOptionMode mode)
-{
-    if (m_options_mode.empty())
-        return true;
-    if (m_options_mode.size() == 1)
-        return m_options_mode[0] <= mode;
->>>>>>> f47ad1fd
-
-    int hidden_row_cnt = 0;
-    for (auto opt_mode : m_options_mode)
-        if (opt_mode > mode)
-            hidden_row_cnt++;
-
-    return hidden_row_cnt != m_options_mode.size();
-}
-
-bool ConfigOptionsGroup::update_visibility(ConfigOptionMode mode)
-{
-	if (m_options_mode.empty() || !m_grid_sizer)
-		return true;
-	int opt_mode_size = m_options_mode.size();
-	if (m_grid_sizer->GetEffectiveRowsCount() != opt_mode_size &&
-		opt_mode_size == 1)
-		return m_options_mode[0] <= mode;
-
-	Show(true);
+
+    Show(true);
 
     ConfigOptionMode best_mode = ConfigOptionMode::comExpert;
     for (const auto& map : m_options_mode)
@@ -780,11 +729,7 @@
     const int em = em_unit(parent());
 
     // rescale width of label column
-<<<<<<< HEAD
-    if (!m_options_mode.empty() && title_width > 1)
-=======
-    if (m_grid_sizer && !m_options_mode.empty() && label_width > 1)
->>>>>>> f47ad1fd
+    if (m_grid_sizer && !m_options_mode.empty() && title_width > 1)
     {
         const int cols = m_grid_sizer->GetCols();
         const int rows = m_grid_sizer->GetEffectiveRowsCount();
@@ -951,17 +896,22 @@
 			opt_key == "brim_ears_pattern" ) {
 			ret = static_cast<int>(config.option<ConfigOptionEnum<InfillPattern>>(opt_key)->value);
 		}
-<<<<<<< HEAD
-		else if (opt_key.compare("complete_objects_sort") == 0 ) {
+		else if (opt_key == "complete_objects_sort") {
 			ret = static_cast<int>(config.option<ConfigOptionEnum<CompleteObjectSort>>(opt_key)->value);
 		}
-		else if (opt_key.compare("gcode_flavor") == 0 ) {
+		else if (opt_key == "ironing_type") {
+			ret = static_cast<int>(config.option<ConfigOptionEnum<IroningType>>(opt_key)->value);
+		}
+		else if (opt_key == "gcode_flavor") {
 			ret = static_cast<int>(config.option<ConfigOptionEnum<GCodeFlavor>>(opt_key)->value);
 		}
-		else if (opt_key.compare("support_material_interface_pattern") == 0) {
+		else if (opt_key == "machine_limits_usage") {
+			ret = static_cast<int>(config.option<ConfigOptionEnum<MachineLimitsUsage>>(opt_key)->value);
+		}
+		else if (opt_key == "support_material_interface_pattern") {
 			ret = static_cast<int>(config.option<ConfigOptionEnum<InfillPattern>>(opt_key)->value);
         }
-		else if (opt_key.compare("support_material_pattern") == 0) {
+		else if (opt_key == "support_material_pattern") {
 			ret = static_cast<int>(config.option<ConfigOptionEnum<SupportMaterialPattern>>(opt_key)->value);
         }
         else if (opt_key.compare("seam_position") == 0 || opt_key.compare("perimeter_loop_seam") == 0) {
@@ -970,43 +920,22 @@
         else if (opt_key.compare("host_type") == 0) {
             ret = static_cast<int>(config.option<ConfigOptionEnum<PrintHostType>>(opt_key)->value);
         }
-        else if (opt_key.compare("infill_dense_algo") == 0){
+        else if (opt_key == "infill_dense_algo"){
             ret = static_cast<int>(config.option<ConfigOptionEnum<DenseInfillAlgo>>(opt_key)->value);
         }
-        else if (opt_key.compare("no_perimeter_unsupported_algo") == 0){
+        else if (opt_key == "no_perimeter_unsupported_algo"){
             ret = static_cast<int>(config.option<ConfigOptionEnum<NoPerimeterUnsupportedAlgo>>(opt_key)->value);
         }
-        else if (opt_key.compare("infill_connection") == 0) {
+        else if (opt_key == "infill_connection") {
             ret = static_cast<int>(config.option<ConfigOptionEnum<InfillConnection>>(opt_key)->value);
         }
-        else if (opt_key.compare("wipe_advanced_algo") == 0){
+        else if (opt_key == "wipe_advanced_algo"){
             ret = static_cast<int>(config.option<ConfigOptionEnum<WipeAlgo>>(opt_key)->value);
         }
-        else if (opt_key.compare("support_material_contact_distance_type") == 0){
+        else if (opt_key == "support_material_contact_distance_type"){
             ret = static_cast<int>(config.option<ConfigOptionEnum<SupportZDistanceType>>(opt_key)->value);
         }
-        else if (opt_key.compare("display_orientation") == 0) {
-=======
-		else if (opt_key == "ironing_type") {
-			ret = static_cast<int>(config.option<ConfigOptionEnum<IroningType>>(opt_key)->value);
-		}
-		else if (opt_key == "gcode_flavor") {
-			ret = static_cast<int>(config.option<ConfigOptionEnum<GCodeFlavor>>(opt_key)->value);
-		}
-		else if (opt_key == "machine_limits_usage") {
-			ret = static_cast<int>(config.option<ConfigOptionEnum<MachineLimitsUsage>>(opt_key)->value);
-		}
-		else if (opt_key == "support_material_pattern") {
-			ret = static_cast<int>(config.option<ConfigOptionEnum<SupportMaterialPattern>>(opt_key)->value);
-		}
-		else if (opt_key == "seam_position") {
-			ret = static_cast<int>(config.option<ConfigOptionEnum<SeamPosition>>(opt_key)->value);
-		}
-		else if (opt_key == "host_type") {
-			ret = static_cast<int>(config.option<ConfigOptionEnum<PrintHostType>>(opt_key)->value);
-		}
         else if (opt_key == "display_orientation") {
->>>>>>> f47ad1fd
             ret  = static_cast<int>(config.option<ConfigOptionEnum<SLADisplayOrientation>>(opt_key)->value);
         }
         else if (opt_key == "support_pillar_connection_mode") {
@@ -1014,7 +943,7 @@
         }
         else if (opt_key == "printhost_authorization_type") {
             ret  = static_cast<int>(config.option<ConfigOptionEnum<AuthorizationType>>(opt_key)->value);
-        }
+	}
 	}
 		break;
 	case coPoints:
