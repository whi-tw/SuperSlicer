--- conflicted
+++ resolved
@@ -216,13 +216,8 @@
 				config.set_key_value(opt_key, new ConfigOptionEnum<WipeAlgo>(boost::any_cast<WipeAlgo>(value)));
 			}
 			break;
-<<<<<<< HEAD
         case coPoints:{
-			if (opt_key.compare("bed_shape") == 0) {
-=======
-		case coPoints:{
 			if (opt_key == "bed_shape" || opt_key == "thumbnails") {
->>>>>>> 1076e077
 				config.option<ConfigOptionPoints>(opt_key)->values = boost::any_cast<std::vector<Vec2d>>(value);
 				break;
 			}
