#ifndef slic3r_GUI_App_hpp_
#define slic3r_GUI_App_hpp_

#include <memory>
#include <string>
#include "ImGuiWrapper.hpp"
#include "ConfigWizard.hpp"
#include "OpenGLManager.hpp"
#include "libslic3r/Preset.hpp"

#include <wx/app.h>
#include <wx/colour.h>
#include <wx/font.h>
#include <wx/string.h>
#include <wx/snglinst.h>

#include <mutex>
#include <stack>

class wxMenuItem;
class wxMenuBar;
class wxTopLevelWindow;
class wxDataViewCtrl;
class wxBookCtrlBase;
struct wxLanguageInfo;

namespace Slic3r {

class AppConfig;
class PresetBundle;
class PresetUpdater;
class ModelObject;
class PrintHostJobQueue;
class Model;

namespace GUI{

class RemovableDriveManager;
class OtherInstanceMessageHandler;
class MainFrame;
class Sidebar;
class ObjectManipulation;
class ObjectSettings;
class ObjectList;
class ObjectLayers;
class Plater;
class NotificationManager;
struct GUI_InitParams;



enum FileType
{
    FT_STL,
    FT_OBJ,
    FT_AMF,
    FT_3MF,
    FT_GCODE,
    FT_MODEL,
    FT_PROJECT,
    FT_GALLERY,

    FT_INI,
    FT_SVG,

    FT_TEX,

    FT_SL1,
<<<<<<< HEAD
	// Workaround for OSX file picker, for some reason it always saves with the 1st extension.
 	FT_SL1S,
=======
>>>>>>> 215e845c

    FT_SIZE,
};

extern wxString file_wildcards(FileType file_type, const std::string &custom_extension = std::string{});

enum ConfigMenuIDs {
    ConfigMenuWizard,
    ConfigMenuSnapshots,
    ConfigMenuTakeSnapshot,
    ConfigMenuUpdate,
    ConfigMenuDesktopIntegration,
    ConfigMenuPreferences,
    ConfigMenuModeSimple,
    ConfigMenuModeAdvanced,
    ConfigMenuModeExpert,
    ConfigMenuLanguage,
    ConfigMenuFlashFirmware,
    ConfigMenuCnt,
};

class Tab;
class ConfigWizard;

static wxString dots("…", wxConvUTF8);

// Does our wxWidgets version support markup?
// https://github.com/prusa3d/PrusaSlicer/issues/4282#issuecomment-634676371
#if wxUSE_MARKUP && wxCHECK_VERSION(3, 1, 1)
    #define SUPPORTS_MARKUP
#endif

class GUI_App : public wxApp
{
public:
    enum class EAppMode : unsigned char
    {
        Editor,
        GCodeViewer
    };

private:
    bool            m_initialized { false };
    bool            m_app_conf_exists{ false };
    EAppMode        m_app_mode{ EAppMode::Editor };
    bool            m_is_recreating_gui{ false };
#ifdef __linux__
    bool            m_opengl_initialized{ false };
#endif

    wxColour        m_color_label_modified;
    wxColour        m_color_label_sys;
    wxColour        m_color_label_default;
<<<<<<< HEAD
    wxColour        m_color_label_phony;
=======
    wxColour        m_color_window_default;
#ifdef _WIN32
    wxColour        m_color_highlight_label_default;
    wxColour        m_color_hovered_btn_label;
    wxColour        m_color_highlight_default;
    wxColour        m_color_selected_btn_bg;
    bool            m_force_colors_update { false };
#endif
>>>>>>> 215e845c

    wxFont		    m_small_font;
    wxFont		    m_bold_font;
	wxFont			m_normal_font;
	wxFont			m_code_font;
    wxFont		    m_link_font;

    int          m_em_unit; // width of a "m"-symbol in pixels for current system font
                               // Note: for 100% Scale m_em_unit = 10 -> it's a good enough coefficient for a size setting of controls

    std::unique_ptr<wxLocale> 	  m_wxLocale;
    // System language, from locales, owned by wxWidgets.
    const wxLanguageInfo		 *m_language_info_system = nullptr;
    // Best translation language, provided by Windows or OSX, owned by wxWidgets.
    const wxLanguageInfo		 *m_language_info_best   = nullptr;

    OpenGLManager m_opengl_mgr;

	std::unique_ptr<RemovableDriveManager> m_removable_drive_manager;

    std::unique_ptr<ImGuiWrapper> m_imgui;
    std::unique_ptr<PrintHostJobQueue> m_printhost_job_queue;
	std::unique_ptr <OtherInstanceMessageHandler> m_other_instance_message_handler;
    std::unique_ptr <wxSingleInstanceChecker> m_single_instance_checker;
    std::string m_instance_hash_string;
	size_t m_instance_hash_int;

public:
    bool            OnInit() override;
    bool            initialized() const { return m_initialized; }

    explicit GUI_App(EAppMode mode = EAppMode::Editor);
    ~GUI_App() override;

    EAppMode get_app_mode() const { return m_app_mode; }
    bool is_editor() const { return m_app_mode == EAppMode::Editor; }
    bool is_gcode_viewer() const { return m_app_mode == EAppMode::GCodeViewer; }
    bool is_recreating_gui() const { return m_is_recreating_gui; }
    std::string logo_name() const { return is_editor() ? "PrusaSlicer" : "PrusaSlicer-gcodeviewer"; }

    // To be called after the GUI is fully built up.
    // Process command line parameters cached in this->init_params,
    // load configs, STLs etc.
    void            post_init();
<<<<<<< HEAD
    static std::string get_gl_info(bool format_as_html, bool extensions);
    wxGLContext* init_glcontext(wxGLCanvas& canvas);
    bool init_opengl();
=======
    // If formatted for github, plaintext with OpenGL extensions enclosed into <details>.
    // Otherwise HTML formatted for the system info dialog.
    static std::string get_gl_info(bool for_github);
    wxGLContext*    init_glcontext(wxGLCanvas& canvas);
    bool            init_opengl();
>>>>>>> 215e845c

    static unsigned get_colour_approx_luma(const wxColour &colour);
    static bool     dark_mode();
    const wxColour  get_label_default_clr_system();
    const wxColour  get_label_default_clr_modified();
    void            init_label_colours();
    void            update_label_colours_from_appconfig();
    void            update_label_colours();
    // update color mode for window
    void            UpdateDarkUI(wxWindow *window, bool highlited = false, bool just_font = false);
    // update color mode for whole dialog including all children
    void            UpdateDlgDarkUI(wxDialog* dlg, bool just_buttons_update = false);
    // update color mode for DataViewControl
    void            UpdateDVCDarkUI(wxDataViewCtrl* dvc, bool highlited = false);
    // update color mode for panel including all static texts controls
    void            UpdateAllStaticTextDarkUI(wxWindow* parent);
    void            init_fonts();
	void            update_fonts(const MainFrame *main_frame = nullptr);
    void            set_label_clr_modified(const wxColour& clr);
    void            set_label_clr_sys(const wxColour& clr);
    void            set_label_clr_default(const wxColour& clr);
    void            set_label_clr_phony(const wxColour& clr);

    const wxColour& get_label_clr_modified(){ return m_color_label_modified; }
    const wxColour& get_label_clr_sys()     { return m_color_label_sys; }
    const wxColour& get_label_clr_default() { return m_color_label_default; }
<<<<<<< HEAD
    const wxColour& get_label_clr_phony()   { return m_color_label_phony; }
=======
    const wxColour& get_window_default_clr(){ return m_color_window_default; }


#ifdef _WIN32
    const wxColour& get_label_highlight_clr()   { return m_color_highlight_label_default; }
    const wxColour& get_highlight_default_clr() { return m_color_highlight_default; }
    const wxColour& get_color_hovered_btn_label() { return m_color_hovered_btn_label; }
    const wxColour& get_color_selected_btn_bg() { return m_color_selected_btn_bg; }
    void            force_colors_update();
#ifdef _MSW_DARK_MODE
    void            force_menu_update();
#endif //_MSW_DARK_MODE
#endif
>>>>>>> 215e845c

    const wxFont&   small_font()            { return m_small_font; }
    const wxFont&   bold_font()             { return m_bold_font; }
    const wxFont&   normal_font()           { return m_normal_font; }
    const wxFont&   code_font()             { return m_code_font; }
    const wxFont&   link_font()             { return m_link_font; }
    int             em_unit() const         { return m_em_unit; }
    bool            tabs_as_menu() const;
    wxSize          get_min_size() const;
    float           toolbar_icon_scale(const bool is_limited = false) const;
    void            set_auto_toolbar_icon_scale(float scale) const;
    void            check_printer_presets();

    void            recreate_GUI(const wxString& message);
    void            system_info();
    void            keyboard_shortcuts();
    void            change_calibration_dialog(const wxDialog* have_to_destroy = nullptr, wxDialog* new_one = nullptr);
    void            html_dialog();
    void            bed_leveling_dialog();
    void            flow_ratio_dialog();
    void            filament_temperature_dialog();
    void            bridge_tuning_dialog();
    void            over_bridge_dialog();
    void            calibration_cube_dialog();
	void            calibration_retraction_dialog();
    void            freecad_script_dialog();
    //void            support_tuning(); //have to do multiple, in a submenu
    void            load_project(wxWindow *parent, wxString& input_file) const;
    void            import_model(wxWindow *parent, wxArrayString& input_files) const;
    void            load_gcode(wxWindow* parent, wxString& input_file) const;

    static bool     catch_error(std::function<void()> cb, const std::string& err);

    void            persist_window_geometry(wxTopLevelWindow *window, bool default_maximized = false);
    void            update_ui_from_settings();

    bool            switch_language();
    bool            load_language(wxString language, bool initial);

    Tab*            get_tab(Preset::Type type);
    ConfigOptionMode get_mode();
    void            save_mode(const /*ConfigOptionMode*/int mode) ;
    void            update_mode();

    void            add_config_menu(wxMenuBar *menu);
    bool            has_unsaved_preset_changes() const;
    bool            has_current_preset_changes() const;
    void            update_saved_preset_from_current_preset();
    std::vector<std::pair<unsigned int, std::string>> get_selected_presets() const;
    bool            check_and_save_current_preset_changes(const wxString& caption, const wxString& header, bool remember_choice = true, bool use_dont_save_insted_of_discard = false);
    void            apply_keeped_preset_modifications();
    bool            check_and_keep_current_preset_changes(const wxString& caption, const wxString& header, int action_buttons, bool* postponed_apply_of_keeped_changes = nullptr);
    bool            can_load_project();
    bool            check_print_host_queue();
    bool            checked_tab(Tab* tab);
    void            load_current_presets(bool check_printer_presets = true);
    void            update_wizard_from_config();

    wxString        current_language_code() const { return m_wxLocale->GetCanonicalName(); }
	// Translate the language code to a code, for which Prusa Research maintains translations. Defaults to "en_US".
    wxString 		current_language_code_safe() const;
    bool            is_localized() const { return m_wxLocale->GetLocale() != "English"; }

    void            open_preferences(size_t open_on_tab = 0, const std::string& highlight_option = std::string());

    virtual bool OnExceptionInMainLoop() override;
    // Calls wxLaunchDefaultBrowser if user confirms in dialog.
    bool            open_browser_with_warning_dialog(const wxString& url, int flags = 0);
#ifdef __APPLE__
    void            OSXStoreOpenFiles(const wxArrayString &files) override;
    // wxWidgets override to get an event on open files.
    void            MacOpenFiles(const wxArrayString &fileNames) override;
#endif /* __APPLE */

    Sidebar&             sidebar();
    ObjectManipulation*  obj_manipul();
    ObjectSettings*      obj_settings();
    ObjectList*          obj_list();
    ObjectLayers*        obj_layers();
    Plater*              plater();
    const Plater*        plater() const;
    Model&      		 model();
    NotificationManager * notification_manager();

    // Parameters extracted from the command line to be passed to GUI after initialization.
    GUI_InitParams* init_params { nullptr };

    AppConfig*      app_config{ nullptr };
    PresetBundle*   preset_bundle{ nullptr };
    PresetUpdater*  preset_updater{ nullptr };
    MainFrame*      mainframe{ nullptr };
    Plater*         plater_{ nullptr };
    std::mutex      not_modal_dialog_mutex;
    wxDialog*       not_modal_dialog = nullptr;

	PresetUpdater*  get_preset_updater() { return preset_updater; }

    wxBookCtrlBase* tab_panel() const ;
    int             extruders_cnt() const;
    int             extruders_edited_cnt() const;

    std::vector<Tab *>      tabs_list;

	RemovableDriveManager* removable_drive_manager() { return m_removable_drive_manager.get(); }
	OtherInstanceMessageHandler* other_instance_message_handler() { return m_other_instance_message_handler.get(); }
    wxSingleInstanceChecker* single_instance_checker() {return m_single_instance_checker.get();}

	void        init_single_instance_checker(const std::string &name, const std::string &path);
	void        set_instance_hash (const size_t hash) { m_instance_hash_int = hash; m_instance_hash_string = std::to_string(hash); }
    std::string get_instance_hash_string ()           { return m_instance_hash_string; }
	size_t      get_instance_hash_int ()              { return m_instance_hash_int; }

    ImGuiWrapper* imgui() { return m_imgui.get(); }

    PrintHostJobQueue& printhost_job_queue() { return *m_printhost_job_queue.get(); }

    void            open_web_page_localized(const std::string &http_address);
    bool            may_switch_to_SLA_preset(const wxString& caption);
    bool            run_wizard(ConfigWizard::RunReason reason, ConfigWizard::StartPage start_page = ConfigWizard::SP_WELCOME);
    void            show_desktop_integration_dialog();

#if ENABLE_THUMBNAIL_GENERATOR_DEBUG
    // temporary and debug only -> extract thumbnails from selected gcode and save them as png files
    void            gcode_thumbnails_debug();
#endif // ENABLE_THUMBNAIL_GENERATOR_DEBUG

    GLShaderProgram* get_shader(const std::string& shader_name) { return m_opengl_mgr.get_shader(shader_name); }
    GLShaderProgram* get_current_shader() { return m_opengl_mgr.get_current_shader(); }

    bool is_gl_version_greater_or_equal_to(unsigned int major, unsigned int minor) const { return m_opengl_mgr.get_gl_info().is_version_greater_or_equal_to(major, minor); }
    bool is_glsl_version_greater_or_equal_to(unsigned int major, unsigned int minor) const { return m_opengl_mgr.get_gl_info().is_glsl_version_greater_or_equal_to(major, minor); }
    int  GetSingleChoiceIndex(const wxString& message, const wxString& caption, const wxArrayString& choices, int initialSelection);

#ifdef __WXMSW__
    void            associate_3mf_files();
    void            associate_stl_files();
    void            associate_gcode_files();
#endif // __WXMSW__

private:
    bool            on_init_inner();
	void            init_app_config();
    // returns old config path to copy from if such exists,
    // returns an empty string if such config path does not exists or if it cannot be loaded.
    std::string     check_older_app_config(Semver current_version, bool backup);
    void            window_pos_save(wxTopLevelWindow* window, const std::string &name);
    void            window_pos_restore(wxTopLevelWindow* window, const std::string &name, bool default_maximized = false);
    void            window_pos_sanitize(wxTopLevelWindow* window);
    bool            select_language();

    bool            config_wizard_startup();
	void            check_updates(const bool verbose);

    bool            m_datadir_redefined { false }; 
};

DECLARE_APP(GUI_App)

} // GUI
} // Slic3r

#endif // slic3r_GUI_App_hpp_<|MERGE_RESOLUTION|>--- conflicted
+++ resolved
@@ -66,11 +66,6 @@
     FT_TEX,
 
     FT_SL1,
-<<<<<<< HEAD
-	// Workaround for OSX file picker, for some reason it always saves with the 1st extension.
- 	FT_SL1S,
-=======
->>>>>>> 215e845c
 
     FT_SIZE,
 };
@@ -124,9 +119,7 @@
     wxColour        m_color_label_modified;
     wxColour        m_color_label_sys;
     wxColour        m_color_label_default;
-<<<<<<< HEAD
     wxColour        m_color_label_phony;
-=======
     wxColour        m_color_window_default;
 #ifdef _WIN32
     wxColour        m_color_highlight_label_default;
@@ -135,7 +128,6 @@
     wxColour        m_color_selected_btn_bg;
     bool            m_force_colors_update { false };
 #endif
->>>>>>> 215e845c
 
     wxFont		    m_small_font;
     wxFont		    m_bold_font;
@@ -180,22 +172,18 @@
     // Process command line parameters cached in this->init_params,
     // load configs, STLs etc.
     void            post_init();
-<<<<<<< HEAD
-    static std::string get_gl_info(bool format_as_html, bool extensions);
-    wxGLContext* init_glcontext(wxGLCanvas& canvas);
-    bool init_opengl();
-=======
     // If formatted for github, plaintext with OpenGL extensions enclosed into <details>.
     // Otherwise HTML formatted for the system info dialog.
     static std::string get_gl_info(bool for_github);
-    wxGLContext*    init_glcontext(wxGLCanvas& canvas);
-    bool            init_opengl();
->>>>>>> 215e845c
+    wxGLContext* init_glcontext(wxGLCanvas& canvas);
+    bool init_opengl();
 
     static unsigned get_colour_approx_luma(const wxColour &colour);
     static bool     dark_mode();
     const wxColour  get_label_default_clr_system();
     const wxColour  get_label_default_clr_modified();
+    const wxColour  get_label_default_clr_default();
+    const wxColour  get_label_default_clr_phony();
     void            init_label_colours();
     void            update_label_colours_from_appconfig();
     void            update_label_colours();
@@ -217,9 +205,7 @@
     const wxColour& get_label_clr_modified(){ return m_color_label_modified; }
     const wxColour& get_label_clr_sys()     { return m_color_label_sys; }
     const wxColour& get_label_clr_default() { return m_color_label_default; }
-<<<<<<< HEAD
     const wxColour& get_label_clr_phony()   { return m_color_label_phony; }
-=======
     const wxColour& get_window_default_clr(){ return m_color_window_default; }
 
 
@@ -233,7 +219,6 @@
     void            force_menu_update();
 #endif //_MSW_DARK_MODE
 #endif
->>>>>>> 215e845c
 
     const wxFont&   small_font()            { return m_small_font; }
     const wxFont&   bold_font()             { return m_bold_font; }
@@ -282,7 +267,7 @@
     bool            has_unsaved_preset_changes() const;
     bool            has_current_preset_changes() const;
     void            update_saved_preset_from_current_preset();
-    std::vector<std::pair<unsigned int, std::string>> get_selected_presets() const;
+    std::vector<std::pair<Preset::Type, std::string>> get_selected_presets() const;
     bool            check_and_save_current_preset_changes(const wxString& caption, const wxString& header, bool remember_choice = true, bool use_dont_save_insted_of_discard = false);
     void            apply_keeped_preset_modifications();
     bool            check_and_keep_current_preset_changes(const wxString& caption, const wxString& header, int action_buttons, bool* postponed_apply_of_keeped_changes = nullptr);
@@ -290,7 +275,6 @@
     bool            check_print_host_queue();
     bool            checked_tab(Tab* tab);
     void            load_current_presets(bool check_printer_presets = true);
-    void            update_wizard_from_config();
 
     wxString        current_language_code() const { return m_wxLocale->GetCanonicalName(); }
 	// Translate the language code to a code, for which Prusa Research maintains translations. Defaults to "en_US".
@@ -308,14 +292,14 @@
     void            MacOpenFiles(const wxArrayString &fileNames) override;
 #endif /* __APPLE */
 
-    Sidebar&             sidebar();
-    ObjectManipulation*  obj_manipul();
-    ObjectSettings*      obj_settings();
-    ObjectList*          obj_list();
-    ObjectLayers*        obj_layers();
-    Plater*              plater();
+    Sidebar&            sidebar();
+    ObjectManipulation* obj_manipul();
+    ObjectSettings*     obj_settings();
+    ObjectList*         obj_list();
+    ObjectLayers*       obj_layers();
+    Plater*             plater();
     const Plater*        plater() const;
-    Model&      		 model();
+    Model&      		model();
     NotificationManager * notification_manager();
 
     // Parameters extracted from the command line to be passed to GUI after initialization.
