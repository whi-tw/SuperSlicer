--- conflicted
+++ resolved
@@ -182,15 +182,12 @@
         float volumetric_rate{ 0.0f };
         unsigned char extruder_id{ 0 };
         unsigned char cp_color_id{ 0 };
-<<<<<<< HEAD
+#if ENABLE_SPLITTED_VERTEX_BUFFER
+        std::vector<Sub_Path> sub_paths;
+#endif // ENABLE_SPLITTED_VERTEX_BUFFER
         float layer_time{ 0.0f };
         float elapsed_time{ 0.0f };
         float extruder_temp{ 0.0f };
-=======
-#if ENABLE_SPLITTED_VERTEX_BUFFER
-        std::vector<Sub_Path> sub_paths;
-#endif // ENABLE_SPLITTED_VERTEX_BUFFER
->>>>>>> d17958df
 
         bool matches(const GCodeProcessor::MoveVertex& move) const;
 #if ENABLE_SPLITTED_VERTEX_BUFFER
