--- conflicted
+++ resolved
@@ -95,7 +95,7 @@
         default:
         case GUI_App::EAppMode::Editor:
         {
-            SetIcon(wxIcon(Slic3r::var("PrusaSlicer.ico"), wxBITMAP_TYPE_ICO));
+            SetIcon(wxIcon(Slic3r::var("Slic3r.ico"), wxBITMAP_TYPE_ICO));
             break;
         }
         case GUI_App::EAppMode::GCodeViewer:
@@ -111,9 +111,6 @@
 #endif // ENABLE_GCODE_DRAG_AND_DROP_GCODE_FILES
     }
 #else
-<<<<<<< HEAD
-    SetIcon(wxIcon(Slic3r::var("Slic3r_128px.png"), wxBITMAP_TYPE_PNG));
-=======
 #if ENABLE_GCODE_VIEWER
     switch (wxGetApp().get_app_mode())
     {
@@ -121,7 +118,7 @@
     case GUI_App::EAppMode::Editor:
     {
 #endif // ENABLE_GCODE_VIEWER
-        SetIcon(wxIcon(Slic3r::var("PrusaSlicer_128px.png"), wxBITMAP_TYPE_PNG));
+        SetIcon(wxIcon(Slic3r::var("Slic3r_128px.png"), wxBITMAP_TYPE_PNG));
 #if ENABLE_GCODE_VIEWER
         break;
     }
@@ -132,31 +129,18 @@
     }
     }
 #endif // ENABLE_GCODE_VIEWER
->>>>>>> f47ad1fd
 #endif // _WIN32
 
 	// initialize status bar
-    m_statusbar = std::make_shared<ProgressStatusBar>(this);
+	m_statusbar = std::make_shared<ProgressStatusBar>(this);
     m_statusbar->set_font(GUI::wxGetApp().normal_font());
-<<<<<<< HEAD
+#if ENABLE_GCODE_VIEWER
+    if (wxGetApp().is_editor())
+#endif // ENABLE_GCODE_VIEWER
 	m_statusbar->embed(this);
-    m_statusbar->set_status_text(_(L("Version")) + " " +
+    m_statusbar->set_status_text(_L("Version") + " " +
 		SLIC3R_VERSION +
-		_(L(" - Remember to check for updates at http://github.com/supermerill/slic3r/releases")));
-
-    /* Load default preset bitmaps before a tabpanel initialization,
-     * but after filling of an em_unit value 
-     */
-    wxGetApp().preset_bundle->load_default_preset_bitmaps();
-=======
-#if ENABLE_GCODE_VIEWER
-    if (wxGetApp().is_editor())
-#endif // ENABLE_GCODE_VIEWER
-        m_statusbar->embed(this);
-    m_statusbar->set_status_text(_L("Version") + " " +
-        SLIC3R_VERSION +
-        _L(" - Remember to check for updates at https://github.com/prusa3d/PrusaSlicer/releases"));
->>>>>>> f47ad1fd
+        _L(" - Remember to check for updates at https://github.com/supermerill/SuperSlicer/releases"));
 
     // initialize tabpanel and menubar
     init_tabpanel();
@@ -488,8 +472,8 @@
 {
 #ifdef _WIN32
 	if (m_hDeviceNotify) {
-		::UnregisterDeviceNotification(HDEVNOTIFY(m_hDeviceNotify));
-		m_hDeviceNotify = nullptr;
+	::UnregisterDeviceNotification(HDEVNOTIFY(m_hDeviceNotify));
+	m_hDeviceNotify = nullptr;
 	}
  	if (m_ulSHChangeNotifyRegister) {
         SHChangeNotifyDeregister(m_ulSHChangeNotifyRegister);
@@ -514,10 +498,9 @@
     if (m_plater)
     	m_plater->stop_jobs();
 
-<<<<<<< HEAD
+
     //close calibration dialog if opened
     wxGetApp().change_calibration_dialog(nullptr, nullptr);
-=======
     // Unbinding of wxWidgets event handling in canvases needs to be done here because on MAC,
     // when closing the application using Command+Q, a mouse event is triggered after this lambda is completed,
     // causing a crash
@@ -527,7 +510,6 @@
     // see: https://github.com/prusa3d/PrusaSlicer/issues/3964
     if (m_plater) m_plater->reset_canvas_volumes();
 #endif // ENABLE_GCODE_VIEWER
->>>>>>> f47ad1fd
 
     // Weird things happen as the Paint messages are floating around the windows being destructed.
     // Avoid the Paint messages by hiding the main window.
@@ -540,11 +522,11 @@
         m_settings_dialog.Close();
 
     if (m_plater != nullptr) {
-        // Stop the background thread (Windows and Linux).
-        // Disconnect from a 3DConnextion driver (OSX).
-        m_plater->get_mouse3d_controller().shutdown();
-        // Store the device parameter database back to appconfig.
-        m_plater->get_mouse3d_controller().save_config(*wxGetApp().app_config);
+	// Stop the background thread (Windows and Linux).
+	// Disconnect from a 3DConnextion driver (OSX).
+    m_plater->get_mouse3d_controller().shutdown();
+	// Store the device parameter database back to appconfig.
+    m_plater->get_mouse3d_controller().save_config(*wxGetApp().app_config);
     }
 
     // Stop the background thread of the removable drive manager, so that no new updates will be sent to the Plater.
@@ -594,17 +576,13 @@
 #endif
     	}
     }
-<<<<<<< HEAD
-    title += (wxString(SLIC3R_APP_NAME) + "_" + wxString(SLIC3R_VERSION) + " " + _(L("based on PrusaSlicer & Slic3r")));
-=======
-#if ENABLE_GCODE_VIEWER
-    title += wxString(build_id);
+#if ENABLE_GCODE_VIEWER
+    title += wxString(SLIC3R_APP_NAME) + "_" + wxString(SLIC3R_VERSION) ;
     if (wxGetApp().is_editor())
-        title += (" " + _L("based on Slic3r"));
-#else
-    title += (wxString(build_id) + " " + _L("based on Slic3r"));
-#endif // ENABLE_GCODE_VIEWER
->>>>>>> f47ad1fd
+        title += (" " + _L("based on PrusaSlicer & Slic3r"));
+#else
+    title += (wxString(SLIC3R_APP_NAME) + "_" + wxString(SLIC3R_VERSION)  + " " + _L("based on PrusaSlicer & Slic3r"));
+#endif // ENABLE_GCODE_VIEWER
 
     SetTitle(title);
 }
@@ -656,7 +634,7 @@
 #if ENABLE_GCODE_VIEWER
     if (wxGetApp().is_editor())
 #endif // ENABLE_GCODE_VIEWER
-        create_preset_tabs();
+    create_preset_tabs();
 
     if (m_plater) {
         // load initial config
@@ -808,8 +786,8 @@
     case ESettingsLayout::New: { return m_plater->IsShown(); }
     case ESettingsLayout::Dlg: { return true; }
     case ESettingsLayout::Old: { 
-        int page_id = m_tabpanel->GetSelection();
-        return page_id != wxNOT_FOUND && dynamic_cast<const Slic3r::GUI::Plater*>(m_tabpanel->GetPage((size_t)page_id)) != nullptr;
+    int page_id = m_tabpanel->GetSelection();
+    return page_id != wxNOT_FOUND && dynamic_cast<const Slic3r::GUI::Plater*>(m_tabpanel->GetPage((size_t)page_id)) != nullptr;
     }
 #if ENABLE_GCODE_VIEWER
     case ESettingsLayout::GCodeViewer: { return true; }
@@ -856,8 +834,8 @@
 
     // update Tabs
     if (m_layout != ESettingsLayout::Dlg) // Do not update tabs if the Settings are in the separated dialog
-        for (auto tab : wxGetApp().tabs_list)
-            tab->msw_rescale();
+    for (auto tab : wxGetApp().tabs_list)
+        tab->msw_rescale();
 
     wxMenuBar* menu_bar = this->GetMenuBar();
     for (size_t id = 0; id < menu_bar->GetMenuCount(); id++)
@@ -1352,34 +1330,21 @@
 #else
     auto helpMenu = new wxMenu();
     {
-<<<<<<< HEAD
-        append_menu_item(helpMenu, wxID_ANY, _(L("SuperSlicer Releases")), _(L("Open the SuperSlicer releases page in your browser")),
+        append_menu_item(helpMenu, wxID_ANY, _L("SuperSlicer Releases"), _L("Open the SuperSlicer releases page in your browser"),
             [this](wxCommandEvent&) { wxLaunchDefaultBrowser("http://github.com/supermerill/SuperSlicer/releases"); });
-        append_menu_item(helpMenu, wxID_ANY, _(L("SuperSlicer wiki")), _(L("Open the SuperSlicer wiki in your browser")),
+        append_menu_item(helpMenu, wxID_ANY, _L("SuperSlicer wiki"), _L("Open the SuperSlicer wiki in your browser"),
             [this](wxCommandEvent&) { wxLaunchDefaultBrowser("http://github.com/supermerill/SuperSlicer/wiki"); });
-        append_menu_item(helpMenu, wxID_ANY, _(L("SuperSlicer website")), _(L("Open the SuperSlicer website in your browser")),
+        append_menu_item(helpMenu, wxID_ANY, _L("SuperSlicer website"), _L("Open the SuperSlicer website in your browser"),
             [this](wxCommandEvent&) { wxLaunchDefaultBrowser("http://github.com/supermerill/SuperSlicer"); });
-        append_menu_item(helpMenu, wxID_ANY, _(L("Prusa Edition website")), _(L("Open the Prusa Edition website in your browser")), 
+        append_menu_item(helpMenu, wxID_ANY, _L("Prusa Edition website"), _L("Open the Prusa Edition website in your browser"), 
             [this](wxCommandEvent&) { wxLaunchDefaultBrowser("http://github.com/prusa3d/PrusaSlicer"); });
-=======
-        append_menu_item(helpMenu, wxID_ANY, _L("Prusa 3D &Drivers"), _L("Open the Prusa3D drivers download page in your browser"), 
-            [this](wxCommandEvent&) { wxGetApp().open_web_page_localized("https://www.prusa3d.com/downloads"); }); 
-        append_menu_item(helpMenu, wxID_ANY, _L("Software &Releases"), _L("Open the software releases page in your browser"), 
-            [this](wxCommandEvent&) { wxLaunchDefaultBrowser("https://github.com/prusa3d/PrusaSlicer/releases"); });
->>>>>>> f47ad1fd
 //#        my $versioncheck = $self->_append_menu_item($helpMenu, "Check for &Updates...", "Check for new Slic3r versions", sub{
 //#            wxTheApp->check_version(1);
 //#        });
 //#        $versioncheck->Enable(wxTheApp->have_version_check);
-<<<<<<< HEAD
-        append_menu_item(helpMenu, wxID_ANY, wxString::Format(_(L("Slic3r Website"))), 
-                                             wxString::Format(_(L("Open the Slic3r website in your browser"))),
+        append_menu_item(helpMenu, wxID_ANY, wxString::Format(_L("Slic3r Website")), 
+                                             wxString::Format(_L("Open the Slic3r website in your browser")),
 //            [this](wxCommandEvent&) { wxGetApp().open_web_page_localized("https://www.prusa3d.com/slicerweb"); });
-=======
-        append_menu_item(helpMenu, wxID_ANY, wxString::Format(_L("%s &Website"), SLIC3R_APP_NAME), 
-                                             wxString::Format(_L("Open the %s website in your browser"), SLIC3R_APP_NAME),
-            [this](wxCommandEvent&) { wxGetApp().open_web_page_localized("https://www.prusa3d.com/slicerweb"); });
->>>>>>> f47ad1fd
 //        append_menu_item(helpMenu, wxID_ANY, wxString::Format(_(L("%s &Manual")), SLIC3R_APP_NAME),
 //                                             wxString::Format(_(L("Open the %s manual in your browser")), SLIC3R_APP_NAME),
             [this](wxCommandEvent&) { wxLaunchDefaultBrowser("http://manual.slic3r.org/"); });
@@ -1388,13 +1353,8 @@
             [this](wxCommandEvent&) { wxGetApp().system_info(); });
         append_menu_item(helpMenu, wxID_ANY, _L("Show &Configuration Folder"), _L("Show user configuration folder (datadir)"),
             [this](wxCommandEvent&) { Slic3r::GUI::desktop_open_datadir_folder(); });
-<<<<<<< HEAD
-        append_menu_item(helpMenu, wxID_ANY, _(L("Report an I&ssue")), wxString::Format(_(L("Report an issue on %s")), SLIC3R_APP_NAME), 
-            [this](wxCommandEvent&) { wxLaunchDefaultBrowser("http://github.com/supermerill/Slic3r/issues/new"); });
-=======
         append_menu_item(helpMenu, wxID_ANY, _L("Report an I&ssue"), wxString::Format(_L("Report an issue on %s"), SLIC3R_APP_NAME), 
-            [this](wxCommandEvent&) { wxLaunchDefaultBrowser("https://github.com/prusa3d/slic3r/issues/new"); });
->>>>>>> f47ad1fd
+            [this](wxCommandEvent&) { wxLaunchDefaultBrowser("http://github.com/supermerill/SuperSlicer/issues/new"); });
         append_menu_item(helpMenu, wxID_ANY, wxString::Format(_(L("&About %s")), SLIC3R_APP_NAME), _(L("Show about dialog")),
             [this](wxCommandEvent&) { Slic3r::GUI::about(); });
         helpMenu->AppendSeparator();
@@ -1411,19 +1371,6 @@
     // menubar
     // assign menubar to frame after appending items, otherwise special items
     // will not be handled correctly
-<<<<<<< HEAD
-        auto menubar = new wxMenuBar();
-    menubar->Append(fileMenu, _(L("&File")));
-    if (editMenu) menubar->Append(editMenu, _(L("&Edit")));
-    menubar->Append(windowMenu, _(L("&Window")));
-    if (viewMenu) menubar->Append(viewMenu, _(L("&View")));
-        // Add additional menus from C++
-        wxGetApp().add_config_menu(menubar);
-    menubar->Append(calibrationMenu, _(L("C&alibration")));
-    menubar->Append(generationMenu, _(L("&Generate")));
-    menubar->Append(helpMenu, _(L("&Help")));
-        SetMenuBar(menubar);
-=======
 #if ENABLE_GCODE_VIEWER
     m_menubar = new wxMenuBar();
     m_menubar->Append(fileMenu, _L("&File"));
@@ -1435,17 +1382,18 @@
     m_menubar->Append(helpMenu, _L("&Help"));
     SetMenuBar(m_menubar);
 #else
-    auto menubar = new wxMenuBar();
+        auto menubar = new wxMenuBar();
     menubar->Append(fileMenu, _L("&File"));
     if (editMenu) menubar->Append(editMenu, _L("&Edit"));
     menubar->Append(windowMenu, _L("&Window"));
     if (viewMenu) menubar->Append(viewMenu, _L("&View"));
-    // Add additional menus from C++
-    wxGetApp().add_config_menu(menubar);
+        // Add additional menus from C++
+        wxGetApp().add_config_menu(menubar);
+    menubar->Append(calibrationMenu, _L("C&alibration"));
+    menubar->Append(generationMenu, _L("&Generate"));
     menubar->Append(helpMenu, _L("&Help"));
-    SetMenuBar(menubar);
-#endif // ENABLE_GCODE_VIEWER
->>>>>>> f47ad1fd
+        SetMenuBar(menubar);
+#endif // ENABLE_GCODE_VIEWER
 
 #ifdef __APPLE__
     // This fixes a bug on Mac OS where the quit command doesn't emit window close events
@@ -1622,8 +1570,8 @@
 
     // show processbar dialog
     m_progress_dialog = new wxProgressDialog(_L("Slicing") + dots,
-        // TRN "Processing input_file_basename"
-        from_u8((boost::format(_utf8(L("Processing %s"))) % (input_file_basename + dots)).str()),
+    // TRN "Processing input_file_basename"
+                                             from_u8((boost::format(_utf8(L("Processing %s"))) % (input_file_basename + dots)).str()),
         100, nullptr, wxPD_AUTO_HIDE);
     m_progress_dialog->Pulse();
     {
