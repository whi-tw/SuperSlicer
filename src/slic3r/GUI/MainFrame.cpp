#include "MainFrame.hpp"

#include <wx/debug.h>
#include <wx/filename.h>
//#include <wx/glcanvas.h>
#include <wx/icon.h>
#include <wx/menu.h>
#include <wx/notebook.h>
#include <wx/panel.h>
#include <wx/progdlg.h>
#include <wx/sizer.h>
#include <wx/tooltip.h>

#include <boost/algorithm/string/predicate.hpp>

#include "libslic3r/Polygon.hpp"
#include "libslic3r/PresetBundle.hpp"
#include "libslic3r/Print.hpp"
#include "libslic3r/SLAPrint.hpp"

#include "../Utils/Process.hpp"
#include "3DScene.hpp"
#include "GLCanvas3D.hpp"
#include "GUI_ObjectList.hpp"
#include "I18N.hpp"
#include "InstanceCheck.hpp"
#include "Mouse3DController.hpp"
#include "Plater.hpp"
#include "PrintHostDialogs.hpp"
#include "ProgressStatusBar.hpp"
#include "RemovableDriveManager.hpp"
#include "Tab.hpp"
#include "format.hpp"
#include "wxExtensions.hpp"

#include <fstream>
#include <string_view>

#include "GUI_App.hpp"

#ifdef _WIN32
#include <dbt.h>
#include <shlobj.h>
#endif // _WIN32

namespace Slic3r {
namespace GUI {

enum class ERescaleTarget
{
    Mainframe,
    SettingsDialog
};

#ifdef __APPLE__
class PrusaSlicerTaskBarIcon : public wxTaskBarIcon
{
public:
    PrusaSlicerTaskBarIcon(wxTaskBarIconType iconType = wxTBI_DEFAULT_TYPE) : wxTaskBarIcon(iconType) {}
    wxMenu *CreatePopupMenu() override {
        wxMenu *menu = new wxMenu;
        if(wxGetApp().app_config->get("single_instance") == "0") {
            // Only allow opening a new Slic3r instance on OSX if "single_instance" is disabled, 
            // as starting new instances would interfere with the locking mechanism of "single_instance" support.
            append_menu_item(menu, wxID_ANY, _L("Open new instance"), _L("Open a new Slic3r instance"),
            [this](wxCommandEvent&) { start_new_slicer(); }, "", nullptr);
        }
        append_menu_item(menu, wxID_ANY, _L("G-code preview") + dots, _L("Open G-code viewer"),
            [this](wxCommandEvent&) { start_new_gcodeviewer_open_file(); }, "", nullptr);
        return menu;
    }
};
class GCodeViewerTaskBarIcon : public wxTaskBarIcon
{
public:
    GCodeViewerTaskBarIcon(wxTaskBarIconType iconType = wxTBI_DEFAULT_TYPE) : wxTaskBarIcon(iconType) {}
    wxMenu *CreatePopupMenu() override {
        wxMenu *menu = new wxMenu;
        append_menu_item(menu, wxID_ANY, _L("Open Slic3r"), _L("Open a new Slic3r instance"),
            [this](wxCommandEvent&) { start_new_slicer(nullptr, true); }, "", nullptr);
        append_menu_item(menu, wxID_ANY, _L("G-code preview") + dots, _L("Open new G-code viewer"),
            [this](wxCommandEvent&) { start_new_gcodeviewer_open_file(); }, "", nullptr);
        return menu;
    }
};
#endif // __APPLE__

// Load the icon either from the exe, or from the ico file.
static wxIcon main_frame_icon(GUI_App::EAppMode app_mode)
{
#if _WIN32
    std::wstring path(size_t(MAX_PATH), wchar_t(0));
    int len = int(::GetModuleFileName(nullptr, path.data(), MAX_PATH));
    if (len > 0 && len < MAX_PATH) {
        path.erase(path.begin() + len, path.end());
        if (app_mode == GUI_App::EAppMode::GCodeViewer) {
            // Only in case the slicer was started with --gcodeviewer parameter try to load the icon from gcodeviewer.exe
            // Otherwise load it from the exe.
            for (const std::wstring_view exe_name : { std::wstring_view(SLIC3R_APP_WCMD L".exe"), std::wstring_view(SLIC3R_APP_WCMD L"_console.exe") })
                if (boost::iends_with(path, exe_name)) {
                    path.erase(path.end() - exe_name.size(), path.end());
                    path += GCODEVIEWER_APP_WCMD L".exe";
                    break;
                }
        }
    }
    return wxIcon(path, wxBITMAP_TYPE_ICO);
#else // _WIN32
    return wxIcon(Slic3r::var(app_mode == GUI_App::EAppMode::Editor ? "Slic3r_128px.png" : "PrusaSlicer-gcodeviewer_128px.png"), wxBITMAP_TYPE_PNG);
#endif // _WIN32
}

MainFrame::MainFrame() :
DPIFrame(NULL, wxID_ANY, "", wxDefaultPosition, wxDefaultSize, wxDEFAULT_FRAME_STYLE, "mainframe"),
    m_printhost_queue_dlg(new PrintHostQueueDialog(this))
    , m_recent_projects(9)
    , m_settings_dialog(this)
{
    // Fonts were created by the DPIFrame constructor for the monitor, on which the window opened.
    wxGetApp().update_fonts(this);
/*
#ifndef __WXOSX__ // Don't call SetFont under OSX to avoid name cutting in ObjectList 
    this->SetFont(this->normal_font());
#endif
    // Font is already set in DPIFrame constructor
*/

#ifdef __APPLE__
    // Initialize the docker task bar icon.
    switch (wxGetApp().get_app_mode()) {
    default:
    case GUI_App::EAppMode::Editor:
        m_taskbar_icon = std::make_unique<PrusaSlicerTaskBarIcon>(wxTBI_DOCK);
<<<<<<< HEAD
        m_taskbar_icon->SetIcon(wxIcon(Slic3r::var("Slic3r_128px.png"), wxBITMAP_TYPE_PNG), SLIC3R_APP_NAME);
=======
        m_taskbar_icon->SetIcon(wxIcon(Slic3r::var("Slic3r_128px.png"), wxBITMAP_TYPE_PNG), SLIC3R_APP_ID);
>>>>>>> 5279d2b6
        break;
    case GUI_App::EAppMode::GCodeViewer:
        m_taskbar_icon = std::make_unique<GCodeViewerTaskBarIcon>(wxTBI_DOCK);
        m_taskbar_icon->SetIcon(wxIcon(Slic3r::var("PrusaSlicer-gcodeviewer_128px.png"), wxBITMAP_TYPE_PNG), GCODEVIEWER_APP_NAME);
        break;
    }
#endif // __APPLE__

    // Load the icon either from the exe, or from the ico file.
    SetIcon(main_frame_icon(wxGetApp().get_app_mode()));

	// initialize status bar
	m_statusbar = std::make_shared<ProgressStatusBar>(this);
    m_statusbar->set_font(GUI::wxGetApp().normal_font());
    if (wxGetApp().is_editor())
	m_statusbar->embed(this);
    m_statusbar->set_status_text(_L("Version") + " " +
<<<<<<< HEAD
        SLIC3R_VERSION +
        _L("Remember to check for updates at https://github.com/" SLIC3R_GITHUB "/releases"));
=======
        SLIC3R_VERSION + " " +
        _L("Remember to check for updates at " SLIC3R_DOWNLOAD));
>>>>>>> 5279d2b6

    // initialize tabpanel and menubar
    init_tabpanel();
    if (wxGetApp().is_gcode_viewer())
        init_menubar_as_gcodeviewer();
    else
        init_menubar_as_editor();

#if _WIN32
    // This is needed on Windows to fake the CTRL+# of the window menu when using the numpad
    wxAcceleratorEntry entries[6];
    entries[0].Set(wxACCEL_CTRL, WXK_NUMPAD1, wxID_HIGHEST + 1);
    entries[1].Set(wxACCEL_CTRL, WXK_NUMPAD2, wxID_HIGHEST + 2);
    entries[2].Set(wxACCEL_CTRL, WXK_NUMPAD3, wxID_HIGHEST + 3);
    entries[3].Set(wxACCEL_CTRL, WXK_NUMPAD4, wxID_HIGHEST + 4);
    entries[4].Set(wxACCEL_CTRL, WXK_NUMPAD5, wxID_HIGHEST + 5);
    entries[5].Set(wxACCEL_CTRL, WXK_NUMPAD6, wxID_HIGHEST + 6);
    wxAcceleratorTable accel(6, entries);
    SetAcceleratorTable(accel);
#endif // _WIN32

    // set default tooltip timer in msec
    // SetAutoPop supposedly accepts long integers but some bug doesn't allow for larger values
    // (SetAutoPop is not available on GTK.)
    wxToolTip::SetAutoPop(32767);

    m_loaded = true;

    // initialize layout
    m_main_sizer = new wxBoxSizer(wxVERTICAL);
    wxSizer* sizer = new wxBoxSizer(wxVERTICAL);
    sizer->Add(m_main_sizer, 1, wxEXPAND);
    SetSizer(sizer);
    // initialize layout from config
        update_layout();
    sizer->SetSizeHints(this);
    Fit();

    const wxSize min_size = wxGetApp().get_min_size(); //wxSize(76*wxGetApp().em_unit(), 49*wxGetApp().em_unit());
#ifdef __APPLE__
    // Using SetMinSize() on Mac messes up the window position in some cases
    // cf. https://groups.google.com/forum/#!topic/wx-users/yUKPBBfXWO0
    SetSize(min_size/*wxSize(760, 490)*/);
#else
    SetMinSize(min_size/*wxSize(760, 490)*/);
    SetSize(GetMinSize());
#endif
    Layout();

    update_title();

    // declare events
    Bind(wxEVT_CLOSE_WINDOW, [this](wxCloseEvent& event) {
        if (event.CanVeto() && !wxGetApp().check_unsaved_changes()) {
            event.Veto();
            return;
        }
        if (event.CanVeto() && plater() && !plater()->check_project_unsaved_changes()) {
            event.Veto();
            return;
        }
        if (event.CanVeto() && !wxGetApp().check_print_host_queue()) {
            event.Veto();
            return;
        }
        this->shutdown();
        // propagate event
        event.Skip();
    });

    //FIXME it seems this method is not called on application start-up, at least not on Windows. Why?
    // The same applies to wxEVT_CREATE, it is not being called on startup on Windows.
    Bind(wxEVT_ACTIVATE, [this](wxActivateEvent& event) {
        if (m_plater != nullptr && event.GetActive())
            m_plater->on_activate();
        event.Skip();
    });

// OSX specific issue:
// When we move application between Retina and non-Retina displays, The legend on a canvas doesn't redraw
// So, redraw explicitly canvas, when application is moved
//FIXME maybe this is useful for __WXGTK3__ as well?
#if __APPLE__
    Bind(wxEVT_MOVE, [this](wxMoveEvent& event) {
        wxGetApp().plater()->get_current_canvas3D()->set_as_dirty();
        wxGetApp().plater()->get_current_canvas3D()->request_extra_frame();
        event.Skip();
    });
#endif

    wxGetApp().persist_window_geometry(this, true);
    wxGetApp().persist_window_geometry(&m_settings_dialog, true);

    update_ui_from_settings();    // FIXME (?)

    if (m_plater != nullptr) {
        m_plater->get_collapse_toolbar().set_enabled(wxGetApp().app_config->get("show_collapse_button") == "1");
        m_plater->show_action_buttons(true);
    }
}

void MainFrame::update_layout()
{
    auto restore_to_creation = [this]() {
        auto clean_sizer = [](wxSizer* sizer) {
            while (!sizer->GetChildren().IsEmpty()) {
                sizer->Detach(0);
            }
        };

        // On Linux m_plater needs to be removed from m_tabpanel before to reparent it
        //clear if previous was old
        m_tabpanel_stop_event = true;
        int plater_page_id = m_tabpanel->FindPage(m_plater);
        if (plater_page_id != wxNOT_FOUND)
            m_tabpanel->RemovePage(plater_page_id);

        if (m_plater->GetParent() != this)
            m_plater->Reparent(this);

        for (int i = 0; i < m_tabpanel->GetPageCount();  i++) {
            m_tabpanel->SetPageImage(i, -1);
        }
        m_tabpanel->SetImageList(nullptr); //clear
         

        if (m_tabpanel->GetParent() != this)
            m_tabpanel->Reparent(this);

        //clear if previous was hidden
        plater_page_id = (m_plater_page != nullptr) ? m_tabpanel->FindPage(m_plater_page) : wxNOT_FOUND;
        if (plater_page_id != wxNOT_FOUND) {
            m_tabpanel->DeletePage(plater_page_id);
            m_plater_page = nullptr;
        }

        //clear if previous was tabs
        for (int i = 0; i < m_tabpanel->GetPageCount(); i++)
            if (m_tabpanel->GetPage(i)->GetChildren().empty() && m_tabpanel->GetPage(i)->GetSizer()->GetItemCount() > 0) {
                clean_sizer(m_tabpanel->GetPage(i)->GetSizer());
            }
        if (m_tabpanel->GetPage(0)->GetChildren().size() == 0 && m_tabpanel->GetPage(1)->GetChildren().size() == 0 && m_tabpanel->GetPage(2)->GetChildren().size() == 0) {
            m_tabpanel->DeletePage(2);
            m_tabpanel->DeletePage(1);
            m_tabpanel->DeletePage(0);
        }

        clean_sizer(m_main_sizer);
        clean_sizer(m_settings_dialog.GetSizer());

        if (m_settings_dialog.IsShown())
            m_settings_dialog.Close();

        m_tabpanel->Hide();
        m_tabpanel_stop_event = false;
        m_plater->Hide();
        m_plater->enable_view_toolbar(true);
        m_plater->set_force_preview(Preview::ForceState::NoForce);

        Layout();
    };

    ESettingsLayout layout = wxGetApp().is_gcode_viewer() ? ESettingsLayout::GCodeViewer :
           (wxGetApp().app_config->get("old_settings_layout_mode") == "1" ? ESettingsLayout::Old :
            wxGetApp().app_config->get("tab_settings_layout_mode") == "1" ? ESettingsLayout::Tabs :
            wxGetApp().app_config->get("new_settings_layout_mode") == "1" ? ESettingsLayout::Hidden :
            wxGetApp().app_config->get("dlg_settings_layout_mode") == "1" ? ESettingsLayout::Dlg : ESettingsLayout::Tabs);

    if (m_layout == layout)
        return;

    wxBusyCursor busy;

    Freeze();

    // Remove old settings
    if (m_layout != ESettingsLayout::Unknown)
        restore_to_creation();
    else //init with view_toolbar by default
        m_plater->enable_view_toolbar(true);

#ifdef __WXMSW__
    enum class State {
        noUpdate,
        fromDlg,
        toDlg
    };
    State update_scaling_state = //m_layout == ESettingsLayout::Unknown   ? State::noUpdate   : // don't scale settings dialog from the application start
                                 m_layout == ESettingsLayout::Dlg       ? State::fromDlg    :
                                 layout   == ESettingsLayout::Dlg       ? State::toDlg      : State::noUpdate;
#endif //__WXMSW__

    m_layout = layout;

    m_layerpreview_menu_item->Enable(m_layout == ESettingsLayout::Tabs || m_layout == ESettingsLayout::Old);

    // From the very beginning the Print settings should be selected
    m_last_selected_setting_tab = 0;
    m_last_selected_plater_tab = 999;

    // Set new settings
    switch (m_layout)
    {
    case ESettingsLayout::Unknown:
    {
        break;
    }case ESettingsLayout::Old:
    {
        // don't use view_toolbar here
        m_plater->enable_view_toolbar(false);
        //layout
        m_plater->Reparent(m_tabpanel);
        m_tabpanel->InsertPage(0, m_plater, _L("Plater"));
        m_main_sizer->Add(m_tabpanel, 1, wxEXPAND);
        // icons for ESettingsLayout::Old
        wxImageList* img_list = nullptr;
        int icon_size = 0;
        try {
            icon_size = atoi(wxGetApp().app_config->get("tab_icon_size").c_str());
        }
        catch (std::exception e) {}
        if (icon_size >= 8) {
            std::initializer_list<std::string> icon_list = { "plater", "cog", "spool_cog", "printer_cog" };
            if (icon_size < 16)
                icon_list = { "plater", "cog", "spool", "printer" };
            for (std::string icon_name : icon_list) {
                const wxBitmap& bmp = create_scaled_bitmap(icon_name, this, icon_size);
                if (img_list == nullptr)
                    img_list = new wxImageList(bmp.GetWidth(), bmp.GetHeight());
                img_list->Add(bmp);
            }
        }
        m_tabpanel->AssignImageList(img_list);
        if (icon_size >= 8)
        {
            m_tabpanel->SetPageImage(0, 0);
            m_tabpanel->SetPageImage(1, 1);
            m_tabpanel->SetPageImage(2, 2);
            m_tabpanel->SetPageImage(3, 3);
        }
        // show
        m_plater->Show();
        m_tabpanel->Show();
        break;
    }
    case ESettingsLayout::Tabs:
    {
        // don't use view_toolbar here
        m_plater->enable_view_toolbar(false);
        // icons for ESettingsLayout::Tabs
        wxImageList* img_list = nullptr;
        int icon_size = 0;
        try {
            icon_size = atoi(wxGetApp().app_config->get("tab_icon_size").c_str());
        }
        catch (std::exception e) {}
        if (icon_size >= 8) {
            std::initializer_list<std::string> icon_list = { "editor_menu", "layers", "preview_menu", "cog", "spool_cog", "printer_cog" };
            if (icon_size < 16)
                icon_list = { "editor_menu", "layers", "preview_menu", "cog", "spool", "printer" };
            for (std::string icon_name : icon_list) {
                const wxBitmap& bmp = create_scaled_bitmap(icon_name, this, icon_size);
                if (img_list == nullptr)
                    img_list = new wxImageList(bmp.GetWidth(), bmp.GetHeight());
                img_list->Add(bmp);
            }
        }
        m_tabpanel->AssignImageList(img_list);
        m_tabpanel->InsertPage(0, new wxPanel(m_tabpanel), _L("3D view"));
        m_tabpanel->InsertPage(1, new wxPanel(m_tabpanel), _L("Sliced preview"));
        m_tabpanel->InsertPage(2, new wxPanel(m_tabpanel), _L("Gcode preview"));
        m_tabpanel->GetPage(0)->SetSizer(new wxBoxSizer(wxVERTICAL));
        m_tabpanel->GetPage(1)->SetSizer(new wxBoxSizer(wxVERTICAL));
        m_tabpanel->GetPage(2)->SetSizer(new wxBoxSizer(wxVERTICAL));
        if (icon_size >= 8)
        {
            m_tabpanel->SetPageImage(0, 0);
            m_tabpanel->SetPageImage(1, 1);
            m_tabpanel->SetPageImage(2, 2);
            m_tabpanel->SetPageImage(3, 3);
            m_tabpanel->SetPageImage(4, 4);
            m_tabpanel->SetPageImage(5, 5);
        }
        m_plater->Reparent(m_tabpanel->GetPage(0));
        m_tabpanel->GetPage(0)->GetSizer()->Add(m_plater, 1, wxEXPAND);
        m_tabpanel->ChangeSelection(0);
        m_main_sizer->Add(m_tabpanel, 1, wxEXPAND);
        m_plater->Show();
        m_tabpanel->Show();
        break;
    }
    case ESettingsLayout::Hidden:
    {
        m_main_sizer->Add(m_plater, 1, wxEXPAND);
        m_tabpanel->Hide();
        m_main_sizer->Add(m_tabpanel, 1, wxEXPAND);
        m_plater_page = new wxPanel(m_tabpanel);
        m_tabpanel->InsertPage(0, m_plater_page, _L("Plater")); // empty panel just for Plater tab */
        m_plater->Show();
        break;
    }
    case ESettingsLayout::Dlg:
    {
        m_main_sizer->Add(m_plater, 1, wxEXPAND);
        m_tabpanel->Reparent(&m_settings_dialog);
        m_settings_dialog.GetSizer()->Add(m_tabpanel, 1, wxEXPAND);
        m_tabpanel->Show();
        m_plater->Show();
        break;
    }
    case ESettingsLayout::GCodeViewer:
    {
        m_main_sizer->Add(m_plater, 1, wxEXPAND);
        m_plater->set_bed_shape({ { 0.0, 0.0 }, { 200.0, 0.0 }, { 200.0, 200.0 }, { 0.0, 200.0 } }, "", "", true);
        m_plater->get_collapse_toolbar().set_enabled(false);
        m_plater->collapse_sidebar(true);
        m_plater->Show();
        break;
    }
    }

#ifdef __WXMSW__
    if (update_scaling_state != State::noUpdate)
    {
        int mainframe_dpi   = get_dpi_for_window(this);
        int dialog_dpi      = get_dpi_for_window(&m_settings_dialog);
        if (mainframe_dpi != dialog_dpi) {
            wxSize oldDPI = update_scaling_state == State::fromDlg ? wxSize(dialog_dpi, dialog_dpi) : wxSize(mainframe_dpi, mainframe_dpi);
            wxSize newDPI = update_scaling_state == State::toDlg   ? wxSize(dialog_dpi, dialog_dpi) : wxSize(mainframe_dpi, mainframe_dpi);

            if (update_scaling_state == State::fromDlg)
                this->enable_force_rescale();
            else
                (&m_settings_dialog)->enable_force_rescale();

            wxWindow* win { nullptr };
            if (update_scaling_state == State::fromDlg)
                win = this;
            else
                win = &m_settings_dialog;

#if wxVERSION_EQUAL_OR_GREATER_THAN(3,1,3)
            m_tabpanel->MSWUpdateOnDPIChange(oldDPI, newDPI);
            win->GetEventHandler()->AddPendingEvent(wxDPIChangedEvent(oldDPI, newDPI));
#else
            win->GetEventHandler()->AddPendingEvent(DpiChangedEvent(EVT_DPI_CHANGED_SLICER, newDPI, win->GetRect()));
#endif // wxVERSION_EQUAL_OR_GREATER_THAN
        }
    }
#endif //__WXMSW__

//#ifdef __APPLE__
//    // Using SetMinSize() on Mac messes up the window position in some cases
//    // cf. https://groups.google.com/forum/#!topic/wx-users/yUKPBBfXWO0
//    // So, if we haven't possibility to set MinSize() for the MainFrame, 
//    // set the MinSize() as a half of regular  for the m_plater and m_tabpanel, when settings layout is in slNew mode
//    // Otherwise, MainFrame will be maximized by height
//    if (m_layout == ESettingsLayout::Hidden) {
//        wxSize size = wxGetApp().get_min_size();
//        size.SetHeight(int(0.5 * size.GetHeight()));
//        m_plater->SetMinSize(size);
//        m_tabpanel->SetMinSize(size);
//    }
//#endif
    
#ifdef __APPLE__
    m_plater->sidebar().change_top_border_for_mode_sizer(m_layout != ESettingsLayout::Tabs && m_layout != ESettingsLayout::Old);
#endif
    
    Layout();
    Thaw();
}

// Called when closing the application and when switching the application language.
void MainFrame::shutdown()
{
#ifdef _WIN32
	if (m_hDeviceNotify) {
	::UnregisterDeviceNotification(HDEVNOTIFY(m_hDeviceNotify));
	m_hDeviceNotify = nullptr;
	}
 	if (m_ulSHChangeNotifyRegister) {
        SHChangeNotifyDeregister(m_ulSHChangeNotifyRegister);
        m_ulSHChangeNotifyRegister = 0;
 	}
#endif // _WIN32

    if (m_plater != nullptr) {
        m_plater->stop_jobs();

        //close calibration dialog if opened
        wxGetApp().change_calibration_dialog(nullptr, nullptr);

        // Unbinding of wxWidgets event handling in canvases needs to be done here because on MAC,
        // when closing the application using Command+Q, a mouse event is triggered after this lambda is completed,
        // causing a crash
        m_plater->unbind_canvas_event_handlers();

        // Cleanup of canvases' volumes needs to be done here or a crash may happen on some Linux Debian flavours
        // see: https://github.com/prusa3d/PrusaSlicer/issues/3964
        m_plater->reset_canvas_volumes();
    }



    // Weird things happen as the Paint messages are floating around the windows being destructed.
    // Avoid the Paint messages by hiding the main window.
    // Also the application closes much faster without these unnecessary screen refreshes.
    // In addition, there were some crashes due to the Paint events sent to already destructed windows.
    this->Show(false);

    if (m_settings_dialog.IsShown())
        // call Close() to trigger call to lambda defined into GUI_App::persist_window_geometry()
        m_settings_dialog.Close();

    if (m_plater != nullptr) {
	// Stop the background thread (Windows and Linux).
	// Disconnect from a 3DConnextion driver (OSX).
    m_plater->get_mouse3d_controller().shutdown();
	// Store the device parameter database back to appconfig.
    m_plater->get_mouse3d_controller().save_config(*wxGetApp().app_config);
    }

    // Stop the background thread of the removable drive manager, so that no new updates will be sent to the Plater.
    wxGetApp().removable_drive_manager()->shutdown();
	//stop listening for messages from other instances
	wxGetApp().other_instance_message_handler()->shutdown(this);
    // Save the slic3r.ini.Usually the ini file is saved from "on idle" callback,
    // but in rare cases it may not have been called yet.
    wxGetApp().app_config->save();
//         if (m_plater)
//             m_plater->print = undef;
//         Slic3r::GUI::deregister_on_request_update_callback();

    // set to null tabs and a plater
    // to avoid any manipulations with them from App->wxEVT_IDLE after of the mainframe closing 
    wxGetApp().tabs_list.clear();
    wxGetApp().plater_ = nullptr;
}

void MainFrame::update_title()
{
    wxString title = wxEmptyString;
    bool has_name = false;
    if (m_plater != nullptr) {
        // m_plater->get_project_filename() produces file name including path, but excluding extension.
        // Don't try to remove the extension, it would remove part of the file name after the last dot!
        wxString project = from_path(into_path(m_plater->get_project_filename()).filename());
        if (project.empty()) {
            project = m_plater->get_project_filename();
        }
        if (!project.empty()) {
            has_name = true;
            title += (project + " - ");
        }
    }

    std::string build_id = wxGetApp().is_editor() ? SLIC3R_BUILD_ID : GCODEVIEWER_BUILD_ID;
    size_t 		idx_plus = build_id.find('+');
    if (idx_plus != build_id.npos) {
    	// Parse what is behind the '+'. If there is a number, then it is a build number after the label, and full build ID is shown.
    	int commit_after_label;
    	if (! boost::starts_with(build_id.data() + idx_plus + 1, "UNKNOWN") && 
            (build_id.at(idx_plus + 1) == '-' || sscanf(build_id.data() + idx_plus + 1, "%d-", &commit_after_label) == 0)) {
    		// It is a release build.
    		build_id.erase(build_id.begin() + idx_plus, build_id.end());    		
#if defined(_WIN32) && ! defined(_WIN64)
    		// People are using 32bit slicer on a 64bit machine by mistake. Make it explicit.
            build_id += " 32 bit";
#endif
    	}
    }

    title += wxString(SLIC3R_APP_NAME) + "_" + wxString(SLIC3R_VERSION) ;
    if (wxGetApp().is_editor() && !has_name)
        title += (" " + _L(SLIC3R_BASED_ON));

    SetTitle(title);
}

void MainFrame::init_tabpanel()
{
    // wxNB_NOPAGETHEME: Disable Windows Vista theme for the Notebook background. The theme performance is terrible on Windows 10
    // with multiple high resolution displays connected.
    m_tabpanel = new wxNotebook(this, wxID_ANY, wxDefaultPosition, wxDefaultSize, wxNB_TOP | wxTAB_TRAVERSAL | wxNB_NOPAGETHEME);
#ifndef __WXOSX__ // Don't call SetFont under OSX to avoid name cutting in ObjectList
    m_tabpanel->SetFont(Slic3r::GUI::wxGetApp().normal_font());
#endif
    m_tabpanel->Hide();
    m_settings_dialog.set_tabpanel(m_tabpanel);


    m_tabpanel->Bind(wxEVT_NOTEBOOK_PAGE_CHANGED, [this](wxEvent&) {
        if (m_tabpanel_stop_event)
            return;
        wxWindow* panel = m_tabpanel->GetCurrentPage();
        Tab* tab = dynamic_cast<Tab*>(panel);

        // There shouldn't be a case, when we try to select a tab, which doesn't support a printer technology
        if (panel == nullptr || (tab != nullptr && !tab->supports_printer_technology(m_plater->printer_technology())))
            return;

        std::vector<Tab*>& tabs_list = wxGetApp().tabs_list;
        int last_selected_plater_tab = m_last_selected_plater_tab;
        int last_selected_setting_tab = m_last_selected_setting_tab;
        if (tab && std::find(tabs_list.begin(), tabs_list.end(), tab) != tabs_list.end()) {
            // On GTK, the wxEVT_NOTEBOOK_PAGE_CHANGED event is triggered
            // before the MainFrame is fully set up.
            tab->OnActivate();
            if (this->m_layout == ESettingsLayout::Tabs)
                last_selected_setting_tab = m_tabpanel->GetSelection() - 3;
            if (this->m_layout == ESettingsLayout::Dlg)
                last_selected_setting_tab = m_tabpanel->GetSelection();
            else
                last_selected_setting_tab = m_tabpanel->GetSelection() - 1;
        }
        else if (this->m_layout == ESettingsLayout::Tabs) {
            if (last_selected_plater_tab == m_tabpanel->GetSelection()) {
                std::cout << "Page changed to the same one (" << m_last_selected_plater_tab << ") no need to do anything\n";
                return;
            }
            bool need_freeze = !this->IsFrozen();
            if(need_freeze) Freeze();
            std::cout << "I switched to tab  " << m_tabpanel->GetSelection() << " and so i need to change the panel position & content\n";
            size_t new_tab = m_tabpanel->GetSelection();

            size_t max = 0;
            for (int i = 0; i < 3; i++)
                max = std::max(max, m_tabpanel->GetPage(i)->GetSizer()->GetItemCount());
            std::cout << " 1 - hide & clear the sizers: " << max << "->";
            for(int i=0;i<3;i++)
                m_tabpanel->GetPage(i)->GetSizer()->Clear();
            max = 0;
            for (int i = 0; i < 3; i++)
                max = std::max(max, m_tabpanel->GetPage(i)->GetSizer()->GetItemCount());
            std::cout << max << "\n";

            m_plater->Reparent(m_tabpanel->GetCurrentPage());
            std::cout << " 2 - change parent from tab " << m_last_selected_plater_tab << " to tab " << m_tabpanel->GetSelection() << "\n";
            if (m_tabpanel->GetSelection() == 0)
                this->m_plater->select_view_3D("3D");
            else if (m_tabpanel->GetSelection() == 1) {
                if (this->m_plater->get_force_preview() != Preview::ForceState::ForceExtrusions) {
                    this->m_plater->set_force_preview(Preview::ForceState::ForceExtrusions);
                    this->m_plater->select_view_3D("Preview");
                    this->m_plater->refresh_print();
                }else
                    this->m_plater->select_view_3D("Preview");
            }
            else if (m_tabpanel->GetSelection() == 2) {
                if (this->m_plater->get_force_preview() != Preview::ForceState::ForceGcode) {
                    this->m_plater->set_force_preview(Preview::ForceState::ForceGcode);
                    this->m_plater->select_view_3D("Preview");
                    this->m_plater->refresh_print();
                }else
                    this->m_plater->select_view_3D("Preview");
            }
            std::cout << " 3 - redraw\n";
            std::cout << " 4 - add to new sizer: " << m_tabpanel->GetCurrentPage()->GetSizer()->GetItemCount() << "->";
            m_tabpanel->GetCurrentPage()->GetSizer()->Add(m_plater, 1, wxEXPAND);
            std::cout << m_tabpanel->GetCurrentPage()->GetSizer()->GetItemCount() << "\n";
            m_plater->Show();
            std::cout << "End of change for the panel position & content, tab is "<< m_tabpanel->GetSelection() <<"\n";
            m_last_selected_plater_tab = m_tabpanel->GetSelection();

            if (need_freeze) Thaw();
#ifdef __APPLE__
            m_tabpanel->ChangeSelection(new_tab);
            m_tabpanel->Refresh();
            std::cout << "Macos: force tab selection to  "<< new_tab <<" : " << m_tabpanel->GetSelection() << "\n";
#endif
        } else {
            select_tab(MainFrame::ETabType::LastPlater); // select Plater
            m_last_selected_plater_tab = 999;
        }
    });

    m_plater = new Plater(this, this);
    m_plater->Hide();

    wxGetApp().plater_ = m_plater;

    wxGetApp().obj_list()->create_popup_menus();

    if (wxGetApp().is_editor())
        create_preset_tabs();

    if (m_plater) {
        // load initial config
        auto full_config = wxGetApp().preset_bundle->full_config();
        m_plater->on_config_change(full_config);

        // Show a correct number of filament fields.
        // nozzle_diameter is undefined when SLA printer is selected
        if (full_config.has("nozzle_diameter")) {
            m_plater->on_extruders_change(full_config.option<ConfigOptionFloats>("nozzle_diameter")->values.size());
        }
    }
}

#ifdef WIN32
void MainFrame::register_win32_callbacks()
{
    //static GUID GUID_DEVINTERFACE_USB_DEVICE  = { 0xA5DCBF10, 0x6530, 0x11D2, 0x90, 0x1F, 0x00, 0xC0, 0x4F, 0xB9, 0x51, 0xED };
    //static GUID GUID_DEVINTERFACE_DISK        = { 0x53f56307, 0xb6bf, 0x11d0, 0x94, 0xf2, 0x00, 0xa0, 0xc9, 0x1e, 0xfb, 0x8b };
    //static GUID GUID_DEVINTERFACE_VOLUME      = { 0x71a27cdd, 0x812a, 0x11d0, 0xbe, 0xc7, 0x08, 0x00, 0x2b, 0xe2, 0x09, 0x2f };
    static GUID GUID_DEVINTERFACE_HID           = { 0x4D1E55B2, 0xF16F, 0x11CF, 0x88, 0xCB, 0x00, 0x11, 0x11, 0x00, 0x00, 0x30 };

    // Register USB HID (Human Interface Devices) notifications to trigger the 3DConnexion enumeration.
    DEV_BROADCAST_DEVICEINTERFACE NotificationFilter = { 0 };
    NotificationFilter.dbcc_size = sizeof(DEV_BROADCAST_DEVICEINTERFACE);
    NotificationFilter.dbcc_devicetype = DBT_DEVTYP_DEVICEINTERFACE;
    NotificationFilter.dbcc_classguid = GUID_DEVINTERFACE_HID;
    m_hDeviceNotify = ::RegisterDeviceNotification(this->GetHWND(), &NotificationFilter, DEVICE_NOTIFY_WINDOW_HANDLE);

// or register for file handle change?
//      DEV_BROADCAST_HANDLE NotificationFilter = { 0 };
//      NotificationFilter.dbch_size = sizeof(DEV_BROADCAST_HANDLE);
//      NotificationFilter.dbch_devicetype = DBT_DEVTYP_HANDLE;

    // Using Win32 Shell API to register for media insert / removal events.
    LPITEMIDLIST ppidl;
    if (SHGetSpecialFolderLocation(this->GetHWND(), CSIDL_DESKTOP, &ppidl) == NOERROR) {
        SHChangeNotifyEntry shCNE;
        shCNE.pidl       = ppidl;
        shCNE.fRecursive = TRUE;
        // Returns a positive integer registration identifier (ID).
        // Returns zero if out of memory or in response to invalid parameters.
        m_ulSHChangeNotifyRegister = SHChangeNotifyRegister(this->GetHWND(),        // Hwnd to receive notification
            SHCNE_DISKEVENTS,                                                       // Event types of interest (sources)
            SHCNE_MEDIAINSERTED | SHCNE_MEDIAREMOVED,
            //SHCNE_UPDATEITEM,                                                     // Events of interest - use SHCNE_ALLEVENTS for all events
            WM_USER_MEDIACHANGED,                                                   // Notification message to be sent upon the event
            1,                                                                      // Number of entries in the pfsne array
            &shCNE);                                                                // Array of SHChangeNotifyEntry structures that 
                                                                                    // contain the notifications. This array should 
                                                                                    // always be set to one when calling SHChnageNotifyRegister
                                                                                    // or SHChangeNotifyDeregister will not work properly.
        assert(m_ulSHChangeNotifyRegister != 0);    // Shell notification failed
    } else {
        // Failed to get desktop location
        assert(false); 
    }

    {
        static constexpr int device_count = 1;
        RAWINPUTDEVICE devices[device_count] = { 0 };
        // multi-axis mouse (SpaceNavigator, etc.)
        devices[0].usUsagePage = 0x01;
        devices[0].usUsage = 0x08;
        if (! RegisterRawInputDevices(devices, device_count, sizeof(RAWINPUTDEVICE)))
            BOOST_LOG_TRIVIAL(error) << "RegisterRawInputDevices failed";
    }
}
#endif // _WIN32

void MainFrame::create_preset_tabs()
{
    wxGetApp().update_label_colours_from_appconfig();
    add_created_tab(new TabPrint(m_tabpanel));
    add_created_tab(new TabFilament(m_tabpanel));
    add_created_tab(new TabSLAPrint(m_tabpanel));
    add_created_tab(new TabSLAMaterial(m_tabpanel));
    add_created_tab(new TabPrinter(m_tabpanel));
}

void MainFrame::add_created_tab(Tab* panel)
{
    panel->create_preset_tab();

    const auto printer_tech = wxGetApp().preset_bundle->printers.get_edited_preset().printer_technology();

    if (panel->supports_printer_technology(printer_tech))
        m_tabpanel->AddPage(panel, panel->title());
}

bool MainFrame::is_active_and_shown_tab(Tab* tab)
{
    int page_id = m_tabpanel->FindPage(tab);

    if (m_tabpanel->GetSelection() != page_id)
        return false;

    if (m_layout == ESettingsLayout::Dlg)
        return m_settings_dialog.IsShown();

    if (m_layout == ESettingsLayout::Hidden)
        return m_main_sizer->IsShown(m_tabpanel);
    
    return true;
}

bool MainFrame::can_start_new_project() const
{
    return (m_plater != nullptr);
}

bool MainFrame::can_save() const
{
    return (m_plater != nullptr);
}

bool MainFrame::can_export_model() const
{
    return (m_plater != nullptr) && !m_plater->model().objects.empty();
}

bool MainFrame::can_export_toolpaths() const
{
    return (m_plater != nullptr) && (m_plater->printer_technology() == ptFFF) && m_plater->is_preview_shown() && m_plater->is_preview_loaded() && m_plater->has_toolpaths_to_export();
}

bool MainFrame::can_export_supports() const
{
    if ((m_plater == nullptr) || (m_plater->printer_technology() != ptSLA) || m_plater->model().objects.empty())
        return false;

    bool can_export = false;
    const PrintObjects& objects = m_plater->sla_print().objects();
    for (const SLAPrintObject* object : objects)
    {
        if (object->has_mesh(slaposPad) || object->has_mesh(slaposSupportTree))
        {
            can_export = true;
            break;
        }
    }
    return can_export;
}

bool MainFrame::can_export_gcode() const
{
    if (m_plater == nullptr)
        return false;

    if (m_plater->model().objects.empty())
        return false;

    if (m_plater->is_export_gcode_scheduled())
        return false;

    // TODO:: add other filters

    return true;
}

bool MainFrame::can_send_gcode() const
{
    if (m_plater && ! m_plater->model().objects.empty())
        if (const DynamicPrintConfig *cfg = wxGetApp().preset_bundle->physical_printers.get_selected_printer_config(); cfg)
            if (const auto *print_host_opt = cfg->option<ConfigOptionString>("print_host"); print_host_opt)
                return ! print_host_opt->value.empty();
    return false;
}

bool MainFrame::can_export_gcode_sd() const
{
	if (m_plater == nullptr)
		return false;

	if (m_plater->model().objects.empty())
		return false;

	if (m_plater->is_export_gcode_scheduled())
		return false;

	// TODO:: add other filters

	return wxGetApp().removable_drive_manager()->status().has_removable_drives;
}

bool MainFrame::can_eject() const
{
	return wxGetApp().removable_drive_manager()->status().has_eject;
}

bool MainFrame::can_slice() const
{
    bool bg_proc = wxGetApp().app_config->get("background_processing") == "1";
    return (m_plater != nullptr) ? !m_plater->model().objects.empty() && !bg_proc : false;
}

bool MainFrame::can_change_view() const
{
    switch (m_layout)
    {
    default:                   { return false; }
    case ESettingsLayout::Hidden: { return m_plater->IsShown(); }
    case ESettingsLayout::Dlg: { return true; }
    case ESettingsLayout::Old: 
    case ESettingsLayout::Tabs: { 
    int page_id = m_tabpanel->GetSelection();
    return page_id != wxNOT_FOUND && dynamic_cast<const Slic3r::GUI::Plater*>(m_tabpanel->GetPage((size_t)page_id)) != nullptr;
    }
    case ESettingsLayout::GCodeViewer: { return true; }
    }
}

bool MainFrame::can_select() const
{
    return (m_plater != nullptr) && !m_plater->model().objects.empty();
}

bool MainFrame::can_deselect() const
{
    return (m_plater != nullptr) && !m_plater->is_selection_empty();
}

bool MainFrame::can_delete() const
{
    return (m_plater != nullptr) && !m_plater->is_selection_empty();
}

bool MainFrame::can_delete_all() const
{
    return (m_plater != nullptr) && !m_plater->model().objects.empty();
}

bool MainFrame::can_reslice() const
{
    return (m_plater != nullptr) && !m_plater->model().objects.empty();
}

void MainFrame::on_dpi_changed(const wxRect& suggested_rect)
{
#if ENABLE_WX_3_1_3_DPI_CHANGED_EVENT
    wxGetApp().update_fonts(this);
#else
    wxGetApp().update_fonts();
#endif // ENABLE_WX_3_1_3_DPI_CHANGED_EVENT
    this->SetFont(this->normal_font());

    // update Plater
    wxGetApp().plater()->msw_rescale();

    // update Tabs
    if (m_layout != ESettingsLayout::Dlg) // Do not update tabs if the Settings are in the separated dialog
    for (auto tab : wxGetApp().tabs_list)
        tab->msw_rescale();

    wxMenuBar* menu_bar = this->GetMenuBar();
    for (size_t id = 0; id < menu_bar->GetMenuCount(); id++)
        msw_rescale_menu(menu_bar->GetMenu(id));

    // Workarounds for correct Window rendering after rescale

    /* Even if Window is maximized during moving,
     * first of all we should imitate Window resizing. So:
     * 1. cancel maximization, if it was set
     * 2. imitate resizing
     * 3. set maximization, if it was set
     */
    const bool is_maximized = this->IsMaximized();
    if (is_maximized)
        this->Maximize(false);

    /* To correct window rendering (especially redraw of a status bar)
     * we should imitate window resizing.
     */
    const wxSize& sz = this->GetSize();
    this->SetSize(sz.x + 1, sz.y + 1);
    this->SetSize(sz);

    this->Maximize(is_maximized);
}

void MainFrame::on_sys_color_changed()
{
    wxBusyCursor wait;

    // update label colors in respect to the system mode
    wxGetApp().init_label_colours();

    // update Plater
    wxGetApp().plater()->sys_color_changed();

    // update Tabs
    for (auto tab : wxGetApp().tabs_list)
        tab->sys_color_changed();

    // msw_rescale_menu updates just icons, so use it
    wxMenuBar* menu_bar = this->GetMenuBar();
    for (size_t id = 0; id < menu_bar->GetMenuCount(); id++)
        msw_rescale_menu(menu_bar->GetMenu(id));
}

#ifdef _MSC_VER
    // \xA0 is a non-breaking space. It is entered here to spoil the automatic accelerators,
    // as the simple numeric accelerators spoil all numeric data entry.
static const wxString sep = "\t\xA0";
static const wxString sep_space = "\xA0";
#else
static const wxString sep = " - ";
static const wxString sep_space = "";
#endif

static wxMenu* generate_help_menu()
{
    wxMenu* helpMenu = new wxMenu();
<<<<<<< HEAD
    append_menu_item(helpMenu, wxID_ANY, _L(SLIC3R_APP_NAME " Releases"), _L("Open the Slic3r releases page in your browser"),
        [](wxCommandEvent&) { wxLaunchDefaultBrowser("https://slic3r.org/download/"); });
    append_menu_item(helpMenu, wxID_ANY, _L(SLIC3R_APP_NAME " wiki"), _L("Open the Slic3r wiki in your browser"),
        [](wxCommandEvent&) { wxLaunchDefaultBrowser("http://github.com/slic3r/Slic3r/wiki"); });
    append_menu_item(helpMenu, wxID_ANY, _L(SLIC3R_APP_NAME " website"), _L("Open the Slic3r website in your browser"),
=======
    append_menu_item(helpMenu, wxID_ANY, _L(SLIC3R_APP_NAME " Releases"), _L("Open the " SLIC3R_APP_NAME " releases page in your browser"),
        [](wxCommandEvent&) { wxLaunchDefaultBrowser(SLIC3R_DOWNLOAD); });
    append_menu_item(helpMenu, wxID_ANY, _L("Slic3r manual"), _L("Open the Slic3r manual in your browser"),
        [](wxCommandEvent&) { wxLaunchDefaultBrowser("http://manual.slic3r.org"); });
    append_menu_item(helpMenu, wxID_ANY, _L(SLIC3R_APP_NAME " wiki"), _L("Open the " SLIC3R_APP_NAME " wiki in your browser"),
        [](wxCommandEvent&) { wxLaunchDefaultBrowser("http://github.com/" SLIC3R_GITHUB "/wiki"); });
    append_menu_item(helpMenu, wxID_ANY, _L("Slic3r website"), _L("Open the Slic3r website in your browser"),
>>>>>>> 5279d2b6
        [](wxCommandEvent&) { wxLaunchDefaultBrowser("http://slic3r.org"); });
    //#        my $versioncheck = $self->_append_menu_item($helpMenu, "Check for &Updates...", "Check for new Slic3r versions", sub{
    //#            wxTheApp->check_version(1);
    //#        });
    //#        $versioncheck->Enable(wxTheApp->have_version_check);
    append_menu_item(helpMenu, wxID_ANY, wxString::Format(_L("Slic3r Manual")),
        wxString::Format(_L("Open the Slic3r Manual in your browser")),
        //            [this](wxCommandEvent&) { wxGetApp().open_web_page_localized("http://manual.slic3r.org"); });
        //        append_menu_item(helpMenu, wxID_ANY, wxString::Format(_L("%s &Manual"), SLIC3R_APP_NAME),
        //                                             wxString::Format(_L("Open the %s manual in your browser"), SLIC3R_APP_NAME),
        [](wxCommandEvent&) { wxLaunchDefaultBrowser("http://manual.slic3r.org/"); });
    helpMenu->AppendSeparator();
    append_menu_item(helpMenu, wxID_ANY, _L("System &Info"), _L("Show system information"),
        [](wxCommandEvent&) { wxGetApp().system_info(); });
    append_menu_item(helpMenu, wxID_ANY, _L("Show &Configuration Folder"), _L("Show user configuration folder (datadir)"),
        [](wxCommandEvent&) { Slic3r::GUI::desktop_open_datadir_folder(); });
    append_menu_item(helpMenu, wxID_ANY, _L("Report an I&ssue"), wxString::Format(_L("Report an issue on %s"), SLIC3R_APP_NAME),
        [](wxCommandEvent&) { wxLaunchDefaultBrowser("http://github.com/" SLIC3R_GITHUB "/issues/new"); });

    if (wxGetApp().is_editor())
        append_menu_item(helpMenu, wxID_ANY, wxString::Format(_L("&About %s"), SLIC3R_APP_NAME), _L("Show about dialog"),
            [](wxCommandEvent&) { Slic3r::GUI::about(); });
    else {
        append_menu_item(helpMenu, wxID_ANY, wxString::Format(_L("&About %s"), GCODEVIEWER_APP_NAME), _L("Show about dialog"),
            [](wxCommandEvent&) { Slic3r::GUI::about(); });
        helpMenu->AppendSeparator();
    }
    append_menu_item(helpMenu, wxID_ANY, _L("Keyboard Shortcuts") + sep + "&?", _L("Show the list of the keyboard shortcuts"),
        [](wxCommandEvent&) { wxGetApp().keyboard_shortcuts(); });
#if ENABLE_THUMBNAIL_GENERATOR_DEBUG
    helpMenu->AppendSeparator();
    append_menu_item(helpMenu, wxID_ANY, "DEBUG gcode thumbnails", "DEBUG ONLY - read the selected gcode file and generates png for the contained thumbnails",
        [](wxCommandEvent&) { wxGetApp().gcode_thumbnails_debug(); });
#endif // ENABLE_THUMBNAIL_GENERATOR_DEBUG

    return helpMenu;
}

static void add_common_view_menu_items(wxMenu* view_menu, MainFrame* mainFrame, std::function<bool(void)> can_change_view)
{
    // The camera control accelerators are captured by GLCanvas3D::on_char().
    append_menu_item(view_menu, wxID_ANY, _L("Iso") + sep + "&0", _L("Iso View"), [mainFrame](wxCommandEvent&) { mainFrame->select_view("iso"); },
        "", nullptr, [can_change_view]() { return can_change_view(); }, mainFrame);
    view_menu->AppendSeparator();
    //TRN To be shown in the main menu View->Top 
    append_menu_item(view_menu, wxID_ANY, _L("Top") + sep + "&1", _L("Top View"), [mainFrame](wxCommandEvent&) { mainFrame->select_view("top"); },
        "", nullptr, [can_change_view]() { return can_change_view(); }, mainFrame);
    //TRN To be shown in the main menu View->Bottom 
    append_menu_item(view_menu, wxID_ANY, _L("Bottom") + sep + "&2", _L("Bottom View"), [mainFrame](wxCommandEvent&) { mainFrame->select_view("bottom"); },
        "", nullptr, [can_change_view]() { return can_change_view(); }, mainFrame);
    append_menu_item(view_menu, wxID_ANY, _L("Front") + sep + "&3", _L("Front View"), [mainFrame](wxCommandEvent&) { mainFrame->select_view("front"); },
        "", nullptr, [can_change_view]() { return can_change_view(); }, mainFrame);
    append_menu_item(view_menu, wxID_ANY, _L("Rear") + sep + "&4", _L("Rear View"), [mainFrame](wxCommandEvent&) { mainFrame->select_view("rear"); },
        "", nullptr, [can_change_view]() { return can_change_view(); }, mainFrame);
    append_menu_item(view_menu, wxID_ANY, _L("Left") + sep + "&5", _L("Left View"), [mainFrame](wxCommandEvent&) { mainFrame->select_view("left"); },
        "", nullptr, [can_change_view]() { return can_change_view(); }, mainFrame);
    append_menu_item(view_menu, wxID_ANY, _L("Right") + sep + "&6", _L("Right View"), [mainFrame](wxCommandEvent&) { mainFrame->select_view("right"); },
        "", nullptr, [can_change_view]() { return can_change_view(); }, mainFrame);
}

void MainFrame::init_menubar_as_editor()
{
#ifdef __APPLE__
    wxMenuBar::SetAutoWindowMenu(false);
#endif

    // File menu
    wxMenu* fileMenu = new wxMenu;
    {
        append_menu_item(fileMenu, wxID_ANY, _L("&New Project") + "\tCtrl+N", _L("Start a new project"),
            [this](wxCommandEvent&) { if (m_plater) m_plater->ask_for_new_project(); }, "", nullptr,
            [this](){return m_plater != nullptr && can_start_new_project(); }, this);
        append_menu_item(fileMenu, wxID_ANY, _L("&Open Project") + dots + "\tCtrl+O", _L("Open a project file"),
            [this](wxCommandEvent&) { if (m_plater) m_plater->load_project(); }, "open", nullptr,
            [this](){return m_plater != nullptr; }, this);

        wxMenu* recent_projects_menu = new wxMenu();
        wxMenuItem* recent_projects_submenu = append_submenu(fileMenu, recent_projects_menu, wxID_ANY, _L("Recent projects"), "");
        m_recent_projects.UseMenu(recent_projects_menu);
        Bind(wxEVT_MENU, [this](wxCommandEvent& evt) {
            size_t file_id = evt.GetId() - wxID_FILE1;
            wxString filename = m_recent_projects.GetHistoryFile(file_id);
            if (wxFileExists(filename))
                m_plater->load_project(filename);
            else
            {
                wxMessageDialog msg(this, _L("The selected project is no longer available.\nDo you want to remove it from the recent projects list?"), _L("Error"), wxYES_NO | wxYES_DEFAULT);
                if (msg.ShowModal() == wxID_YES)
                {
                    m_recent_projects.RemoveFileFromHistory(file_id);
                        std::vector<std::string> recent_projects;
                        size_t count = m_recent_projects.GetCount();
                        for (size_t i = 0; i < count; ++i)
                        {
                            recent_projects.push_back(into_u8(m_recent_projects.GetHistoryFile(i)));
                        }
                    wxGetApp().app_config->set_recent_projects(recent_projects);
                    wxGetApp().app_config->save();
                }
            }
            }, wxID_FILE1, wxID_FILE9);

        std::vector<std::string> recent_projects = wxGetApp().app_config->get_recent_projects();
        std::reverse(recent_projects.begin(), recent_projects.end());
        for (const std::string& project : recent_projects)
        {
            m_recent_projects.AddFileToHistory(from_u8(project));
        }

        Bind(wxEVT_UPDATE_UI, [this](wxUpdateUIEvent& evt) { evt.Enable(m_recent_projects.GetCount() > 0); }, recent_projects_submenu->GetId());

        append_menu_item(fileMenu, wxID_ANY, _L("&Save Project") + "\tCtrl+S", _L("Save current project file"),
            [this](wxCommandEvent&) { if (m_plater) m_plater->save_project_as_3mf(into_path(m_plater->get_project_filename(".3mf"))); }, "save", nullptr,
            [this](){return m_plater != nullptr && can_save(); }, this);
#ifdef __APPLE__
        append_menu_item(fileMenu, wxID_ANY, _L("Save Project &as") + dots + "\tCtrl+Shift+S", _L("Save current project file as"),
#else
        append_menu_item(fileMenu, wxID_ANY, _L("Save Project &as") + dots + "\tCtrl+Alt+S", _L("Save current project file as"),
#endif // __APPLE__
            [this](wxCommandEvent&) { if (m_plater) m_plater->save_project_as_3mf(); }, "save", nullptr,
            [this](){return m_plater != nullptr && can_save(); }, this);

        fileMenu->AppendSeparator();

        wxMenu* import_menu = new wxMenu();
        append_menu_item(import_menu, wxID_ANY, _L("Import STL/OBJ/AM&F/3MF") + dots + "\tCtrl+I", _L("Load a model"),
            [this](wxCommandEvent&) { if (m_plater) m_plater->add_model(); }, "import_plater", nullptr,
            [this](){return m_plater != nullptr; }, this);
        
        append_menu_item(import_menu, wxID_ANY, _L("Import STL (imperial units)"), _L("Load an model saved with imperial units"),
            [this](wxCommandEvent&) { if (m_plater) m_plater->add_model(true); }, "import_plater", nullptr,
            [this](){return m_plater != nullptr; }, this);
        
        append_menu_item(import_menu, wxID_ANY, _L("Import SL1 archive") + dots, _L("Load an SL1 archive"),
            [this](wxCommandEvent&) { if (m_plater) m_plater->import_sl1_archive(); }, "import_plater", nullptr,
            [this](){return m_plater != nullptr; }, this);    
    
        import_menu->AppendSeparator();
        append_menu_item(import_menu, wxID_ANY, _L("Import &Config") + dots + "\tCtrl+L", _L("Load exported configuration file"),
            [this](wxCommandEvent&) { load_config_file(); }, "import_config", nullptr,
            []() {return true; }, this);
        append_menu_item(import_menu, wxID_ANY, _L("Import Config from &project") + dots +"\tCtrl+Alt+L", _L("Load configuration from project file"),
            [this](wxCommandEvent&) { if (m_plater) m_plater->extract_config_from_project(); }, "import_config", nullptr,
            []() {return true; }, this);
        import_menu->AppendSeparator();
        append_menu_item(import_menu, wxID_ANY, _L("Import Config &Bundle") + dots, _L("Load presets from a bundle"),
            [this](wxCommandEvent&) { load_configbundle(); }, "import_config_bundle", nullptr,
            []() {return true; }, this);
        append_submenu(fileMenu, import_menu, wxID_ANY, _L("&Import"), "");

        wxMenu* export_menu = new wxMenu();
        wxMenuItem* item_export_gcode = append_menu_item(export_menu, wxID_ANY, _L("Export &G-code") + dots +"\tCtrl+G", _L("Export current plate as G-code"),
            [this](wxCommandEvent&) { if (m_plater) m_plater->export_gcode(false); }, "export_gcode", nullptr,
            [this](){return can_export_gcode(); }, this);
        m_changeable_menu_items.push_back(item_export_gcode);
        wxMenuItem* item_send_gcode = append_menu_item(export_menu, wxID_ANY, _L("S&end G-code") + dots +"\tCtrl+Shift+G", _L("Send to print current plate as G-code"),
            [this](wxCommandEvent&) { if (m_plater) m_plater->send_gcode(); }, "export_gcode", nullptr,
            [this](){return can_send_gcode(); }, this);
        m_changeable_menu_items.push_back(item_send_gcode);
		append_menu_item(export_menu, wxID_ANY, _L("Export G-code to SD card / Flash drive") + dots + "\tCtrl+U", _L("Export current plate as G-code to SD card / Flash drive"),
			[this](wxCommandEvent&) { if (m_plater) m_plater->export_gcode(true); }, "export_to_sd", nullptr,
			[this]() {return can_export_gcode_sd(); }, this);
        export_menu->AppendSeparator();
        append_menu_item(export_menu, wxID_ANY, _L("Export plate as &STL") + dots, _L("Export current plate as STL"),
            [this](wxCommandEvent&) { if (m_plater) m_plater->export_stl(); }, "export_plater", nullptr,
            [this](){return can_export_model(); }, this);
        append_menu_item(export_menu, wxID_ANY, _L("Export plate as STL &including supports") + dots, _L("Export current plate as STL including supports"),
            [this](wxCommandEvent&) { if (m_plater) m_plater->export_stl(true); }, "export_plater", nullptr,
            [this](){return can_export_supports(); }, this);
        append_menu_item(export_menu, wxID_ANY, _L("Export plate as &AMF") + dots, _L("Export current plate as AMF"),
            [this](wxCommandEvent&) { if (m_plater) m_plater->export_amf(); }, "export_plater", nullptr,
            [this](){return can_export_model(); }, this);
        export_menu->AppendSeparator();
        append_menu_item(export_menu, wxID_ANY, _L("Export &toolpaths as OBJ") + dots, _L("Export toolpaths as OBJ"),
            [this](wxCommandEvent&) { if (m_plater) m_plater->export_toolpaths_to_obj(); }, "export_plater", nullptr,
            [this]() {return can_export_toolpaths(); }, this);
        export_menu->AppendSeparator();
        append_menu_item(export_menu, wxID_ANY, _L("Export &Config") + dots +"\tCtrl+E", _L("Export current configuration to file"),
            [this](wxCommandEvent&) { export_config(); }, "export_config", nullptr,
            []() {return true; }, this);
        append_menu_item(export_menu, wxID_ANY, _L("Export Config &Bundle") + dots, _L("Export all presets to file"),
            [this](wxCommandEvent&) { export_configbundle(); }, "export_config_bundle", nullptr,
            []() {return true; }, this);
        append_menu_item(export_menu, wxID_ANY, _L("Export Config Bundle With Physical Printers") + dots, _L("Export all presets including physical printers to file"),
            [this](wxCommandEvent&) { export_configbundle(true); }, "export_config_bundle", nullptr,
            []() {return true; }, this);
        append_submenu(fileMenu, export_menu, wxID_ANY, _L("&Export"), "");

		append_menu_item(fileMenu, wxID_ANY, _L("Ejec&t SD card / Flash drive") + dots + "\tCtrl+T", _L("Eject SD card / Flash drive after the G-code was exported to it."),
			[this](wxCommandEvent&) { if (m_plater) m_plater->eject_drive(); }, "eject_sd", nullptr,
			[this]() {return can_eject(); }, this);

        fileMenu->AppendSeparator();

#if 0
        m_menu_item_repeat = nullptr;
        append_menu_item(fileMenu, wxID_ANY, _L("Quick Slice") +dots+ "\tCtrl+U", _L("Slice a file into a G-code"),
            [this](wxCommandEvent&) {
                wxTheApp->CallAfter([this]() {
                    quick_slice();
                    m_menu_item_repeat->Enable(is_last_input_file());
                }); }, "cog_go.png");
        append_menu_item(fileMenu, wxID_ANY, _L("Quick Slice and Save As") +dots +"\tCtrl+Alt+U", _L("Slice a file into a G-code, save as"),
            [this](wxCommandEvent&) {
            wxTheApp->CallAfter([this]() {
                    quick_slice(qsSaveAs);
                    m_menu_item_repeat->Enable(is_last_input_file());
                }); }, "cog_go.png");
        m_menu_item_repeat = append_menu_item(fileMenu, wxID_ANY, _L("Repeat Last Quick Slice") +"\tCtrl+Shift+U", _L("Repeat last quick slice"),
            [this](wxCommandEvent&) {
            wxTheApp->CallAfter([this]() {
                quick_slice(qsReslice);
            }); }, "cog_go.png");
        m_menu_item_repeat->Enable(false);
        fileMenu->AppendSeparator();
#endif
        m_menu_item_reslice_now = append_menu_item(fileMenu, wxID_ANY, _L("(Re)Slice No&w") + "\tCtrl+R", _L("Start new slicing process"),
            [this](wxCommandEvent&) { reslice_now(); }, "re_slice", nullptr,
            [this]() { return m_plater != nullptr && can_reslice(); }, this);
        fileMenu->AppendSeparator();
        append_menu_item(fileMenu, wxID_ANY, _L("&Repair STL file") + dots, _L("Automatically repair an STL file"),
            [this](wxCommandEvent&) { repair_stl(); }, "wrench", nullptr,
            []() { return true; }, this);
        fileMenu->AppendSeparator();
        append_menu_item(fileMenu, wxID_ANY, _L("&G-code preview") + dots, _L("Open G-code viewer"),
            [this](wxCommandEvent&) { start_new_gcodeviewer_open_file(this); }, "", nullptr);
        fileMenu->AppendSeparator();
        append_menu_item(fileMenu, wxID_EXIT, _L("&Quit"), wxString::Format(_L("Quit %s"), SLIC3R_APP_NAME),
            [this](wxCommandEvent&) { Close(false); }, "exit");
    }

    // Edit menu
    wxMenu* editMenu = nullptr;
    if (m_plater != nullptr)
    {
        editMenu = new wxMenu();
    #ifdef __APPLE__
        // Backspace sign
        wxString hotkey_delete = "\u232b";
    #else
        wxString hotkey_delete = "Del";
    #endif
        append_menu_item(editMenu, wxID_ANY, _L("&Select all") + sep + GUI::shortkey_ctrl_prefix() + sep_space + "A",
            _L("Selects all objects"), [this](wxCommandEvent&) { m_plater->select_all(); },
            "", nullptr, [this](){return can_select(); }, this);
        append_menu_item(editMenu, wxID_ANY, _L("D&eselect all") + sep + "Esc",
            _L("Deselects all objects"), [this](wxCommandEvent&) { m_plater->deselect_all(); },
            "", nullptr, [this](){return can_deselect(); }, this);
        editMenu->AppendSeparator();
        append_menu_item(editMenu, wxID_ANY, _L("&Delete selected") + sep + hotkey_delete,
            _L("Deletes the current selection"),[this](wxCommandEvent&) { m_plater->remove_selected(); },
            "remove_menu", nullptr, [this](){return can_delete(); }, this);
        append_menu_item(editMenu, wxID_ANY, _L("Delete &all") + sep + GUI::shortkey_ctrl_prefix() + sep_space + hotkey_delete,
            _L("Deletes all objects"), [this](wxCommandEvent&) { m_plater->reset_with_confirm(); },
            "delete_all_menu", nullptr, [this](){return can_delete_all(); }, this);

        editMenu->AppendSeparator();
        append_menu_item(editMenu, wxID_ANY, _L("&Undo") + sep + GUI::shortkey_ctrl_prefix() + sep_space + "Z",
            _L("Undo"), [this](wxCommandEvent&) { m_plater->undo(); },
            "undo_menu", nullptr, [this](){return m_plater->can_undo(); }, this);
        append_menu_item(editMenu, wxID_ANY, _L("&Redo") + sep + GUI::shortkey_ctrl_prefix() + sep_space + "Y",
            _L("Redo"), [this](wxCommandEvent&) { m_plater->redo(); },
            "redo_menu", nullptr, [this](){return m_plater->can_redo(); }, this);

        editMenu->AppendSeparator();
        append_menu_item(editMenu, wxID_ANY, _L("&Copy") + sep + GUI::shortkey_ctrl_prefix() + sep_space + "C",
            _L("Copy selection to clipboard"), [this](wxCommandEvent&) { m_plater->copy_selection_to_clipboard(); },
            "copy_menu", nullptr, [this](){return m_plater->can_copy_to_clipboard(); }, this);
        append_menu_item(editMenu, wxID_ANY, _L("&Paste") + sep + GUI::shortkey_ctrl_prefix() + sep_space + "V",
            _L("Paste clipboard"), [this](wxCommandEvent&) { m_plater->paste_from_clipboard(); },
            "paste_menu", nullptr, [this](){return m_plater->can_paste_from_clipboard(); }, this);
        
        editMenu->AppendSeparator();
#ifdef __APPLE__
        append_menu_item(editMenu, wxID_ANY, _L("Re&load from disk") + dots + "\tCtrl+Shift+R",
            _L("Reload the plater from disk"), [this](wxCommandEvent&) { m_plater->reload_all_from_disk(); },
            "", nullptr, [this]() {return !m_plater->model().objects.empty(); }, this);
#else
        append_menu_item(editMenu, wxID_ANY, _L("Re&load from disk") + sep + "F5",
            _L("Reload the plater from disk"), [this](wxCommandEvent&) { m_plater->reload_all_from_disk(); },
            "", nullptr, [this]() {return !m_plater->model().objects.empty(); }, this);
#endif // __APPLE__

        editMenu->AppendSeparator();
        append_menu_item(editMenu, wxID_ANY, _L("Searc&h") + "\tCtrl+F",
            _L("Search in settings"), [this](wxCommandEvent&) { m_plater->search(/*m_tabpanel->GetCurrentPage() == */m_plater->IsShown()); },
            "search", nullptr, []() {return true; }, this);
    }

    // Window menu
    auto windowMenu = new wxMenu();
    {
        if (m_plater) {
            append_menu_item(windowMenu, wxID_HIGHEST + 1, _L("3D &Plater Tab") + "\tCtrl+1", _L("Show the editor of the input models"),
                [this](wxCommandEvent&) { select_tab(ETabType::Plater3D); }, "editor_menu", nullptr,
                []() {return true; }, this);
            m_layerpreview_menu_item = append_menu_item(windowMenu, wxID_HIGHEST + 2, _L("Layer previe&w Tab") + "\tCtrl+2", _L("Show the layers from the slicing process"),
                [this](wxCommandEvent&) { select_tab(ETabType::PlaterPreview); }, "layers", nullptr,
                []() {return true; }, this);
            append_menu_item(windowMenu, wxID_HIGHEST + 3, _L("GCode Pre&view Tab") + "\tCtrl+3", _L("Show the preview of the gcode output"),
                [this](wxCommandEvent&) { select_tab(ETabType::PlaterGcode); }, "preview_menu", nullptr,
                []() {return true; }, this);
            windowMenu->AppendSeparator();
        }
        append_menu_item(windowMenu, wxID_HIGHEST + 4, _L("P&rint Settings Tab") + "\tCtrl+4", _L("Show the print settings"),
            [this/*, tab_offset*/](wxCommandEvent&) { select_tab(ETabType::PrintSettings); }, "cog", nullptr,
            []() {return true; }, this);
        wxMenuItem* item_material_tab = append_menu_item(windowMenu, wxID_HIGHEST + 5, _L("&Filament Settings Tab") + "\tCtrl+5", _L("Show the filament settings"),
            [this/*, tab_offset*/](wxCommandEvent&) { select_tab(ETabType::FilamentSettings); }, "spool", nullptr,
            []() {return true; }, this);
        m_changeable_menu_items.push_back(item_material_tab);
        wxMenuItem* item_printer_tab = append_menu_item(windowMenu, wxID_HIGHEST + 6, _L("Print&er Settings Tab") + "\tCtrl+6", _L("Show the printer settings"),
            [this/*, tab_offset*/](wxCommandEvent&) { select_tab(ETabType::PrinterSettings); }, "printer", nullptr,
            []() {return true; }, this);
        m_changeable_menu_items.push_back(item_printer_tab);

        windowMenu->AppendSeparator();
        append_menu_item(windowMenu, wxID_ANY, _L("Print &Host Upload Queue") + "\tCtrl+J", _L("Display the Print Host Upload Queue window"),
            [this](wxCommandEvent&) { m_printhost_queue_dlg->Show(); }, "upload_queue", nullptr, []() {return true; }, this);
        
        windowMenu->AppendSeparator();
        append_menu_item(windowMenu, wxID_ANY, _L("Open new instance") + "\tCtrl+Shift+I", _L("Open a new PrusaSlicer instance"),
			[this](wxCommandEvent&) { start_new_slicer(); }, "", nullptr, [this]() {return m_plater != nullptr && wxGetApp().app_config->get("single_instance") != "1"; }, this);
    }

    // View menu
    wxMenu* viewMenu = nullptr;
    if (m_plater) {
        viewMenu = new wxMenu();
        add_common_view_menu_items(viewMenu, this, std::bind(&MainFrame::can_change_view, this));
        viewMenu->AppendSeparator();
        append_menu_check_item(viewMenu, wxID_ANY, _L("Show &labels") + sep + "E", _L("Show object/instance labels in 3D scene"),
            [this](wxCommandEvent&) { m_plater->show_view3D_labels(!m_plater->are_view3D_labels_shown()); }, this,
            [this]() { return m_plater->is_view3D_shown(); }, [this]() { return m_plater->are_view3D_labels_shown(); }, this);
        append_menu_check_item(viewMenu, wxID_ANY, _L("&Collapse sidebar") + sep + "Shift+" + sep_space + "Tab", _L("Collapse sidebar"),
            [this](wxCommandEvent&) { m_plater->collapse_sidebar(!m_plater->is_sidebar_collapsed()); }, this,
            []() { return true; }, [this]() { return m_plater->is_sidebar_collapsed(); }, this);
    }

    // calibration menu
    wxMenu* calibrationMenu = nullptr;
    if (wxGetApp().is_editor())
    {
        calibrationMenu = new wxMenu();
        append_menu_item(calibrationMenu, wxID_ANY, _(L("Introduction")), _(L("How to use this menu and calibrations.")),
            [this](wxCommandEvent&) { wxGetApp().html_dialog(); });
        calibrationMenu->AppendSeparator();
        append_menu_item(calibrationMenu, wxID_ANY, _(L("Bed/Extruder levelling")), _(L("Create a test print to help you to level your printer bed.")),
            [this](wxCommandEvent&) { wxGetApp().bed_leveling_dialog(); });
        calibrationMenu->AppendSeparator();
        append_menu_item(calibrationMenu, wxID_ANY, _(L("Filament Flow calibration")), _(L("Create a test print to help you to set your filament extrusion multiplier.")),
            [this](wxCommandEvent&) { wxGetApp().flow_ratio_dialog(); });
        append_menu_item(calibrationMenu, wxID_ANY, _(L("Filament temperature calibration")), _(L("Create a test print to help you to set your filament temperature.")),
            [this](wxCommandEvent&) { wxGetApp().filament_temperature_dialog(); });
        append_menu_item(calibrationMenu, wxID_ANY, _(L("Extruder retraction calibration")), _(L("Create a test print to help you to set your retraction length.")),
            [this](wxCommandEvent&) { wxGetApp().calibration_retraction_dialog(); });
        calibrationMenu->AppendSeparator();
        append_menu_item(calibrationMenu, wxID_ANY, _(L("Bridge flow calibration")), _(L("Create a test print to help you to set your bridge flow ratio.")),
            [this](wxCommandEvent&) { wxGetApp().bridge_tuning_dialog(); });
        append_menu_item(calibrationMenu, wxID_ANY, _(L("Ironing pattern calibration")), _(L("Create a test print to help you to set your over-bridge flow ratio and ironing pattern.")),
            [this](wxCommandEvent&) { wxGetApp().over_bridge_dialog(); });
        calibrationMenu->AppendSeparator();
        append_menu_item(calibrationMenu, wxID_ANY, _(L("Calibration cube")), _(L("Print a calibration cube, for various calibration goals.")),
            [this](wxCommandEvent&) { wxGetApp().calibration_cube_dialog(); });
    }

    // objects menu
    wxMenu* generationMenu = nullptr;
    if (wxGetApp().is_editor())
    {
        generationMenu  = new wxMenu();
        append_menu_item(generationMenu, wxID_ANY, _(L("FreeCad python script")), _(L("Create an object by writing little easy script.")),
            [this](wxCommandEvent&) { wxGetApp().freecad_script_dialog(); });
        append_menu_item(generationMenu, wxID_ANY, _(L("Script help page")), _(L("How to use the FreeCad python script window.")),
            [this](wxCommandEvent&) { wxLaunchDefaultBrowser("https://github.com/supermerill/SuperSlicer/wiki/FreePySCAD-script-window"); });

    }

    // Help menu
    auto helpMenu = generate_help_menu();

    // menubar
    // assign menubar to frame after appending items, otherwise special items
    // will not be handled correctly
    m_menubar = new wxMenuBar();
    m_menubar->Append(fileMenu, _L("&File"));
    if (editMenu) m_menubar->Append(editMenu, _L("&Edit"));
    m_menubar->Append(windowMenu, _L("&Window"));
    if (viewMenu) m_menubar->Append(viewMenu, _L("&View"));
    if (calibrationMenu) m_menubar->Append(calibrationMenu, _L("C&alibration"));
    if (generationMenu) m_menubar->Append(generationMenu, _L("&Generate"));
    // Add additional menus from C++
    wxGetApp().add_config_menu(m_menubar);
    m_menubar->Append(helpMenu, _L("&Help"));
    SetMenuBar(m_menubar);

#ifdef __APPLE__
    // This fixes a bug on Mac OS where the quit command doesn't emit window close events
    // wx bug: https://trac.wxwidgets.org/ticket/18328
    wxMenu* apple_menu = m_menubar->OSXGetAppleMenu();
    if (apple_menu != nullptr) {
        apple_menu->Bind(wxEVT_MENU, [this](wxCommandEvent &) {
            Close();
        }, wxID_EXIT);
    }
#endif // __APPLE__

    if (plater()->printer_technology() == ptSLA)
        update_menubar();
}

void MainFrame::init_menubar_as_gcodeviewer()
{
    wxMenu* fileMenu = new wxMenu;
    {
        append_menu_item(fileMenu, wxID_ANY, _L("&Open G-code") + dots + "\tCtrl+O", _L("Open a G-code file"),
            [this](wxCommandEvent&) { if (m_plater != nullptr) m_plater->load_gcode(); }, "open", nullptr,
            [this]() {return m_plater != nullptr; }, this);
#ifdef __APPLE__
        append_menu_item(fileMenu, wxID_ANY, _L("Re&load from disk") + dots + "\tCtrl+Shift+R",
            _L("Reload the plater from disk"), [this](wxCommandEvent&) { m_plater->reload_gcode_from_disk(); },
            "", nullptr, [this]() { return !m_plater->get_last_loaded_gcode().empty(); }, this);
#else
        append_menu_item(fileMenu, wxID_ANY, _L("Re&load from disk") + sep + "F5",
            _L("Reload the plater from disk"), [this](wxCommandEvent&) { m_plater->reload_gcode_from_disk(); },
            "", nullptr, [this]() { return !m_plater->get_last_loaded_gcode().empty(); }, this);
#endif // __APPLE__
        fileMenu->AppendSeparator();
        append_menu_item(fileMenu, wxID_ANY, _L("Export &toolpaths as OBJ") + dots, _L("Export toolpaths as OBJ"),
            [this](wxCommandEvent&) { if (m_plater != nullptr) m_plater->export_toolpaths_to_obj(); }, "export_plater", nullptr,
            [this]() {return can_export_toolpaths(); }, this);
        append_menu_item(fileMenu, wxID_ANY, _L("O&pen " SLIC3R_APP_NAME) + dots, _L("Open " SLIC3R_APP_NAME),
            [this](wxCommandEvent&) { start_new_slicer(); }, "", nullptr,
            [this]() {return true; }, this);
        fileMenu->AppendSeparator();
        append_menu_item(fileMenu, wxID_EXIT, _L("&Quit"), wxString::Format(_L("Quit %s"), SLIC3R_APP_NAME),
            [this](wxCommandEvent&) { Close(false); });
    }

    // View menu
    wxMenu* viewMenu = nullptr;
    if (m_plater != nullptr) {
        viewMenu = new wxMenu();
        add_common_view_menu_items(viewMenu, this, std::bind(&MainFrame::can_change_view, this));
    }

    // helpmenu
    auto helpMenu = generate_help_menu();

    m_menubar = new wxMenuBar();
    m_menubar->Append(fileMenu, _L("&File"));
    if (viewMenu != nullptr) m_menubar->Append(viewMenu, _L("&View"));
    // Add additional menus from C++
    wxGetApp().add_config_menu(m_menubar);
    m_menubar->Append(helpMenu, _L("&Help"));
    SetMenuBar(m_menubar);

#ifdef __APPLE__
    // This fixes a bug on Mac OS where the quit command doesn't emit window close events
    // wx bug: https://trac.wxwidgets.org/ticket/18328
    wxMenu* apple_menu = m_menubar->OSXGetAppleMenu();
    if (apple_menu != nullptr) {
        apple_menu->Bind(wxEVT_MENU, [this](wxCommandEvent&) {
            Close();
            }, wxID_EXIT);
    }
#endif // __APPLE__
}

void MainFrame::update_menubar()
{
    if (wxGetApp().is_gcode_viewer())
        return;

    const bool is_fff = plater()->printer_technology() == ptFFF;

    m_changeable_menu_items[miExport]       ->SetItemLabel((is_fff ? _L("Export &G-code")         : _L("E&xport"))        + dots    + "\tCtrl+G");
    m_changeable_menu_items[miSend]         ->SetItemLabel((is_fff ? _L("S&end G-code")           : _L("S&end to print")) + dots    + "\tCtrl+Shift+G");

    m_changeable_menu_items[miMaterialTab]  ->SetItemLabel((is_fff ? _L("&Filament Settings Tab") : _L("Mate&rial Settings Tab"))   + "\tCtrl+3");
    m_changeable_menu_items[miMaterialTab]  ->SetBitmap(create_scaled_bitmap(is_fff ? "spool"   : "resin"));

    m_changeable_menu_items[miPrinterTab]   ->SetBitmap(create_scaled_bitmap(is_fff ? "printer" : "sla_printer"));
}

// To perform the "Quck Slice", "Quick Slice and Save As", "Repeat last Quick Slice" and "Slice to SVG".
void MainFrame::quick_slice(const int qs)
{
//     my $progress_dialog;
    wxString input_file;
//  eval
//     {
    // validate configuration
    auto config = wxGetApp().preset_bundle->full_config();
    auto valid = config.validate();
    if (! valid.empty()) {
        show_error(this, valid);
        return;
    }

    // select input file
    if (!(qs & qsReslice)) {
        wxFileDialog dlg(this, _L("Choose a file to slice (STL/OBJ/AMF/3MF/PRUSA):"),
            wxGetApp().app_config->get_last_dir(), "",
            file_wildcards(FT_MODEL), wxFD_OPEN | wxFD_FILE_MUST_EXIST);
        if (dlg.ShowModal() != wxID_OK)
            return;
        input_file = dlg.GetPath();
        if (!(qs & qsExportSVG))
            m_qs_last_input_file = input_file;
    }
    else {
        if (m_qs_last_input_file.IsEmpty()) {
            wxMessageDialog dlg(this, _L("No previously sliced file."),
                _L("Error"), wxICON_ERROR | wxOK);
            dlg.ShowModal();
            return;
        }
        if (std::ifstream(m_qs_last_input_file.ToUTF8().data())) {
            wxMessageDialog dlg(this, _L("Previously sliced file (")+m_qs_last_input_file+_L(") not found."),
                _L("File Not Found"), wxICON_ERROR | wxOK);
            dlg.ShowModal();
            return;
        }
        input_file = m_qs_last_input_file;
    }
    auto input_file_basename = get_base_name(input_file);
    wxGetApp().app_config->update_skein_dir(get_dir_name(input_file));

    auto bed_shape = Slic3r::Polygon::new_scale(config.option<ConfigOptionPoints>("bed_shape")->values);
//     auto print_center = Slic3r::Pointf->new_unscale(bed_shape.bounding_box().center());
// 
//     auto sprint = new Slic3r::Print::Simple(
//         print_center = > print_center,
//         status_cb = > [](int percent, const wxString& msg) {
//         m_progress_dialog->Update(percent, msg+"…");
//     });

    // keep model around
    auto model = Slic3r::Model::read_from_file(input_file.ToUTF8().data());

//     sprint->apply_config(config);
//     sprint->set_model(model);

    // Copy the names of active presets into the placeholder parser.
//     wxGetApp().preset_bundle->export_selections(sprint->placeholder_parser);

    // select output file
    wxString output_file;
    if (qs & qsReslice) {
        if (!m_qs_last_output_file.IsEmpty())
            output_file = m_qs_last_output_file;
    } 
    else if (qs & qsSaveAs) {
        // The following line may die if the output_filename_format template substitution fails.
        wxFileDialog dlg(this, from_u8((boost::format(_utf8(L("Save %s file as:"))) % ((qs & qsExportSVG) ? _L("SVG") : _L("G-code"))).str()),
            wxGetApp().app_config->get_last_output_dir(get_dir_name(output_file)), get_base_name(input_file), 
            qs & qsExportSVG ? file_wildcards(FT_SVG) : file_wildcards(FT_GCODE),
            wxFD_SAVE | wxFD_OVERWRITE_PROMPT);
        if (dlg.ShowModal() != wxID_OK)
            return;
        output_file = dlg.GetPath();
        if (!(qs & qsExportSVG))
            m_qs_last_output_file = output_file;
        wxGetApp().app_config->update_last_output_dir(get_dir_name(output_file));
    } 
    else if (qs & qsExportPNG) {
        wxFileDialog dlg(this, _L("Save zip file as:"),
            wxGetApp().app_config->get_last_output_dir(get_dir_name(output_file)),
            get_base_name(output_file), "*.sl1", wxFD_SAVE | wxFD_OVERWRITE_PROMPT);
        if (dlg.ShowModal() != wxID_OK)
            return;
        output_file = dlg.GetPath();
        }

    // show processbar dialog
    m_progress_dialog = new wxProgressDialog(_L("Slicing") + dots,
    // TRN "Processing input_file_basename"
                                             from_u8((boost::format(_utf8(L("Processing %s"))) % (input_file_basename + dots)).str()),
        100, nullptr, wxPD_AUTO_HIDE);
    m_progress_dialog->Pulse();
    {
//         my @warnings = ();
//         local $SIG{ __WARN__ } = sub{ push @warnings, $_[0] };

//         sprint->output_file(output_file);
//         if (export_svg) {
//             sprint->export_svg();
//         }
//         else if(export_png) {
//             sprint->export_png();
//         }
//         else {
//             sprint->export_gcode();
//         }
//         sprint->status_cb(undef);
//         Slic3r::GUI::warning_catcher($self)->($_) for @warnings;
    }
    m_progress_dialog->Destroy();
    m_progress_dialog = nullptr;

    auto message = format(_L("%1% was successfully sliced."), input_file_basename);
//     wxTheApp->notify(message);
    wxMessageDialog(this, message, _L("Slicing Done!"), wxOK | wxICON_INFORMATION).ShowModal();
//     };
//     Slic3r::GUI::catch_error(this, []() { if (m_progress_dialog) m_progress_dialog->Destroy(); });
}

void MainFrame::reslice_now()
{
    if (m_plater)
        m_plater->reslice();
}

void MainFrame::repair_stl()
{
    wxString input_file;
    {
        wxFileDialog dlg(this, _L("Select the STL file to repair:"),
            wxGetApp().app_config->get_last_dir(), "",
            file_wildcards(FT_STL), wxFD_OPEN | wxFD_FILE_MUST_EXIST);
        if (dlg.ShowModal() != wxID_OK)
            return;
        input_file = dlg.GetPath();
        }

    wxString output_file = input_file;
    {
        wxFileDialog dlg( this, L("Save OBJ file (less prone to coordinate errors than STL) as:"),
                                        get_dir_name(output_file), get_base_name(output_file, ".obj"),
                                        file_wildcards(FT_OBJ), wxFD_SAVE | wxFD_OVERWRITE_PROMPT);
        if (dlg.ShowModal() != wxID_OK)
            return;
        output_file = dlg.GetPath();
        }

    auto tmesh = new Slic3r::TriangleMesh();
    tmesh->ReadSTLFile(input_file.ToUTF8().data());
    tmesh->repair();
    tmesh->WriteOBJFile(output_file.ToUTF8().data());
    Slic3r::GUI::show_info(this, L("Your file was repaired."), L("Repair"));
}

void MainFrame::export_config()
{
    // Generate a cummulative configuration for the selected print, filaments and printer.
    auto config = wxGetApp().preset_bundle->full_config();
    // Validate the cummulative configuration.
    auto valid = config.validate();
    if (! valid.empty()) {
        show_error(this, valid);
        return;
    }
    // Ask user for the file name for the config file.
    wxFileDialog dlg(this, _L("Save configuration as:"),
        !m_last_config.IsEmpty() ? get_dir_name(m_last_config) : wxGetApp().app_config->get_last_dir(),
        !m_last_config.IsEmpty() ? get_base_name(m_last_config) : "config.ini",
        file_wildcards(FT_INI), wxFD_SAVE | wxFD_OVERWRITE_PROMPT);
    wxString file;
    if (dlg.ShowModal() == wxID_OK)
        file = dlg.GetPath();
    if (!file.IsEmpty()) {
        wxGetApp().app_config->update_config_dir(get_dir_name(file));
        m_last_config = file;
        config.save(file.ToUTF8().data());
    }
}

// Load a config file containing a Print, Filament & Printer preset.
void MainFrame::load_config_file()
{
        if (!wxGetApp().check_unsaved_changes())
            return;
    wxFileDialog dlg(this, _L("Select configuration to load:"),
            !m_last_config.IsEmpty() ? get_dir_name(m_last_config) : wxGetApp().app_config->get_last_dir(),
            "config.ini", "INI files (*.ini, *.gcode)|*.ini;*.INI;*.gcode;*.g", wxFD_OPEN | wxFD_FILE_MUST_EXIST);
	wxString file;
    if (dlg.ShowModal() == wxID_OK)
        file = dlg.GetPath();
    if (! file.IsEmpty() && this->load_config_file(file.ToUTF8().data())) {
        wxGetApp().app_config->update_config_dir(get_dir_name(file));
        m_last_config = file;
    }
}

// Load a config file containing a Print, Filament & Printer preset from command line.
bool MainFrame::load_config_file(const std::string &path)
{
    try {
        wxGetApp().preset_bundle->load_config_file(path); 
    } catch (const std::exception& ex) {
        show_error(this, ex.what());
        return false;
    }
	wxGetApp().load_current_presets();
    return true;
}

void MainFrame::export_configbundle(bool export_physical_printers /*= false*/)
{
    if (!wxGetApp().check_unsaved_changes())
        return;
    // validate current configuration in case it's dirty
    auto err = wxGetApp().preset_bundle->full_config().validate();
    if (! err.empty()) {
        show_error(this, err);
        return;
    }
    // Ask user for a file name.
    wxFileDialog dlg(this, _L("Save presets bundle as:"),
        !m_last_config.IsEmpty() ? get_dir_name(m_last_config) : wxGetApp().app_config->get_last_dir(),
        SLIC3R_APP_KEY "_config_bundle.ini",
        file_wildcards(FT_INI), wxFD_SAVE | wxFD_OVERWRITE_PROMPT);
    wxString file;
    if (dlg.ShowModal() == wxID_OK)
        file = dlg.GetPath();
    if (!file.IsEmpty()) {
        // Export the config bundle.
        wxGetApp().app_config->update_config_dir(get_dir_name(file));
        try {
            wxGetApp().preset_bundle->export_configbundle(file.ToUTF8().data(), false, export_physical_printers);
        } catch (const std::exception& ex) {
			show_error(this, ex.what());
        }
    }
}

// Loading a config bundle with an external file name used to be used
// to auto - install a config bundle on a fresh user account,
// but that behavior was not documented and likely buggy.
void MainFrame::load_configbundle(wxString file/* = wxEmptyString, const bool reset_user_profile*/)
{
    if (!wxGetApp().check_unsaved_changes())
        return;
    if (file.IsEmpty()) {
        wxFileDialog dlg(this, _L("Select configuration to load:"),
            !m_last_config.IsEmpty() ? get_dir_name(m_last_config) : wxGetApp().app_config->get_last_dir(),
            "config.ini", file_wildcards(FT_INI), wxFD_OPEN | wxFD_FILE_MUST_EXIST);
        if (dlg.ShowModal() != wxID_OK)
            return;
        file = dlg.GetPath();
		}

    wxGetApp().app_config->update_config_dir(get_dir_name(file));

    auto presets_imported = 0;
    try {
        presets_imported = wxGetApp().preset_bundle->load_configbundle(file.ToUTF8().data());
    } catch (const std::exception &ex) {
        show_error(this, ex.what());
        return;
    }

    // Load the currently selected preset into the GUI, update the preset selection box.
	wxGetApp().load_current_presets();

    const auto message = wxString::Format(_L("%d presets successfully imported."), presets_imported);
    Slic3r::GUI::show_info(this, message, wxString("Info"));
}

// Load a provied DynamicConfig into the Print / Filament / Printer tabs, thus modifying the active preset.
// Also update the plater with the new presets.
void MainFrame::load_config(const DynamicPrintConfig& config)
{
	PrinterTechnology printer_technology = wxGetApp().preset_bundle->printers.get_edited_preset().printer_technology();
	const auto       *opt_printer_technology = config.option<ConfigOptionEnum<PrinterTechnology>>("printer_technology");
	if (opt_printer_technology != nullptr && opt_printer_technology->value != printer_technology) {
		printer_technology = opt_printer_technology->value;
		this->plater()->set_printer_technology(printer_technology);
	}
#if 0
    for (auto tab : wxGetApp().tabs_list)
		if (tab->supports_printer_technology(printer_technology)) {
			if (tab->type() == Slic3r::Preset::TYPE_PRINTER)
				static_cast<TabPrinter*>(tab)->update_pages();
        tab->load_config(config);
		}
    if (m_plater)
        m_plater->on_config_change(config);
#else
	// Load the currently selected preset into the GUI, update the preset selection box.
    //FIXME this is not quite safe for multi-extruder printers,
    // as the number of extruders is not adjusted for the vector values.
    // (see PresetBundle::update_multi_material_filament_presets())
    // Better to call PresetBundle::load_config() instead?
    for (auto tab : wxGetApp().tabs_list)
        if (tab->supports_printer_technology(printer_technology)) {
            // Only apply keys, which are present in the tab's config. Ignore the other keys.
			for (const std::string &opt_key : tab->get_config()->diff(config))
				// Ignore print_settings_id, printer_settings_id, filament_settings_id etc.
				if (! boost::algorithm::ends_with(opt_key, "_settings_id"))
					tab->get_config()->option(opt_key)->set(config.option(opt_key));
        }
    
    wxGetApp().load_current_presets();
#endif
}

void MainFrame::select_tab(Tab* tab)
{
    if (!tab)
        return;
    std::vector<Tab*>& tabs_list = wxGetApp().tabs_list;
    std::vector<Tab*>::iterator it_tab = std::find(tabs_list.begin(), tabs_list.end(), tab);
    if (it_tab != tabs_list.end()) {
        select_tab((ETabType)((uint8_t)ETabType::PrintSettings + uint8_t(it_tab - tabs_list.begin())));
    }

    select_tab(ETabType::LastSettings);
}

void MainFrame::select_tab(ETabType tab /* = Any*/, bool keep_tab_type)
{
    bool tabpanel_was_hidden = false;

    // Controls on page are created on active page of active tab now.
    // We should select/activate tab before its showing to avoid an UI-flickering
    auto select = [this, tab](bool was_hidden) {
        // when tab == -1, it means we should show the last selected tab
        size_t new_selection = 0;
        if (tab <= ETabType::LastPlater) {
            //select plater
            new_selection = (uint8_t)tab;
            if (tab == ETabType::LastPlater)
                new_selection = m_last_selected_plater_tab > 2 ? 0 : m_last_selected_plater_tab;
            if (m_layout != ESettingsLayout::Tabs)
                new_selection = 0;

        } else if (tab <= ETabType::LastSettings) {
            //select setting
            new_selection = (uint8_t)tab - (uint8_t)ETabType::PrintSettings;
            if (tab == ETabType::LastSettings) 
                new_selection = m_last_selected_setting_tab > 2 ? 0 : m_last_selected_setting_tab;
            //push to the correct position
            if (m_layout == ESettingsLayout::Tabs)
                new_selection = m_last_selected_setting_tab + 3;
            else if (m_layout != ESettingsLayout::Dlg)
                new_selection = new_selection + 1;
        }

        if (m_tabpanel->GetSelection() != (int)new_selection)
            m_tabpanel->SetSelection(new_selection);
        else if (was_hidden) {
            Tab* cur_tab = dynamic_cast<Tab*>(m_tabpanel->GetPage(new_selection));
            if (cur_tab)
                cur_tab->OnActivate();
        }
    };

    if (m_layout != ESettingsLayout::Tabs) {
        if (tab == ETabType::Plater3D || (tab == ETabType::LastPlater && m_last_selected_plater_tab == 0)) {
            m_plater->select_view_3D("3D");
        } else if (tab == ETabType::PlaterPreview || (tab == ETabType::LastPlater && m_last_selected_plater_tab == 1)) {
            m_plater->select_view_3D("Preview");
        } else if (tab == ETabType::PlaterGcode || (tab == ETabType::LastPlater && m_last_selected_plater_tab == 2)) {
            m_plater->select_view_3D("Preview");
        }
    }

    if (m_layout == ESettingsLayout::Dlg) {
        if (keep_tab_type)
            return;
        if (tab <= ETabType::LastPlater) {
            if (m_settings_dialog.IsShown())
                this->SetFocus();
            // plater should be focused for correct navigation inside search window
            if (m_plater->canvas3D()->is_search_pressed())
                m_plater->SetFocus();
            return;
        }
        // Show/Activate Settings Dialog
#ifdef __WXOSX__ // Don't call SetFont under OSX to avoid name cutting in ObjectList
        if (m_settings_dialog.IsShown())
            m_settings_dialog.Hide();
        else
            tabpanel_was_hidden = true;
            
        select(tabpanel_was_hidden);
        m_tabpanel->Show();
        m_settings_dialog.Show();
#else
        if (m_settings_dialog.IsShown()) {
            select(false);
            m_settings_dialog.SetFocus();
        }
        else {
            tabpanel_was_hidden = true;
            select(tabpanel_was_hidden);
            m_tabpanel->Show();
            m_settings_dialog.Show();
        }
#endif
    }
    else if (m_layout == ESettingsLayout::Hidden) {
        if (keep_tab_type && m_tabpanel->GetSelection()>0)
            return;
        m_main_sizer->Show(m_plater, tab <= ETabType::LastPlater);
        tabpanel_was_hidden = !m_main_sizer->IsShown(m_tabpanel);
        select(tabpanel_was_hidden);
        m_main_sizer->Show(m_tabpanel, tab > ETabType::LastPlater);

        // plater should be focused for correct navigation inside search window
        if (tab <= ETabType::LastPlater && m_plater->canvas3D()->is_search_pressed())
            m_plater->SetFocus();
        Layout();
    }
    else if (m_layout == ESettingsLayout::Old) {
        if (keep_tab_type && m_tabpanel->GetSelection() > 0)
            return;
        else
            select(false);
    }
    else if (m_layout == ESettingsLayout::Tabs) {
        if (keep_tab_type && ( (m_tabpanel->GetSelection() >=3 && tab <= ETabType::LastPlater) || (m_tabpanel->GetSelection() < 3 && tab > ETabType::LastPlater)))
            return;
        else
            select(false);
    }
    else
        select(false);

    // When we run application in ESettingsLayout::Hidden or ESettingsLayout::Dlg mode, tabpanel is hidden from the very beginning
    // and as a result Tab::update_changed_tree_ui() function couldn't update m_is_nonsys_values values,
    // which are used for update TreeCtrl and "revert_buttons".
    // So, force the call of this function for Tabs, if tab panel was hidden
    if (tabpanel_was_hidden)
        for (auto cur_tab : wxGetApp().tabs_list)
            cur_tab->update_changed_tree_ui();

    //// when tab == -1, it means we should show the last selected tab
    //size_t new_selection = tab == (size_t)(-1) ? m_last_selected_tab : (m_layout == ESettingsLayout::Dlg && tab != 0) ? tab - 1 : tab;
    //if (m_tabpanel->GetSelection() != new_selection)
    //    m_tabpanel->SetSelection(new_selection);
    //if (tabpanel_was_hidden)
    //    static_cast<Tab*>(m_tabpanel->GetPage(new_selection))->OnActivate();
}

// Set a camera direction, zoom to all objects.
void MainFrame::select_view(const std::string& direction)
{
     if (m_plater)
         m_plater->select_view(direction);
}

// #ys_FIXME_to_delete
void MainFrame::on_presets_changed(SimpleEvent &event)
{
    auto *tab = dynamic_cast<Tab*>(event.GetEventObject());
    wxASSERT(tab != nullptr);
    if (tab == nullptr) {
        return;
    }

    // Update preset combo boxes(Print settings, Filament, Material, Printer) from their respective tabs.
    auto presets = tab->get_presets();
    if (m_plater != nullptr && presets != nullptr) {

        // FIXME: The preset type really should be a property of Tab instead
        Slic3r::Preset::Type preset_type = tab->type();
        if (preset_type == Slic3r::Preset::TYPE_INVALID) {
            wxASSERT(false);
            return;
        }

        m_plater->on_config_change(*tab->get_config());
        m_plater->sidebar().update_presets(preset_type);
    }
}

// #ys_FIXME_to_delete
void MainFrame::on_value_changed(wxCommandEvent& event)
{
    auto *tab = dynamic_cast<Tab*>(event.GetEventObject());
    wxASSERT(tab != nullptr);
    if (tab == nullptr)
        return;

    auto opt_key = event.GetString();
    if (m_plater) {
        m_plater->on_config_change(*tab->get_config()); // propagate config change events to the plater
        if (opt_key == "extruders_count") {
            auto value = event.GetInt();
            //to update filaments gui
            m_plater->on_extruders_change(value);
        }
    }
}

void MainFrame::on_config_changed(DynamicPrintConfig* config) const
{
    if (m_plater)
        m_plater->on_config_change(*config); // propagate config change events to the plater
}

void MainFrame::add_to_recent_projects(const wxString& filename)
{
    if (wxFileExists(filename))
    {
        m_recent_projects.AddFileToHistory(filename);
        std::vector<std::string> recent_projects;
        size_t count = m_recent_projects.GetCount();
        for (size_t i = 0; i < count; ++i)
        {
            recent_projects.push_back(into_u8(m_recent_projects.GetHistoryFile(i)));
        }
        wxGetApp().app_config->set_recent_projects(recent_projects);
        wxGetApp().app_config->save();
    }
}

//
// Called after the Preferences dialog is closed and the program settings are saved.
// Update the UI based on the current preferences.
void MainFrame::update_ui_from_settings(bool apply_free_camera_correction)
{
//    const bool bp_on = wxGetApp().app_config->get("background_processing") == "1";
//     m_menu_item_reslice_now->Enable(!bp_on);
//    m_plater->sidebar().show_reslice(!bp_on);
//    m_plater->sidebar().show_export(bp_on);
//    m_plater->sidebar().Layout();

    if (m_plater)
        m_plater->update_ui_from_settings(apply_free_camera_correction);
    for (auto tab: wxGetApp().tabs_list)
        tab->update_ui_from_settings();
}

std::string MainFrame::get_base_name(const wxString &full_name, const char *extension) const 
{
    boost::filesystem::path filename = boost::filesystem::path(full_name.wx_str()).filename();
    if (extension != nullptr)
		filename = filename.replace_extension(extension);
    return filename.string();
}

std::string MainFrame::get_dir_name(const wxString &full_name) const 
{
    return boost::filesystem::path(full_name.wx_str()).parent_path().string();
}


// ----------------------------------------------------------------------------
// SettingsDialog
// ----------------------------------------------------------------------------

SettingsDialog::SettingsDialog(MainFrame* mainframe)
: DPIDialog(mainframe, wxID_ANY, wxString(SLIC3R_APP_NAME) + " - " + _L("Settings"), wxDefaultPosition, wxDefaultSize,
        wxDEFAULT_DIALOG_STYLE | wxRESIZE_BORDER | wxMINIMIZE_BOX | wxMAXIMIZE_BOX, "settings_dialog"),
    m_main_frame(mainframe)
{
    if (wxGetApp().is_gcode_viewer())
        return;

#if ENABLE_WX_3_1_3_DPI_CHANGED_EVENT && defined(__WXMSW__)
    // ys_FIXME! temporary workaround for correct font scaling
    // Because of from wxWidgets 3.1.3 auto rescaling is implemented for the Fonts,
    // From the very beginning set dialog font to the wxSYS_DEFAULT_GUI_FONT
    this->SetFont(wxSystemSettings::GetFont(wxSYS_DEFAULT_GUI_FONT));
#else
    this->SetFont(wxGetApp().normal_font());
#endif // ENABLE_WX_3_1_3_DPI_CHANGED_EVENT
    this->SetBackgroundColour(wxSystemSettings::GetColour(wxSYS_COLOUR_WINDOW));

    // Load the icon either from the exe, or from the ico file.
#if _WIN32
    {
        TCHAR szExeFileName[MAX_PATH];
        GetModuleFileName(nullptr, szExeFileName, MAX_PATH);
        SetIcon(wxIcon(szExeFileName, wxBITMAP_TYPE_ICO));
    }
#else
    SetIcon(wxIcon(var("Slic3r_128px.png"), wxBITMAP_TYPE_PNG));
#endif // _WIN32

    this->Bind(wxEVT_SHOW, [this](wxShowEvent& evt) {

        auto key_up_handker = [this](wxKeyEvent& evt) {
            if ((evt.GetModifiers() & wxMOD_CONTROL) != 0) {
                switch (evt.GetKeyCode()) {
                case '1': { m_main_frame->select_tab(MainFrame::ETabType::Plater3D); break; }
                case '2': { m_main_frame->select_tab(MainFrame::ETabType::Plater3D); break; }
                case '3': { m_main_frame->select_tab(MainFrame::ETabType::PlaterGcode); break; }
                case '4': { m_main_frame->select_tab(MainFrame::ETabType::PrintSettings); break; }
                case '5': { m_main_frame->select_tab(MainFrame::ETabType::FilamentSettings); break; }
                case '6': { m_main_frame->select_tab(MainFrame::ETabType::PrinterSettings); break; }
#ifdef __APPLE__
                case 'f':
#else /* __APPLE__ */
                case WXK_CONTROL_F:
#endif /* __APPLE__ */
                case 'F': { m_main_frame->plater()->search(false); break; }
                default:break;
                }
            }
        };

        if (evt.IsShown()) {
            if (m_tabpanel != nullptr)
                m_tabpanel->Bind(wxEVT_KEY_UP, key_up_handker);
        }
        else {
            if (m_tabpanel != nullptr)
                m_tabpanel->Unbind(wxEVT_KEY_UP, key_up_handker);
        }
        });

    // initialize layout
    auto sizer = new wxBoxSizer(wxVERTICAL);
    sizer->SetSizeHints(this);
    SetSizer(sizer);
    Fit();

    const wxSize min_size = wxSize(85 * em_unit(), 50 * em_unit());
#ifdef __APPLE__
    // Using SetMinSize() on Mac messes up the window position in some cases
    // cf. https://groups.google.com/forum/#!topic/wx-users/yUKPBBfXWO0
    SetSize(min_size);
#else
    SetMinSize(min_size);
    SetSize(GetMinSize());
#endif
    Layout();
}

void SettingsDialog::on_dpi_changed(const wxRect& suggested_rect)
{
    if (wxGetApp().is_gcode_viewer())
        return;

    const int& em = em_unit();
    const wxSize& size = wxSize(85 * em, 50 * em);

    // update Tabs
    for (auto tab : wxGetApp().tabs_list)
        tab->msw_rescale();

    SetMinSize(size);
    Fit();
    Refresh();
}


} // namespace GUI
} // namespace Slic3r<|MERGE_RESOLUTION|>--- conflicted
+++ resolved
@@ -131,11 +131,7 @@
     default:
     case GUI_App::EAppMode::Editor:
         m_taskbar_icon = std::make_unique<PrusaSlicerTaskBarIcon>(wxTBI_DOCK);
-<<<<<<< HEAD
-        m_taskbar_icon->SetIcon(wxIcon(Slic3r::var("Slic3r_128px.png"), wxBITMAP_TYPE_PNG), SLIC3R_APP_NAME);
-=======
-        m_taskbar_icon->SetIcon(wxIcon(Slic3r::var("Slic3r_128px.png"), wxBITMAP_TYPE_PNG), SLIC3R_APP_ID);
->>>>>>> 5279d2b6
+        m_taskbar_icon->SetIcon(wxIcon(Slic3r::var("Slic3r_128px.png"), wxBITMAP_TYPE_PNG), SLIC3R_APP_KEY);
         break;
     case GUI_App::EAppMode::GCodeViewer:
         m_taskbar_icon = std::make_unique<GCodeViewerTaskBarIcon>(wxTBI_DOCK);
@@ -153,13 +149,8 @@
     if (wxGetApp().is_editor())
 	m_statusbar->embed(this);
     m_statusbar->set_status_text(_L("Version") + " " +
-<<<<<<< HEAD
-        SLIC3R_VERSION +
-        _L("Remember to check for updates at https://github.com/" SLIC3R_GITHUB "/releases"));
-=======
         SLIC3R_VERSION + " " +
         _L("Remember to check for updates at " SLIC3R_DOWNLOAD));
->>>>>>> 5279d2b6
 
     // initialize tabpanel and menubar
     init_tabpanel();
@@ -1059,21 +1050,11 @@
 static wxMenu* generate_help_menu()
 {
     wxMenu* helpMenu = new wxMenu();
-<<<<<<< HEAD
-    append_menu_item(helpMenu, wxID_ANY, _L(SLIC3R_APP_NAME " Releases"), _L("Open the Slic3r releases page in your browser"),
-        [](wxCommandEvent&) { wxLaunchDefaultBrowser("https://slic3r.org/download/"); });
-    append_menu_item(helpMenu, wxID_ANY, _L(SLIC3R_APP_NAME " wiki"), _L("Open the Slic3r wiki in your browser"),
-        [](wxCommandEvent&) { wxLaunchDefaultBrowser("http://github.com/slic3r/Slic3r/wiki"); });
-    append_menu_item(helpMenu, wxID_ANY, _L(SLIC3R_APP_NAME " website"), _L("Open the Slic3r website in your browser"),
-=======
     append_menu_item(helpMenu, wxID_ANY, _L(SLIC3R_APP_NAME " Releases"), _L("Open the " SLIC3R_APP_NAME " releases page in your browser"),
         [](wxCommandEvent&) { wxLaunchDefaultBrowser(SLIC3R_DOWNLOAD); });
-    append_menu_item(helpMenu, wxID_ANY, _L("Slic3r manual"), _L("Open the Slic3r manual in your browser"),
-        [](wxCommandEvent&) { wxLaunchDefaultBrowser("http://manual.slic3r.org"); });
     append_menu_item(helpMenu, wxID_ANY, _L(SLIC3R_APP_NAME " wiki"), _L("Open the " SLIC3R_APP_NAME " wiki in your browser"),
         [](wxCommandEvent&) { wxLaunchDefaultBrowser("http://github.com/" SLIC3R_GITHUB "/wiki"); });
-    append_menu_item(helpMenu, wxID_ANY, _L("Slic3r website"), _L("Open the Slic3r website in your browser"),
->>>>>>> 5279d2b6
+    append_menu_item(helpMenu, wxID_ANY, _L(SLIC3R_APP_NAME " website"), _L("Open the Slic3r website in your browser"),
         [](wxCommandEvent&) { wxLaunchDefaultBrowser("http://slic3r.org"); });
     //#        my $versioncheck = $self->_append_menu_item($helpMenu, "Check for &Updates...", "Check for new Slic3r versions", sub{
     //#            wxTheApp->check_version(1);
