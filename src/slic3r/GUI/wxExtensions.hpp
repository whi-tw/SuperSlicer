--- conflicted
+++ resolved
@@ -14,16 +14,6 @@
 #include <vector>
 #include <functional>
 
-<<<<<<< HEAD
-namespace Slic3r {
-    enum class ModelVolumeType : int;
-    //enum class OptionCategory : int;
-};
-
-typedef double                          coordf_t;
-typedef std::pair<coordf_t, coordf_t>   t_layer_height_range;
-=======
->>>>>>> d5bcddee
 
 #ifdef __WXMSW__
 void                msw_rescale_menu(wxMenu* menu);
@@ -163,590 +153,6 @@
 
 
 // ----------------------------------------------------------------------------
-<<<<<<< HEAD
-// DataViewBitmapText: helper class used by PrusaBitmapTextRenderer
-// ----------------------------------------------------------------------------
-
-class DataViewBitmapText : public wxObject
-{
-public:
-    DataViewBitmapText( const wxString &text = wxEmptyString,
-                        const wxBitmap& bmp = wxNullBitmap) :
-        m_text(text),
-        m_bmp(bmp)
-    { }
-
-    DataViewBitmapText(const DataViewBitmapText &other)
-        : wxObject(),
-        m_text(other.m_text),
-        m_bmp(other.m_bmp)
-    { }
-
-    void SetText(const wxString &text)      { m_text = text; }
-    wxString GetText() const                { return m_text; }
-    void SetBitmap(const wxBitmap &bmp)     { m_bmp = bmp; }
-    const wxBitmap &GetBitmap() const       { return m_bmp; }
-
-    bool IsSameAs(const DataViewBitmapText& other) const {
-        return m_text == other.m_text && m_bmp.IsSameAs(other.m_bmp);
-    }
-
-    bool operator==(const DataViewBitmapText& other) const {
-        return IsSameAs(other);
-    }
-
-    bool operator!=(const DataViewBitmapText& other) const {
-        return !IsSameAs(other);
-    }
-
-private:
-    wxString    m_text;
-    wxBitmap    m_bmp;
-
-    wxDECLARE_DYNAMIC_CLASS(DataViewBitmapText);
-};
-DECLARE_VARIANT_OBJECT(DataViewBitmapText)
-
-
-// ----------------------------------------------------------------------------
-// ObjectDataViewModelNode: a node inside ObjectDataViewModel
-// ----------------------------------------------------------------------------
-
-enum ItemType {
-    itUndef         = 0,
-    itObject        = 1,
-    itVolume        = 2,
-    itInstanceRoot  = 4,
-    itInstance      = 8,
-    itSettings      = 16,
-    itLayerRoot     = 32,
-    itLayer         = 64,
-};
-
-enum ColumnNumber
-{
-    colName         = 0,    // item name
-    colPrint           ,    // printable property
-    colExtruder        ,    // extruder selection
-    colEditing         ,    // item editing
-};
-
-enum PrintIndicator
-{
-    piUndef         = 0,    // no print indicator
-    piPrintable        ,    // printable
-    piUnprintable      ,    // unprintable
-};
-
-class ObjectDataViewModelNode;
-WX_DEFINE_ARRAY_PTR(ObjectDataViewModelNode*, MyObjectTreeModelNodePtrArray);
-
-class ObjectDataViewModelNode
-{
-    ObjectDataViewModelNode*	    m_parent;
-    MyObjectTreeModelNodePtrArray   m_children;
-    wxBitmap                        m_empty_bmp;
-    size_t                          m_volumes_cnt = 0;
-    std::vector< Slic3r::OptionCategory >      m_opt_categories;
-    t_layer_height_range            m_layer_range = { 0.0f, 0.0f };
-
-    wxString				        m_name;
-    wxBitmap&                       m_bmp = m_empty_bmp;
-    ItemType				        m_type;
-    int                             m_idx = -1;
-    bool					        m_container = false;
-    wxString				        m_extruder = "default";
-    wxBitmap                        m_extruder_bmp;
-    wxBitmap				        m_action_icon;
-    PrintIndicator                  m_printable {piUndef};
-    wxBitmap				        m_printable_icon;
-
-    std::string                     m_action_icon_name = "";
-    Slic3r::ModelVolumeType         m_volume_type;
-
-public:
-    ObjectDataViewModelNode(const wxString &name,
-                            const wxString& extruder):
-        m_parent(NULL),
-        m_name(name),
-        m_type(itObject),
-        m_extruder(extruder)
-    {
-        set_action_and_extruder_icons();
-        init_container();
-	}
-
-    ObjectDataViewModelNode(ObjectDataViewModelNode* parent,
-                            const wxString& sub_obj_name,
-                            const wxBitmap& bmp,
-                            const wxString& extruder,
-                            const int idx = -1 ) :
-        m_parent	(parent),
-        m_name		(sub_obj_name),
-        m_type		(itVolume),
-        m_idx       (idx),
-        m_extruder  (extruder)
-    {
-        m_bmp = bmp;
-        set_action_and_extruder_icons();
-        init_container();
-    }
-
-    ObjectDataViewModelNode(ObjectDataViewModelNode* parent,
-                            const t_layer_height_range& layer_range,
-                            const int idx = -1,
-                            const wxString& extruder = wxEmptyString );
-
-    ObjectDataViewModelNode(ObjectDataViewModelNode* parent, const ItemType type);
-
-    ~ObjectDataViewModelNode()
-    {
-        // free all our children nodes
-        size_t count = m_children.GetCount();
-        for (size_t i = 0; i < count; i++)
-        {
-            ObjectDataViewModelNode *child = m_children[i];
-            delete child;
-        }
-#ifndef NDEBUG
-        // Indicate that the object was deleted.
-        m_idx = -2;
-#endif /* NDEBUG */
-    }
-
-	void init_container();
-	bool IsContainer() const
-	{
-		return m_container;
-	}
-
-    ObjectDataViewModelNode* GetParent()
-    {
-        assert(m_parent == nullptr || m_parent->valid());
-        return m_parent;
-    }
-    MyObjectTreeModelNodePtrArray& GetChildren()
-    {
-        return m_children;
-    }
-    ObjectDataViewModelNode* GetNthChild(unsigned int n)
-    {
-        return m_children.Item(n);
-    }
-    void Insert(ObjectDataViewModelNode* child, unsigned int n)
-    {
-        if (!m_container)
-            m_container = true;
-        m_children.Insert(child, n);
-    }
-    void Append(ObjectDataViewModelNode* child)
-    {
-        if (!m_container)
-            m_container = true;
-        m_children.Add(child);
-    }
-    void RemoveAllChildren()
-    {
-        if (GetChildCount() == 0)
-            return;
-        for (int id = int(GetChildCount()) - 1; id >= 0; --id)
-        {
-            if (m_children.Item(id)->GetChildCount() > 0)
-                m_children[id]->RemoveAllChildren();
-            auto node = m_children[id];
-            m_children.RemoveAt(id);
-            delete node;
-        }
-    }
-
-    size_t GetChildCount() const
-    {
-        return m_children.GetCount();
-    }
-
-    bool            SetValue(const wxVariant &variant, unsigned int col);
-
-    void            SetBitmap(const wxBitmap &icon) { m_bmp = icon; }
-    const wxBitmap& GetBitmap() const               { return m_bmp; }
-    const wxString& GetName() const                 { return m_name; }
-    ItemType        GetType() const                 { return m_type; }
-	void			SetIdx(const int& idx);
-	int             GetIdx() const                  { return m_idx; }
-	t_layer_height_range    GetLayerRange() const   { return m_layer_range; }
-    PrintIndicator  IsPrintable() const             { return m_printable; }
-
-    // use this function only for childrens
-    void AssignAllVal(ObjectDataViewModelNode& from_node)
-    {
-        // ! Don't overwrite other values because of equality of this values for all children --
-        m_name = from_node.m_name;
-        m_bmp = from_node.m_bmp;
-        m_idx = from_node.m_idx;
-        m_extruder = from_node.m_extruder;
-        m_type = from_node.m_type;
-    }
-
-    bool SwapChildrens(int frst_id, int scnd_id) {
-        if (GetChildCount() < 2 ||
-            frst_id < 0 || (size_t)frst_id >= GetChildCount() ||
-            scnd_id < 0 || (size_t)scnd_id >= GetChildCount())
-            return false;
-
-        ObjectDataViewModelNode new_scnd = *GetNthChild(frst_id);
-        ObjectDataViewModelNode new_frst = *GetNthChild(scnd_id);
-
-        new_scnd.m_idx = m_children.Item(scnd_id)->m_idx;
-        new_frst.m_idx = m_children.Item(frst_id)->m_idx;
-
-        m_children.Item(frst_id)->AssignAllVal(new_frst);
-        m_children.Item(scnd_id)->AssignAllVal(new_scnd);
-        return true;
-    }
-
-    // Set action icons for node
-    void        set_action_and_extruder_icons();
-	// Set printable icon for node
-    void        set_printable_icon(PrintIndicator printable);
-
-    void        update_settings_digest_bitmaps();
-    bool        update_settings_digest(const std::vector<Slic3r::OptionCategory>& categories);
-    int         volume_type() const { return int(m_volume_type); }
-    void        msw_rescale();
-
-#ifndef NDEBUG
-    bool 		valid();
-#endif /* NDEBUG */
-    bool        invalid() const { return m_idx < -1; }
-
-private:
-    friend class ObjectDataViewModel;
-};
-
-// ----------------------------------------------------------------------------
-// ObjectDataViewModel
-// ----------------------------------------------------------------------------
-
-// custom message the model sends to associated control to notify a last volume deleted from the object:
-wxDECLARE_EVENT(wxCUSTOMEVT_LAST_VOLUME_IS_DELETED, wxCommandEvent);
-
-class ObjectDataViewModel :public wxDataViewModel
-{
-    std::vector<ObjectDataViewModelNode*>       m_objects;
-    std::vector<wxBitmap*>                      m_volume_bmps;
-    wxBitmap*                                   m_warning_bmp { nullptr };
-
-    wxDataViewCtrl*                             m_ctrl { nullptr };
-
-public:
-    ObjectDataViewModel();
-    ~ObjectDataViewModel();
-
-    wxDataViewItem Add( const wxString &name,
-                        const int extruder,
-                        const bool has_errors = false);
-    wxDataViewItem AddVolumeChild(  const wxDataViewItem &parent_item,
-                                    const wxString &name,
-                                    const Slic3r::ModelVolumeType volume_type,
-                                    const bool has_errors = false,
-                                    const int extruder = 0,
-                                    const bool create_frst_child = true);
-    wxDataViewItem AddSettingsChild(const wxDataViewItem &parent_item);
-    wxDataViewItem AddInstanceChild(const wxDataViewItem &parent_item, size_t num);
-    wxDataViewItem AddInstanceChild(const wxDataViewItem &parent_item, const std::vector<bool>& print_indicator);
-    wxDataViewItem AddLayersRoot(const wxDataViewItem &parent_item);
-    wxDataViewItem AddLayersChild(  const wxDataViewItem &parent_item,
-                                    const t_layer_height_range& layer_range,
-                                    const int extruder = 0,
-                                    const int index = -1);
-    wxDataViewItem Delete(const wxDataViewItem &item);
-    wxDataViewItem DeleteLastInstance(const wxDataViewItem &parent_item, size_t num);
-    void DeleteAll();
-    void DeleteChildren(wxDataViewItem& parent);
-    void DeleteVolumeChildren(wxDataViewItem& parent);
-    void DeleteSettings(const wxDataViewItem& parent);
-    wxDataViewItem GetItemById(int obj_idx);
-    wxDataViewItem GetItemById(const int obj_idx, const int sub_obj_idx, const ItemType parent_type);
-    wxDataViewItem GetItemByVolumeId(int obj_idx, int volume_idx);
-    wxDataViewItem GetItemByInstanceId(int obj_idx, int inst_idx);
-    wxDataViewItem GetItemByLayerId(int obj_idx, int layer_idx);
-    wxDataViewItem GetItemByLayerRange(const int obj_idx, const t_layer_height_range& layer_range);
-    int  GetItemIdByLayerRange(const int obj_idx, const t_layer_height_range& layer_range);
-    int  GetIdByItem(const wxDataViewItem& item) const;
-    int  GetIdByItemAndType(const wxDataViewItem& item, const ItemType type) const;
-    int  GetObjectIdByItem(const wxDataViewItem& item) const;
-    int  GetVolumeIdByItem(const wxDataViewItem& item) const;
-    int  GetInstanceIdByItem(const wxDataViewItem& item) const;
-    int  GetLayerIdByItem(const wxDataViewItem& item) const;
-    void GetItemInfo(const wxDataViewItem& item, ItemType& type, int& obj_idx, int& idx);
-    int  GetRowByItem(const wxDataViewItem& item) const;
-    bool IsEmpty() { return m_objects.empty(); }
-    bool InvalidItem(const wxDataViewItem& item);
-
-    // helper method for wxLog
-
-    wxString    GetName(const wxDataViewItem &item) const;
-    wxBitmap&   GetBitmap(const wxDataViewItem &item) const;
-    wxString    GetExtruder(const wxDataViewItem &item) const;
-    int         GetExtruderNumber(const wxDataViewItem &item) const;
-
-    // helper methods to change the model
-
-    virtual unsigned int    GetColumnCount() const override { return 3;}
-    virtual wxString        GetColumnType(unsigned int col) const override{ return wxT("string"); }
-
-    virtual void GetValue(  wxVariant &variant,
-                            const wxDataViewItem &item,
-                            unsigned int col) const override;
-    virtual bool SetValue(  const wxVariant &variant,
-                            const wxDataViewItem &item,
-                            unsigned int col) override;
-    bool SetValue(  const wxVariant &variant,
-                    const int item_idx,
-                    unsigned int col);
-
-    void SetExtruder(const wxString& extruder, wxDataViewItem item);
-
-    // For parent move child from cur_volume_id place to new_volume_id
-    // Remaining items will moved up/down accordingly
-    wxDataViewItem  ReorganizeChildren( const int cur_volume_id,
-                                        const int new_volume_id,
-                                        const wxDataViewItem &parent);
-
-    virtual bool    IsEnabled(const wxDataViewItem &item, unsigned int col) const override;
-
-    virtual wxDataViewItem  GetParent(const wxDataViewItem &item) const override;
-    // get object item
-    wxDataViewItem          GetTopParent(const wxDataViewItem &item) const;
-    virtual bool            IsContainer(const wxDataViewItem &item) const override;
-    virtual unsigned int    GetChildren(const wxDataViewItem &parent,
-                                        wxDataViewItemArray &array) const override;
-    void GetAllChildren(const wxDataViewItem &parent,wxDataViewItemArray &array) const;
-    // Is the container just a header or an item with all columns
-    // In our case it is an item with all columns
-    virtual bool    HasContainerColumns(const wxDataViewItem& WXUNUSED(item)) const override {	return true; }
-
-    ItemType        GetItemType(const wxDataViewItem &item) const ;
-    wxDataViewItem  GetItemByType(  const wxDataViewItem &parent_item,
-                                    ItemType type) const;
-    wxDataViewItem  GetSettingsItem(const wxDataViewItem &item) const;
-    wxDataViewItem  GetInstanceRootItem(const wxDataViewItem &item) const;
-    wxDataViewItem  GetLayerRootItem(const wxDataViewItem &item) const;
-    bool    IsSettingsItem(const wxDataViewItem &item) const;
-    void    UpdateSettingsDigest(   const wxDataViewItem &item,
-                                    const std::vector<Slic3r::OptionCategory>& categories);
-
-    bool    IsPrintable(const wxDataViewItem &item) const;
-    void    UpdateObjectPrintable(wxDataViewItem parent_item);
-    void    UpdateInstancesPrintable(wxDataViewItem parent_item);
-
-    void    SetVolumeBitmaps(const std::vector<wxBitmap*>& volume_bmps) { m_volume_bmps = volume_bmps; }
-    void    SetWarningBitmap(wxBitmap* bitmap)                          { m_warning_bmp = bitmap; }
-    void    SetVolumeType(const wxDataViewItem &item, const Slic3r::ModelVolumeType type);
-    wxDataViewItem SetPrintableState( PrintIndicator printable, int obj_idx,
-                                      int subobj_idx = -1, 
-                                      ItemType subobj_type = itInstance);
-    wxDataViewItem SetObjectPrintableState(PrintIndicator printable, wxDataViewItem obj_item);
-
-    void    SetAssociatedControl(wxDataViewCtrl* ctrl) { m_ctrl = ctrl; }
-    // Rescale bitmaps for existing Items
-    void    Rescale();
-
-    wxBitmap    GetVolumeIcon(const Slic3r::ModelVolumeType vol_type,
-                              const bool is_marked = false);
-    void        DeleteWarningIcon(const wxDataViewItem& item, const bool unmark_object = false);
-    t_layer_height_range    GetLayerRangeByItem(const wxDataViewItem& item) const;
-
-    bool        UpdateColumValues(unsigned col);
-    void        UpdateExtruderBitmap(wxDataViewItem item);
-
-private:
-    wxDataViewItem AddRoot(const wxDataViewItem& parent_item, const ItemType root_type);
-    wxDataViewItem AddInstanceRoot(const wxDataViewItem& parent_item);
-};
-
-// ----------------------------------------------------------------------------
-// BitmapTextRenderer
-// ----------------------------------------------------------------------------
-#if ENABLE_NONCUSTOM_DATA_VIEW_RENDERING
-class BitmapTextRenderer : public wxDataViewRenderer
-#else
-class BitmapTextRenderer : public wxDataViewCustomRenderer
-#endif //ENABLE_NONCUSTOM_DATA_VIEW_RENDERING
-{
-public:
-    BitmapTextRenderer(wxDataViewCellMode mode =
-#ifdef __WXOSX__
-                                                        wxDATAVIEW_CELL_INERT
-#else
-                                                        wxDATAVIEW_CELL_EDITABLE
-#endif
-
-                            ,int align = wxDVR_DEFAULT_ALIGNMENT
-#if ENABLE_NONCUSTOM_DATA_VIEW_RENDERING
-                            );
-#else
-                            ) : wxDataViewCustomRenderer(wxT("DataViewBitmapText"), mode, align) {}
-#endif //ENABLE_NONCUSTOM_DATA_VIEW_RENDERING
-
-    bool SetValue(const wxVariant &value);
-    bool GetValue(wxVariant &value) const;
-#if ENABLE_NONCUSTOM_DATA_VIEW_RENDERING && wxUSE_ACCESSIBILITY
-    virtual wxString GetAccessibleDescription() const override;
-#endif // wxUSE_ACCESSIBILITY && ENABLE_NONCUSTOM_DATA_VIEW_RENDERING
-
-    virtual bool Render(wxRect cell, wxDC *dc, int state);
-    virtual wxSize GetSize() const;
-
-    bool        HasEditorCtrl() const override
-    {
-#ifdef __WXOSX__
-        return false;
-#else
-        return true;
-#endif
-    }
-    wxWindow*   CreateEditorCtrl(wxWindow* parent,
-                                 wxRect labelRect,
-                                 const wxVariant& value) override;
-    bool        GetValueFromEditorCtrl( wxWindow* ctrl,
-                                        wxVariant& value) override;
-    bool        WasCanceled() const { return m_was_unusable_symbol; }
-
-private:
-    DataViewBitmapText m_value;
-    bool                    m_was_unusable_symbol {false};
-};
-
-
-// ----------------------------------------------------------------------------
-// BitmapChoiceRenderer
-// ----------------------------------------------------------------------------
-
-class BitmapChoiceRenderer : public wxDataViewCustomRenderer
-{
-public:
-    BitmapChoiceRenderer(wxDataViewCellMode mode =
-#ifdef __WXOSX__
-                                                    wxDATAVIEW_CELL_INERT
-#else
-                                                    wxDATAVIEW_CELL_EDITABLE
-#endif
-                         ,int align = wxALIGN_LEFT | wxALIGN_CENTER_VERTICAL
-        ) : wxDataViewCustomRenderer(wxT("DataViewBitmapText"), mode, align) {}
-
-    bool SetValue(const wxVariant& value);
-    bool GetValue(wxVariant& value) const;
-
-    virtual bool Render(wxRect cell, wxDC* dc, int state);
-    virtual wxSize GetSize() const;
-
-    bool        HasEditorCtrl() const override { return true; }
-    wxWindow*   CreateEditorCtrl(wxWindow* parent,
-                                 wxRect labelRect,
-                                 const wxVariant& value) override;
-    bool        GetValueFromEditorCtrl( wxWindow* ctrl,
-                                        wxVariant& value) override;
-
-private:
-    DataViewBitmapText  m_value;
-};
-
-
-// ----------------------------------------------------------------------------
-// MyCustomRenderer
-// ----------------------------------------------------------------------------
-
-class MyCustomRenderer : public wxDataViewCustomRenderer
-{
-public:
-    // This renderer can be either activatable or editable, for demonstration
-    // purposes. In real programs, you should select whether the user should be
-    // able to activate or edit the cell and it doesn't make sense to switch
-    // between the two -- but this is just an example, so it doesn't stop us.
-    explicit MyCustomRenderer(wxDataViewCellMode mode)
-        : wxDataViewCustomRenderer("string", mode, wxALIGN_CENTER)
-    { }
-
-    virtual bool Render(wxRect rect, wxDC *dc, int state) override/*wxOVERRIDE*/
-    {
-        dc->SetBrush(*wxLIGHT_GREY_BRUSH);
-        dc->SetPen(*wxTRANSPARENT_PEN);
-
-        rect.Deflate(2);
-        dc->DrawRoundedRectangle(rect, 5);
-
-        RenderText(m_value,
-            0, // no offset
-            wxRect(dc->GetTextExtent(m_value)).CentreIn(rect),
-            dc,
-            state);
-        return true;
-    }
-
-        virtual bool ActivateCell(const wxRect& WXUNUSED(cell),
-        wxDataViewModel *WXUNUSED(model),
-        const wxDataViewItem &WXUNUSED(item),
-        unsigned int WXUNUSED(col),
-        const wxMouseEvent *mouseEvent) override/*wxOVERRIDE*/
-    {
-        wxString position;
-        if (mouseEvent)
-            position = wxString::Format("via mouse at %d, %d", mouseEvent->m_x, mouseEvent->m_y);
-        else
-            position = "from keyboard";
-//		wxLogMessage("MyCustomRenderer ActivateCell() %s", position);
-        return false;
-    }
-
-        virtual wxSize GetSize() const override/*wxOVERRIDE*/
-    {
-        return wxSize(60, 20);
-    }
-
-        virtual bool SetValue(const wxVariant &value) override/*wxOVERRIDE*/
-    {
-        m_value = value.GetString();
-        return true;
-    }
-
-        virtual bool GetValue(wxVariant &WXUNUSED(value)) const override/*wxOVERRIDE*/{ return true; }
-
-        virtual bool HasEditorCtrl() const override/*wxOVERRIDE*/{ return true; }
-
-        virtual wxWindow*
-        CreateEditorCtrl(wxWindow* parent,
-        wxRect labelRect,
-        const wxVariant& value) override/*wxOVERRIDE*/
-    {
-        wxTextCtrl* text = new wxTextCtrl(parent, wxID_ANY, value,
-        labelRect.GetPosition(),
-        labelRect.GetSize(),
-        wxTE_PROCESS_ENTER);
-        text->SetInsertionPointEnd();
-
-        return text;
-    }
-
-        virtual bool
-            GetValueFromEditorCtrl(wxWindow* ctrl, wxVariant& value) override/*wxOVERRIDE*/
-    {
-        wxTextCtrl* text = wxDynamicCast(ctrl, wxTextCtrl);
-        if (!text)
-            return false;
-
-        value = text->GetValue();
-
-        return true;
-    }
-
-private:
-    wxString m_value;
-};
-
-
-// ----------------------------------------------------------------------------
-=======
->>>>>>> d5bcddee
 // ScalableBitmap
 // ----------------------------------------------------------------------------
 
