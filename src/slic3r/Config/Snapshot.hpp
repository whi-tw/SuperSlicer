#ifndef slic3r_GUI_Snapshot_
#define slic3r_GUI_Snapshot_

#include <map>
#include <set>
#include <string>
#include <vector>

#include <boost/filesystem/path.hpp>

#include "libslic3r/Semver.hpp"
#include "Version.hpp"

namespace Slic3r { 

class AppConfig;

namespace GUI {
namespace Config {


// A snapshot contains:
// 		Slic3r.ini
// 		vendor/
// 		print/
// 		sla_print/
// 		filament/
//		sla_material
//		printer/
// 		physical_printer/
class Snapshot
{
public:
	enum Reason {
		SNAPSHOT_UNKNOWN,
		SNAPSHOT_UPGRADE,
		SNAPSHOT_DOWNGRADE,
		SNAPSHOT_BEFORE_ROLLBACK,
		SNAPSHOT_USER,
	};

	Snapshot() { clear(); }

	void 		clear();
	void 		load_ini(const std::string &path);
	void 		save_ini(const std::string &path);

	// Export the print / sla_print / filament / sla_material / printer selections to be activated into the AppConfig.
	void 		export_selections(AppConfig &config) const;
	void 		export_vendor_configs(AppConfig &config) const;

	// Perform a deep compare of the active print / sla_print / filament / sla_material / printer / physical_printer / vendor directories.
	// Return true if the content of the current print / sla_print / filament / sla_material / printer / physical_printer / vendor directories
	// matches the state stored in this snapshot.
	bool 		equal_to_active(const AppConfig &app_config) const;

	// ID of a snapshot should equal to the name of the snapshot directory.
	// The ID contains the date/time, reason and comment to be human readable.
	std::string					id;
	std::time_t					time_captured;
	// Which Slic3r version captured this snapshot?
	Semver		 				slic3r_version_captured = Semver::invalid();
	// Comment entered by the user at the start of the snapshot capture.
	std::string 				comment;
	Reason						reason;

	std::string 				format_reason() const;

	// Active presets at the time of the snapshot.
	std::string 				print;
	std::string 				sla_print;
	std::vector<std::string>	filaments;
	std::string 				sla_material;
	std::string					printer;
	std::string 				physical_printer;

	// Annotation of the vendor configuration stored in the snapshot.
	// This information is displayed to the user and used to decide compatibility
	// of the configuration stored in the snapshot with the running Slic3r version.
	struct VendorConfig {
		// Name of the vendor contained in this snapshot.
		std::string name;
		// Version of the vendor config contained in this snapshot, along with compatibility data.
		Version version;
		// Which printer models of this vendor were installed, and which variants of the models?
		std::map<std::string, std::set<std::string>> models_variants_installed;
	};
	// List of vendor configs contained in this snapshot, sorted lexicographically.
	std::vector<VendorConfig> 	vendor_configs;
};

class SnapshotDB
{
public:
	// Initialize the SnapshotDB singleton instance. Load the database if it has not been loaded yet.
	static SnapshotDB&				singleton();

	typedef std::vector<Snapshot>::const_iterator const_iterator;

	// Load the snapshot database from the snapshots directory.
	// If the snapshot directory or its parent does not exist yet, it will be created.
	// Returns a number of snapshots loaded.
	size_t 							load_db();
	void 							update_slic3r_versions(std::vector<Index> &index_db);

	// Create a snapshot directory, copy the vendor config bundles, user print / sla_print / filament / sla_material / printer / physical_printer profiles,
	// create an index.
	const Snapshot&					take_snapshot(const AppConfig &app_config, Snapshot::Reason reason, const std::string &comment = "");
	const Snapshot&					restore_snapshot(const std::string &id, AppConfig &app_config);
	void 							restore_snapshot(const Snapshot &snapshot, AppConfig &app_config);
	// Test whether the AppConfig's on_snapshot variable points to an existing snapshot, and the existing snapshot
	// matches the current state. If it does not match the current state, the AppConfig's "on_snapshot" ID is reset.
	bool 							is_on_snapshot(AppConfig &app_config) const;
	// Finds the newest snapshot, which contains a config bundle for vendor_name with config_version.
	const_iterator					snapshot_with_vendor_preset(const std::string &vendor_name, const Semver &config_version);

	const_iterator					begin()     const { return m_snapshots.begin(); }
	const_iterator					end()       const { return m_snapshots.end(); }
	const_iterator 					snapshot(const std::string &id) const;
	const std::vector<Snapshot>& 	snapshots() const { return m_snapshots; }

private:
	// Create the snapshots directory if it does not exist yet.
	static boost::filesystem::path	create_db_dir();

	// Snapshots are sorted by their date/time, oldest first.
	std::vector<Snapshot>			m_snapshots;
};

// Take snapshot on SnapshotDB::singleton(). If taking snapshot fails, report an error and return nullptr.
const Snapshot* take_config_snapshot_report_error(const AppConfig &app_config, Snapshot::Reason reason, const std::string &comment);

// Take snapshot on SnapshotDB::singleton(). If taking snapshot fails, report "message", and present a "Continue" or "Abort" buttons to respond.
// Return true on success and on "Continue" to continue with the process (for example installation of presets).
<<<<<<< HEAD
bool take_config_snapshot_cancel_on_error(const AppConfig &app_config, Snapshot::Reason reason, const std::string &comment, const std::string &message);
=======
bool take_config_snapshot_cancel_on_error(const AppConfig &app_config, Snapshot::Reason reason, const std::string &comment, const std::string &message, Snapshot const **psnapshot = nullptr);
>>>>>>> 215e845c

} // namespace Config
} // namespace GUI
} // namespace Slic3r

#endif /* slic3r_GUI_Snapshot_ */<|MERGE_RESOLUTION|>--- conflicted
+++ resolved
@@ -132,11 +132,7 @@
 
 // Take snapshot on SnapshotDB::singleton(). If taking snapshot fails, report "message", and present a "Continue" or "Abort" buttons to respond.
 // Return true on success and on "Continue" to continue with the process (for example installation of presets).
-<<<<<<< HEAD
-bool take_config_snapshot_cancel_on_error(const AppConfig &app_config, Snapshot::Reason reason, const std::string &comment, const std::string &message);
-=======
 bool take_config_snapshot_cancel_on_error(const AppConfig &app_config, Snapshot::Reason reason, const std::string &comment, const std::string &message, Snapshot const **psnapshot = nullptr);
->>>>>>> 215e845c
 
 } // namespace Config
 } // namespace GUI
