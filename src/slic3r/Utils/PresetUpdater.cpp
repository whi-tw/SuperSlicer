--- conflicted
+++ resolved
@@ -456,11 +456,7 @@
 		}
 
 		if (recommended->config_version < vp.config_version) {
-<<<<<<< HEAD
-			BOOST_LOG_TRIVIAL(warning) << (boost::format("Recommended config version for the currently running SuperSlicer is older than the currently installed config for vendor %1%. This should not happen.") % idx.vendor()).str();
-=======
-			BOOST_LOG_TRIVIAL(warning) << format("Recommended config version for the currently running PrusaSlicer is older than the currently installed config for vendor %1%. This should not happen.", idx.vendor());
->>>>>>> f47ad1fd
+			BOOST_LOG_TRIVIAL(warning) << format("Recommended config version for the currently running SuperSlicer is older than the currently installed config for vendor %1%. This should not happen.", idx.vendor());
 			continue;
 		}
 
@@ -531,7 +527,7 @@
 					found = true;
 				} else {
 					BOOST_LOG_TRIVIAL(warning) << format("The recommended config version for vendor `%1%` in resources does not match the recommended\n"
-			                                             " config version for this version of PrusaSlicer. Corrupted installation?", idx.vendor());
+			                                             " config version for this version of SuperSlicer. Corrupted installation?", idx.vendor());
 				}
 			}
 		}
@@ -715,7 +711,7 @@
 
 PresetUpdater::UpdateResult PresetUpdater::config_update(const Semver& old_slic3r_version, bool no_notification) const
 {
- 	if (! p->enabled_config_update) { return R_NOOP; }
+	if (! p->enabled_config_update) { return R_NOOP; }
 
 	auto updates = p->get_config_updates(old_slic3r_version);
 	if (updates.incompats.size() > 0) {
@@ -805,30 +801,30 @@
 		if (no_notification) {
 			BOOST_LOG_TRIVIAL(info) << format("Update of %1% bundles available. Asking for confirmation ...", p->waiting_updates.updates.size());
 
-			std::vector<GUI::MsgUpdateConfig::Update> updates_msg;
+		std::vector<GUI::MsgUpdateConfig::Update> updates_msg;
 			for (const auto& update : updates.updates) {
-				std::string changelog_url = update.version.config_version.prerelease() == nullptr ? update.changelog_url : std::string();
-				updates_msg.emplace_back(update.vendor, update.version.config_version, update.version.comment, std::move(changelog_url));
-			}
-
-			GUI::MsgUpdateConfig dlg(updates_msg);
-
-			const auto res = dlg.ShowModal();
-			if (res == wxID_OK) {
-				BOOST_LOG_TRIVIAL(debug) << "User agreed to perform the update";
-				p->perform_updates(std::move(updates));
-
-				// Reload global configuration
+			std::string changelog_url = update.version.config_version.prerelease() == nullptr ? update.changelog_url : std::string();
+			updates_msg.emplace_back(update.vendor, update.version.config_version, update.version.comment, std::move(changelog_url));
+		}
+
+		GUI::MsgUpdateConfig dlg(updates_msg);
+
+		const auto res = dlg.ShowModal();
+		if (res == wxID_OK) {
+			BOOST_LOG_TRIVIAL(debug) << "User agreed to perform the update";
+			p->perform_updates(std::move(updates));
+
+			// Reload global configuration
 				auto* app_config = GUI::wxGetApp().app_config;
-				GUI::wxGetApp().preset_bundle->load_presets(*app_config);
-				GUI::wxGetApp().load_current_presets();
-				return R_UPDATE_INSTALLED;
+			GUI::wxGetApp().preset_bundle->load_presets(*app_config);
+			GUI::wxGetApp().load_current_presets();
+			return R_UPDATE_INSTALLED;
 			}
 			else {
-				BOOST_LOG_TRIVIAL(info) << "User refused the update";
-				return R_UPDATE_REJECT;
-			}
-		} else {
+			BOOST_LOG_TRIVIAL(info) << "User refused the update";
+			return R_UPDATE_REJECT;
+		}
+	} else {
 			p->set_waiting_updates(updates);
 			GUI::wxGetApp().plater()->get_notification_manager()->push_notification(GUI::NotificationType::PresetUpdateAviable, *(GUI::wxGetApp().plater()->get_current_canvas3D()));
 		}
