#include <catch2/catch.hpp>

#include "libslic3r/PlaceholderParser.hpp"
#include "libslic3r/PrintConfig.hpp"

using namespace Slic3r;

SCENARIO("Placeholder parser scripting", "[PlaceholderParser]") {
	PlaceholderParser 	parser;
	auto 				config = DynamicPrintConfig::full_print_config();

<<<<<<< HEAD
    // To test the "first_layer_extrusion_width" over "nozzle_diameter" chain.
=======
>>>>>>> 215e845c
	config.set_deserialize_strict( {
		{ "printer_notes", "  PRINTER_VENDOR_PRUSA3D  PRINTER_MODEL_MK2  " },
	    { "nozzle_diameter", "0.6;0.6;0.6;0.6" },
	    { "temperature", "357;359;363;378" }
	});
<<<<<<< HEAD
    config.option<ConfigOptionFloatOrPercent>("first_layer_extrusion_width")->value = 150.;
    config.option<ConfigOptionFloatOrPercent>("first_layer_extrusion_width")->percent = true;
=======
    // To test the "first_layer_extrusion_width" over "first_layer_heigth".
    // "first_layer_heigth" over "layer_height" is no more supported after first_layer_height was moved from PrintObjectConfig to PrintConfig.
//  config.option<ConfigOptionFloatOrPercent>("first_layer_height")->value = 150.;
//  config.option<ConfigOptionFloatOrPercent>("first_layer_height")->percent = true;
    config.option<ConfigOptionFloatOrPercent>("first_layer_height")->value = 1.5 * config.opt_float("layer_height");
    config.option<ConfigOptionFloatOrPercent>("first_layer_height")->percent = false;
>>>>>>> 215e845c
    // To let the PlaceholderParser throw when referencing first_layer_speed if it is set to percent, as the PlaceholderParser does not know
    // a percent to what.
    config.option<ConfigOptionFloatOrPercent>("first_layer_speed")->value = 50.;
    config.option<ConfigOptionFloatOrPercent>("first_layer_speed")->percent = true;


    config.option<ConfigOptionFloatOrPercent>("first_layer_extrusion_width")->value = 150.;
    config.option<ConfigOptionFloatOrPercent>("first_layer_extrusion_width")->percent = true;

    config.option<ConfigOptionFloatOrPercent>("support_material_xy_spacing")->value = 50.;
    config.option<ConfigOptionFloatOrPercent>("support_material_xy_spacing")->percent = true;

    parser.apply_config(config);
	parser.set("foo", 0);
	parser.set("bar", 2);
	parser.set("num_extruders", 4);

    SECTION("nested config options (legacy syntax)") { REQUIRE(parser.process("[temperature_[foo]]") == "357"); }
    SECTION("array reference") { REQUIRE(parser.process("{temperature[foo]}") == "357"); }
    SECTION("whitespaces and newlines are maintained") { REQUIRE(parser.process("test [ temperature_ [foo] ] \n hu") == "test 357 \n hu"); }

    // Test the math expressions.
    SECTION("math: 2*3") { REQUIRE(parser.process("{2*3}") == "6"); }
    SECTION("math: 2*3/6") { REQUIRE(parser.process("{2*3/6}") == "1"); }
    SECTION("math: 2*3/12") { REQUIRE(parser.process("{2*3/12}") == "0"); }
    SECTION("math: 2.*3/12") { REQUIRE(std::stod(parser.process("{2.*3/12}")) == Approx(0.5)); }
    SECTION("math: 10 % 2.5") { REQUIRE(std::stod(parser.process("{10%2.5}")) == Approx(0.)); }
    SECTION("math: 11 % 2.5") { REQUIRE(std::stod(parser.process("{11%2.5}")) == Approx(1.)); }
    SECTION("math: 2*(3-12)") { REQUIRE(parser.process("{2*(3-12)}") == "-18"); }
    SECTION("math: 2*foo*(3-12)") { REQUIRE(parser.process("{2*foo*(3-12)}") == "0"); }
    SECTION("math: 2*bar*(3-12)") { REQUIRE(parser.process("{2*bar*(3-12)}") == "-36"); }
    SECTION("math: 2.5*bar*(3-12)") { REQUIRE(std::stod(parser.process("{2.5*bar*(3-12)}")) == Approx(-45)); }
    SECTION("math: min(12, 14)") { REQUIRE(parser.process("{min(12, 14)}") == "12"); }
    SECTION("math: max(12, 14)") { REQUIRE(parser.process("{max(12, 14)}") == "14"); }
    SECTION("math: min(13.4, -1238.1)") { REQUIRE(std::stod(parser.process("{min(13.4, -1238.1)}")) == Approx(-1238.1)); }
    SECTION("math: max(13.4, -1238.1)") { REQUIRE(std::stod(parser.process("{max(13.4, -1238.1)}")) == Approx(13.4)); }
    SECTION("math: int(13.4)") { REQUIRE(parser.process("{int(13.4)}") == "13"); }
    SECTION("math: int(-13.4)") { REQUIRE(parser.process("{int(-13.4)}") == "-13"); }
    SECTION("math: round(13.4)") { REQUIRE(parser.process("{round(13.4)}") == "13"); }
    SECTION("math: round(-13.4)") { REQUIRE(parser.process("{round(-13.4)}") == "-13"); }
    SECTION("math: round(13.6)") { REQUIRE(parser.process("{round(13.6)}") == "14"); }
    SECTION("math: round(-13.6)") { REQUIRE(parser.process("{round(-13.6)}") == "-14"); }
    SECTION("math: digits(5, 15)") { REQUIRE(parser.process("{digits(5, 15)}") == "              5"); }
    SECTION("math: digits(5., 15)") { REQUIRE(parser.process("{digits(5., 15)}") == "              5"); }
    SECTION("math: zdigits(5, 15)") { REQUIRE(parser.process("{zdigits(5, 15)}") == "000000000000005"); }
    SECTION("math: zdigits(5., 15)") { REQUIRE(parser.process("{zdigits(5., 15)}") == "000000000000005"); }
    SECTION("math: digits(5, 15, 8)") { REQUIRE(parser.process("{digits(5, 15, 8)}") == "     5.00000000"); }
    SECTION("math: digits(5., 15, 8)") { REQUIRE(parser.process("{digits(5, 15, 8)}") == "     5.00000000"); }
    SECTION("math: zdigits(5, 15, 8)") { REQUIRE(parser.process("{zdigits(5, 15, 8)}") == "000005.00000000"); }
    SECTION("math: zdigits(5., 15, 8)") { REQUIRE(parser.process("{zdigits(5, 15, 8)}") == "000005.00000000"); }
    SECTION("math: digits(13.84375892476, 15, 8)") { REQUIRE(parser.process("{digits(13.84375892476, 15, 8)}") == "    13.84375892"); }
    SECTION("math: zdigits(13.84375892476, 15, 8)") { REQUIRE(parser.process("{zdigits(13.84375892476, 15, 8)}") == "000013.84375892"); }

    // Test the "coFloatOrPercent" and "xxx_extrusion_width" substitutions.
<<<<<<< HEAD
=======
    // first_layer_extrusion_width ratio_over first_layer_heigth.
>>>>>>> 215e845c
    SECTION("perimeter_extrusion_width") { REQUIRE(std::stod(parser.process("{perimeter_extrusion_width}")) == Approx(0.67500001192092896)); }
    // first_layer_extrusion_width ratio_over nozzle_diameter, 150% of 0.6 is 0.9
    SECTION("first_layer_extrusion_width") { REQUIRE(std::stod(parser.process("{first_layer_extrusion_width}")) == Approx(0.9)); }
    // support_material_xy_spacing is ratio over external_perimeter_extrusion_width
    // external_perimeter_extrusion_width is at 0 by default, and so will be 1.05f * nozzle = 0.63 do 50% of that is 0.315
    SECTION("support_material_xy_spacing") { REQUIRE(std::stod(parser.process("{support_material_xy_spacing}")) == Approx(0.315)); }
    // external_perimeter_speed over perimeter_speed
    SECTION("external_perimeter_speed") { REQUIRE(std::stod(parser.process("{external_perimeter_speed}")) == Approx(30.)); }
    // infill_overlap over perimeter_extrusion_width
    SECTION("infill_overlap") { REQUIRE(std::stod(parser.process("{infill_overlap}")) == Approx(0.16875)); }
    // If first_layer_speed is set to percent, then it is applied over respective extrusion types by overriding their respective speeds.
    // The PlaceholderParser has no way to know which extrusion type the caller has in mind, therefore it throws.
    SECTION("first_layer_speed") { REQUIRE_THROWS(parser.process("{first_layer_speed}")); }

    // Test the boolean expression parser.
    auto boolean_expression = [&parser](const std::string& templ) { return parser.evaluate_boolean_expression(templ, parser.config()); };

    SECTION("boolean expression parser: 12 == 12") { REQUIRE(boolean_expression("12 == 12")); }
    SECTION("boolean expression parser: 12 != 12") { REQUIRE(! boolean_expression("12 != 12")); }
    SECTION("boolean expression parser: regex matches") { REQUIRE(boolean_expression("\"has some PATTERN embedded\" =~ /.*PATTERN.*/")); }
    SECTION("boolean expression parser: regex does not match") { REQUIRE(! boolean_expression("\"has some PATTERN embedded\" =~ /.*PTRN.*/")); }
    SECTION("boolean expression parser: accessing variables, equal") { REQUIRE(boolean_expression("foo + 2 == bar")); }
    SECTION("boolean expression parser: accessing variables, not equal") { REQUIRE(! boolean_expression("foo + 3 == bar")); }
    SECTION("boolean expression parser: (12 == 12) and (13 != 14)") { REQUIRE(boolean_expression("(12 == 12) and (13 != 14)")); }
    SECTION("boolean expression parser: (12 == 12) && (13 != 14)") { REQUIRE(boolean_expression("(12 == 12) && (13 != 14)")); }
    SECTION("boolean expression parser: (12 == 12) or (13 == 14)") { REQUIRE(boolean_expression("(12 == 12) or (13 == 14)")); }
    SECTION("boolean expression parser: (12 == 12) || (13 == 14)") { REQUIRE(boolean_expression("(12 == 12) || (13 == 14)")); }
    SECTION("boolean expression parser: (12 == 12) and not (13 == 14)") { REQUIRE(boolean_expression("(12 == 12) and not (13 == 14)")); }
    SECTION("boolean expression parser: ternary true") { REQUIRE(boolean_expression("(12 == 12) ? (1 - 1 == 0) : (2 * 2 == 3)")); }
    SECTION("boolean expression parser: ternary false") { REQUIRE(! boolean_expression("(12 == 21/2) ? (1 - 1 == 0) : (2 * 2 == 3)")); }
    SECTION("boolean expression parser: ternary false 2") { REQUIRE(boolean_expression("(12 == 13) ? (1 - 1 == 3) : (2 * 2 == 4)")); }
    SECTION("boolean expression parser: ternary true 2") { REQUIRE(! boolean_expression("(12 == 2 * 6) ? (1 - 1 == 3) : (2 * 2 == 4)")); }
    SECTION("boolean expression parser: lower than - false") { REQUIRE(! boolean_expression("12 < 3")); }
    SECTION("boolean expression parser: lower than - true") { REQUIRE(boolean_expression("12 < 22")); }
    SECTION("boolean expression parser: greater than - true") { REQUIRE(boolean_expression("12 > 3")); }
    SECTION("boolean expression parser: greater than - false") { REQUIRE(! boolean_expression("12 > 22")); }
    SECTION("boolean expression parser: lower than or equal- false") { REQUIRE(! boolean_expression("12 <= 3")); }
    SECTION("boolean expression parser: lower than or equal - true") { REQUIRE(boolean_expression("12 <= 22")); }
    SECTION("boolean expression parser: greater than or equal - true") { REQUIRE(boolean_expression("12 >= 3")); }
    SECTION("boolean expression parser: greater than or equal - false") { REQUIRE(! boolean_expression("12 >= 22")); }
    SECTION("boolean expression parser: lower than or equal (same values) - true") { REQUIRE(boolean_expression("12 <= 12")); }
    SECTION("boolean expression parser: greater than or equal (same values) - true") { REQUIRE(boolean_expression("12 >= 12")); }
    SECTION("complex expression") { REQUIRE(boolean_expression("printer_notes=~/.*PRINTER_VENDOR_PRUSA3D.*/ and printer_notes=~/.*PRINTER_MODEL_MK2.*/ and nozzle_diameter[0]==0.6 and num_extruders>1")); }
    SECTION("complex expression2") { REQUIRE(boolean_expression("printer_notes=~/.*PRINTER_VEwerfNDOR_PRUSA3D.*/ or printer_notes=~/.*PRINTertER_MODEL_MK2.*/ or (nozzle_diameter[0]==0.6 and num_extruders>1)")); }
    SECTION("complex expression3") { REQUIRE(! boolean_expression("printer_notes=~/.*PRINTER_VEwerfNDOR_PRUSA3D.*/ or printer_notes=~/.*PRINTertER_MODEL_MK2.*/ or (nozzle_diameter[0]==0.3 and num_extruders>1)")); }
}<|MERGE_RESOLUTION|>--- conflicted
+++ resolved
@@ -9,26 +9,18 @@
 	PlaceholderParser 	parser;
 	auto 				config = DynamicPrintConfig::full_print_config();
 
-<<<<<<< HEAD
     // To test the "first_layer_extrusion_width" over "nozzle_diameter" chain.
-=======
->>>>>>> 215e845c
 	config.set_deserialize_strict( {
 		{ "printer_notes", "  PRINTER_VENDOR_PRUSA3D  PRINTER_MODEL_MK2  " },
 	    { "nozzle_diameter", "0.6;0.6;0.6;0.6" },
 	    { "temperature", "357;359;363;378" }
 	});
-<<<<<<< HEAD
-    config.option<ConfigOptionFloatOrPercent>("first_layer_extrusion_width")->value = 150.;
-    config.option<ConfigOptionFloatOrPercent>("first_layer_extrusion_width")->percent = true;
-=======
-    // To test the "first_layer_extrusion_width" over "first_layer_heigth".
+    // To test the "first_layer_extrusion_width" over "first_layer_heigth". <- not supported anymore
     // "first_layer_heigth" over "layer_height" is no more supported after first_layer_height was moved from PrintObjectConfig to PrintConfig.
 //  config.option<ConfigOptionFloatOrPercent>("first_layer_height")->value = 150.;
 //  config.option<ConfigOptionFloatOrPercent>("first_layer_height")->percent = true;
     config.option<ConfigOptionFloatOrPercent>("first_layer_height")->value = 1.5 * config.opt_float("layer_height");
     config.option<ConfigOptionFloatOrPercent>("first_layer_height")->percent = false;
->>>>>>> 215e845c
     // To let the PlaceholderParser throw when referencing first_layer_speed if it is set to percent, as the PlaceholderParser does not know
     // a percent to what.
     config.option<ConfigOptionFloatOrPercent>("first_layer_speed")->value = 50.;
@@ -83,10 +75,6 @@
     SECTION("math: zdigits(13.84375892476, 15, 8)") { REQUIRE(parser.process("{zdigits(13.84375892476, 15, 8)}") == "000013.84375892"); }
 
     // Test the "coFloatOrPercent" and "xxx_extrusion_width" substitutions.
-<<<<<<< HEAD
-=======
-    // first_layer_extrusion_width ratio_over first_layer_heigth.
->>>>>>> 215e845c
     SECTION("perimeter_extrusion_width") { REQUIRE(std::stod(parser.process("{perimeter_extrusion_width}")) == Approx(0.67500001192092896)); }
     // first_layer_extrusion_width ratio_over nozzle_diameter, 150% of 0.6 is 0.9
     SECTION("first_layer_extrusion_width") { REQUIRE(std::stod(parser.process("{first_layer_extrusion_width}")) == Approx(0.9)); }
