min_slic3r_version = 2.2.0-alpha3
<<<<<<< HEAD
1.1.6 superslicer: thumbnails.
=======
1.1.6 superslicer: remove top_fan_speed
>>>>>>> 4c70ad79
1.1.5 slic3r++ adaptation: overlapping & top pattern.
1.1.4 changed flow ratio from float to %
1.1.3 slic3r++ version
1.1.2 Added renamed_from fields for PETG filaments to indicate that they were renamed from PET.
1.1.1 Added Verbatim and Fiberlogy PETG filament profiles. Updated auto cooling settings for ABS.
1.1.1-beta Updated for PrusaSlicer 2.2.0-beta
1.1.1-alpha4 Extended list of default filaments to be installed, top/bottom_solid_min_thickness defined, infill_acceleration changed etc
1.1.1-alpha3 Print bed textures are now configurable from the Preset Bundle. Requires PrusaSlicer 2.2.0-alpha3 and newer.
# The following line (max_slic3r_version) forces the users of PrusaSlicer 2.2.0-alpha3 and newer to update the profiles to 1.1.1-alpha3 and newer,
# so they will see the print bed.
max_slic3r_version = 12.2.0
min_slic3r_version = 2.1.0
1.1.1-alpha2 Bumped up config version, so our in house customer will get updated profiles.
1.1.0 Filament aliases, Creality profiles and other goodies for PrusaSlicer 2.2.0-alpha0
min_slic3r_version = 2.1.1-beta0
1.0.8 Various changes in FFF profiles, new filaments/materials added. See changelog.
1.0.7 Updated layer height limits for MINI
1.0.6 Added Prusa MINI profiles
min_slic3r_version = 2.1.0-alpha0
1.0.5 Added SLA materials
1.0.4 Updated firmware version and 0.25mm nozzle profiles
1.0.3 Added filament profiles
1.0.2 Added SLA materials
1.0.1 Updated MK3 firmware version check to 3.8.0, new soluble support profiles for 0.6mm nozzle diameter MMU2S printers.
1.0.0 Updated end G-code for the MMU2 profiles to lift the extruder at the end of print. Wipe tower bridging distance was made smaller for soluble supports.
1.0.0-beta1 Updated color for the ASA filaments to differ from the other filaments. Single extruder printers now have no extruder color assigned, obects and toolpaths will be colored with the color of the active filament.
1.0.0-beta0 Printer model checks in start G-codes, ASA filament profiles, limits on min / max SL1 exposition times
1.0.0-alpha2 Printer model and nozzle diameter check
1.0.0-alpha1 Added Prusament ASA profile
1.0.0-alpha0 Filament specific retract for PET and similar copolymers, and for FLEX
min_slic3r_version = 1.42.0-alpha6
0.8.7 Updated firmware version
0.8.6 Updated firmware version for MK2.5/S and MK3/S
0.8.5 Updated SL1 printer and material settings
0.8.4 Added Prusament ASA profile
0.8.3 FW version and SL1 materials update
0.8.2 FFF and SL1 settings update
0.8.1 Output settings and SLA materials update
0.8.0 Updated for the PrusaSlicer 2.0.0 final release
0.8.0-rc2 Updated firmware versions for MK2.5/S and MK3/S
0.8.0-rc1 Updated SLA profiles
0.8.0-rc Updated for the PrusaSlicer 2.0.0-rc release
0.8.0-beta4 Updated SLA profiles
0.8.0-beta3 Updated SLA profiles
0.8.0-beta2 Updated SLA profiles
0.8.0-beta1 Updated SLA profiles
0.8.0-beta Updated SLA profiles
0.8.0-alpha9 Updated SLA and FFF profiles
0.8.0-alpha8 Updated SLA profiles
0.8.0-alpha7 Updated SLA profiles
0.8.0-alpha6 Updated SLA profiles
min_slic3r_version = 1.42.0-alpha
0.8.0-alpha Updated SLA profiles
0.4.0-alpha4 Updated SLA profiles
0.4.0-alpha3 Update of SLA profiles
0.4.0-alpha2 First SLA profiles
min_slic3r_version = 1.41.3-alpha
0.4.10 Updated firmware version
0.4.9 Updated firmware version for MK2.5/S and MK3/S
0.4.8 MK2.5/3/S FW update
0.4.7 MK2/S/MMU FW update
0.4.6 Updated firmware versions for MK2.5/S and MK3/S
0.4.5 Enabled remaining time support for MK2/S/MMU1
0.4.4 Changelog: https://github.com/prusa3d/Slic3r-settings/blob/master/live/PrusaResearch/changelog.txt
0.4.3 Changelog: https://github.com/prusa3d/Slic3r-settings/blob/master/live/PrusaResearch/changelog.txt
0.4.2 Changelog: https://github.com/prusa3d/Slic3r-settings/blob/master/live/PrusaResearch/changelog.txt
0.4.1 New MK2.5S and MK3S FW versions
0.4.0 Changelog: https://github.com/prusa3d/Slic3r-settings/blob/master/live/PrusaResearch/changelog.txt 
min_slic3r_version = 1.41.1
0.3.10 Updated firmware version
0.3.9 Updated firmware version for MK2.5/S and MK3/S
0.3.8 MK2.5/3/S FW update
0.3.7 MK2/S/MMU FW update
0.3.6 Updated firmware versions for MK2.5 and MK3
0.3.5 New MK2.5 and MK3 FW versions
0.3.4 Changelog: https://github.com/prusa3d/Slic3r-settings/blob/master/live/PrusaResearch/changelog.txt 
0.3.3 Prusament PETG released
0.3.2 New MK2.5 and MK3 FW versions
0.3.1 New MK2.5 and MK3 FW versions
0.3.0 New MK2.5 and MK3 FW version
min_slic3r_version = 1.41.0-alpha
0.2.9 New MK2.5 and MK3 FW versions
0.2.8 New MK2.5 and MK3 FW version
min_slic3r_version = 1.41.1
0.2.7 New MK2.5 and MK3 FW version
0.2.6 Added MMU2 MK2.5 settings
min_slic3r_version = 1.41.0-alpha
0.2.5 Prusament is out - added prusament settings
0.2.4 Added soluble support profiles for MMU2
0.2.3 Added materials for MMU2 single mode, edited MK3 xy stealth feedrate limit
0.2.2 Edited MMU2 Single mode purge line
0.2.1 Added PET and BVOH settings for MMU2
0.2.0-beta5 Fixed MMU1 ramming parameters
0.2.0-beta4 Added filament loading speed at start, increased minimal purge on wipe tower
0.2.0-beta3 Edited ramming parameters and filament cooling moves for MMU2
0.2.0-beta2 Edited first layer speed and wipe tower position
0.2.0-beta Removed limit on the MK3MMU2 height, added legacy M204 S T format to the MK2 profiles
0.2.0-alpha8 Added filament_load/unload_time for the PLA/ABS MMU2 filament presets.
0.2.0-alpha7 Vojtech's fix the incorrect *MK3* references
0.2.0-alpha6 Jindra's way to fix the 0.2.0-alpha5 version
0.2.0-alpha5 Bumped up firmware versions for MK2.5/MK3 to 3.3.1, disabled priming areas for MK3MMU2
0.2.0-alpha4 Extended the custom start/end G-codes of the MMU2.0 printers for no priming towers.
0.2.0-alpha3 Adjusted machine limits for time estimates, added filament density and cost
0.2.0-alpha2 Renamed the key MK3SMMU to MK3MMU2, added a generic PLA MMU2 material
0.2.0-alpha1 added initial profiles for the i3 MK3 Multi Material Upgrade 2.0
0.2.0-alpha moved machine limits from the start G-code to the new print profile parameters
min_slic3r_version = 1.40.0
0.1.18 Updated firmware version
0.1.17 Updated firmware version for MK2.5/S and MK3/S
0.1.16 MK2.5/3/S FW update
0.1.15 MK2/S/MMU FW update
0.1.14 Updated firmware versions for MK2.5 and MK3
0.1.13 New MK2.5 and MK3 FW versions
0.1.12 New MK2.5 and MK3 FW versions
0.1.11 fw version changed to 3.3.1
0.1.10 MK3 jerk and acceleration update
0.1.9 edited support extrusion width for 0.25 and 0.6 nozzles
0.1.8 extrusion width for 0,25, 0.6 and variable layer height fixes
0.1.7 Fixed errors in 0.25mm and 0.6mm profiles
0.1.6 Split the MK2.5 profile from the MK2S
min_slic3r_version = 1.40.0-beta
0.1.5 fixed printer_variant fields for the i3 MK3 0.25 and 0.6mm nozzles
0.1.4 edited fw version, added z-raise after print
min_slic3r_version = 1.40.0-alpha
0.1.3 Fixed an incorrect position of the max_print_height parameter
0.1.2 Wipe tower changes
0.1.1 Minor print speed adjustments
0.1.0 Initial<|MERGE_RESOLUTION|>--- conflicted
+++ resolved
@@ -1,9 +1,5 @@
 min_slic3r_version = 2.2.0-alpha3
-<<<<<<< HEAD
-1.1.6 superslicer: thumbnails.
-=======
-1.1.6 superslicer: remove top_fan_speed
->>>>>>> 4c70ad79
+1.1.6 superslicer: thumbnails & remove top_fan_speed
 1.1.5 slic3r++ adaptation: overlapping & top pattern.
 1.1.4 changed flow ratio from float to %
 1.1.3 slic3r++ version
