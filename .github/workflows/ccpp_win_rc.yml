--- conflicted
+++ resolved
@@ -55,11 +55,7 @@
       run: mkdir build
     - name: cmake
       working-directory: ./build
-<<<<<<< HEAD
-      run: cmake .. -G "Visual Studio 16 2019" -A x64 -DCMAKE_PREFIX_PATH="d:\a\SuperSlicer\SuperSlicer\deps\destdir\usr\local"
-=======
       run: cmake .. -G "Visual Studio 16 2019" -A x64 -DCMAKE_PREFIX_PATH="d:\a\${{ github.event.repository.name }}\${{ github.event.repository.name }}\deps\destdir\usr\local"
->>>>>>> af5c3f13
     - name: make
       working-directory: ./build
       run: msbuild /m /P:Configuration=Release INSTALL.vcxproj
