%module{Slic3r::XS};

%{
#include <xsinit.h>
#include "libslic3r/Flow.hpp"
%}

%name{Slic3r::Flow} class Flow {
    ~Flow();
    %name{_new} Flow(float width, float height, float nozzle_diameter);
    Clone<Flow> clone()
        %code{% RETVAL = THIS; %};
    
    float width();
    float height();
    float nozzle_diameter();
    bool bridge();
    float spacing();
    int   scaled_width();
    int   scaled_spacing();
    double mm3_per_mm();
%{

Flow*
_new_from_width(CLASS, role, width, nozzle_diameter, height)
    char*           CLASS;
    FlowRole        role;
    std::string     width;
    float           nozzle_diameter;
    float           height;
    CODE:
        ConfigOptionFloatOrPercent optwidth;
        optwidth.deserialize(width, ForwardCompatibilitySubstitutionRule::Disable);
<<<<<<< HEAD
        RETVAL = new Flow(Flow::new_from_config_width(role, optwidth, nozzle_diameter, height, bridge_flow_ratio));
=======
        RETVAL = new Flow(Flow::new_from_config_width(role, optwidth, nozzle_diameter, height));
>>>>>>> 215e845c
    OUTPUT:
        RETVAL

%}
};

%package{Slic3r::Flow};
%{

IV
_constant()
  ALIAS:
    FLOW_ROLE_EXTERNAL_PERIMETER            = frExternalPerimeter
    FLOW_ROLE_PERIMETER                     = frPerimeter
    FLOW_ROLE_INFILL                        = frInfill
    FLOW_ROLE_SOLID_INFILL                  = frSolidInfill
    FLOW_ROLE_TOP_SOLID_INFILL              = frTopSolidInfill
    FLOW_ROLE_SUPPORT_MATERIAL              = frSupportMaterial
    FLOW_ROLE_SUPPORT_MATERIAL_INTERFACE    = frSupportMaterialInterface
  PROTOTYPE:
  CODE:
    RETVAL = ix;
  OUTPUT: RETVAL

%}
<|MERGE_RESOLUTION|>--- conflicted
+++ resolved
@@ -31,11 +31,7 @@
     CODE:
         ConfigOptionFloatOrPercent optwidth;
         optwidth.deserialize(width, ForwardCompatibilitySubstitutionRule::Disable);
-<<<<<<< HEAD
         RETVAL = new Flow(Flow::new_from_config_width(role, optwidth, nozzle_diameter, height, bridge_flow_ratio));
-=======
-        RETVAL = new Flow(Flow::new_from_config_width(role, optwidth, nozzle_diameter, height));
->>>>>>> 215e845c
     OUTPUT:
         RETVAL
 
