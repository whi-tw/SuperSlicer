--- conflicted
+++ resolved
@@ -61,7 +61,6 @@
     panel->SetSizer(sizer);
 #endif //__WXOSX__
 
-<<<<<<< HEAD
     // preset chooser
     m_presets_choice = new wxBitmapComboBox(panel, wxID_ANY, "", wxDefaultPosition, wxSize(270, -1), 0, 0,wxCB_READONLY);
 
@@ -184,7 +183,7 @@
             return;
         if (selected_item >= 0){
             std::string selected_string = m_presets_choice->GetString(selected_item).ToUTF8().data();
-            if (selected_string.find_first_of("-------") == 0
+			if (selected_string.find("-------") == 0
                 /*selected_string == "------- System presets -------" ||
                 selected_string == "-------  User presets  -------"*/){
                 m_presets_choice->SetSelection(m_selected_preset_item);
@@ -205,151 +204,6 @@
     build();
     rebuild_page_tree();
     update();
-=======
-	// preset chooser
-	m_presets_choice = new wxBitmapComboBox(panel, wxID_ANY, "", wxDefaultPosition, wxSize(270, -1), 0, 0,wxCB_READONLY);
-
-	auto color = wxSystemSettings::GetColour(wxSYS_COLOUR_WINDOW);
-
-	//buttons
-	wxBitmap bmpMenu;
-	bmpMenu = wxBitmap(from_u8(Slic3r::var("disk.png")), wxBITMAP_TYPE_PNG);
-	m_btn_save_preset = new wxBitmapButton(panel, wxID_ANY, bmpMenu, wxDefaultPosition, wxDefaultSize, wxBORDER_NONE);
-	if (wxMSW) m_btn_save_preset->SetBackgroundColour(color);
-	bmpMenu = wxBitmap(from_u8(Slic3r::var("delete.png")), wxBITMAP_TYPE_PNG);
-	m_btn_delete_preset = new wxBitmapButton(panel, wxID_ANY, bmpMenu, wxDefaultPosition, wxDefaultSize, wxBORDER_NONE);
-	if (wxMSW) m_btn_delete_preset->SetBackgroundColour(color);
-
-	m_show_incompatible_presets = false;
-	m_bmp_show_incompatible_presets.LoadFile(from_u8(Slic3r::var("flag-red-icon.png")), wxBITMAP_TYPE_PNG);
-	m_bmp_hide_incompatible_presets.LoadFile(from_u8(Slic3r::var("flag-green-icon.png")), wxBITMAP_TYPE_PNG);
-	m_btn_hide_incompatible_presets = new wxBitmapButton(panel, wxID_ANY, m_bmp_hide_incompatible_presets, wxDefaultPosition, wxDefaultSize, wxBORDER_NONE);
-	if (wxMSW) m_btn_hide_incompatible_presets->SetBackgroundColour(color);
-
-	m_btn_save_preset->SetToolTip(_(L("Save current ")) + m_title);
-	m_btn_delete_preset->SetToolTip(_(L("Delete this preset")));
-	m_btn_delete_preset->Disable();
-
-	m_undo_btn = new wxButton(panel, wxID_ANY, "", wxDefaultPosition, wxDefaultSize, wxBU_EXACTFIT | wxNO_BORDER);
-	m_undo_to_sys_btn = new wxButton(panel, wxID_ANY, "", wxDefaultPosition, wxDefaultSize, wxBU_EXACTFIT | wxNO_BORDER);
-	m_question_btn = new wxButton(panel, wxID_ANY, "", wxDefaultPosition, wxDefaultSize, wxBU_EXACTFIT | wxNO_BORDER);
-	if (wxMSW) {
-		m_undo_btn->SetBackgroundColour(color);
-		m_undo_to_sys_btn->SetBackgroundColour(color);
-		m_question_btn->SetBackgroundColour(color);
-	}
-
-	m_question_btn->SetToolTip(_(L("Hover the cursor over buttons to find more information \n"
-								   "or click this button.")));
-
-	// Determine the theme color of OS (dark or light)
-	auto luma = get_colour_approx_luma(wxSystemSettings::GetColour(wxSYS_COLOUR_WINDOW));
-	// Bitmaps to be shown on the "Revert to system" aka "Lock to system" button next to each input field.
-	m_bmp_value_lock  	  .LoadFile(from_u8(var("sys_lock.png")),     wxBITMAP_TYPE_PNG);
-	m_bmp_value_unlock    .LoadFile(from_u8(var(luma >= 128 ? "sys_unlock.png" : "sys_unlock_grey.png")), wxBITMAP_TYPE_PNG);
-	m_bmp_non_system = &m_bmp_white_bullet;
-	// Bitmaps to be shown on the "Undo user changes" button next to each input field.
-	m_bmp_value_revert    .LoadFile(from_u8(var(luma >= 128 ? "action_undo.png" : "action_undo_grey.png")), wxBITMAP_TYPE_PNG);
-	m_bmp_white_bullet    .LoadFile(from_u8(var("bullet_white.png")), wxBITMAP_TYPE_PNG);
-	m_bmp_question        .LoadFile(from_u8(var("question_mark_01.png")), wxBITMAP_TYPE_PNG);
-
-	fill_icon_descriptions();
-	set_tooltips_text();
-
-	m_undo_btn->SetBitmap(m_bmp_white_bullet);
-	m_undo_btn->Bind(wxEVT_BUTTON, ([this](wxCommandEvent){ on_roll_back_value(); }));
-	m_undo_to_sys_btn->SetBitmap(m_bmp_white_bullet);
-	m_undo_to_sys_btn->Bind(wxEVT_BUTTON, ([this](wxCommandEvent){ on_roll_back_value(true); }));
-	m_question_btn->SetBitmap(m_bmp_question);
-	m_question_btn->Bind(wxEVT_BUTTON, ([this](wxCommandEvent)
-	{
-		auto dlg = new ButtonsDescription(this, &m_icon_descriptions);
-		if (dlg->ShowModal() == wxID_OK){
-			// Colors for ui "decoration"
-			for (Tab *tab : get_tabs_list()){
-				tab->m_sys_label_clr = get_label_clr_sys();
-				tab->m_modified_label_clr = get_label_clr_modified();
-				tab->update_labels_colour();
-			}
-		}
-	}));
-
-	// Colors for ui "decoration"
-	m_sys_label_clr			= get_label_clr_sys();
-	m_modified_label_clr	= get_label_clr_modified();
-	m_default_text_clr		= get_label_clr_default();
-
-	m_hsizer = new wxBoxSizer(wxHORIZONTAL);
-	sizer->Add(m_hsizer, 0, wxBOTTOM, 3);
-	m_hsizer->Add(m_presets_choice, 1, wxLEFT | wxRIGHT | wxTOP | wxALIGN_CENTER_VERTICAL, 3);
-	m_hsizer->AddSpacer(4);
-	m_hsizer->Add(m_btn_save_preset, 0, wxALIGN_CENTER_VERTICAL);
-	m_hsizer->AddSpacer(4);
-	m_hsizer->Add(m_btn_delete_preset, 0, wxALIGN_CENTER_VERTICAL);
-	m_hsizer->AddSpacer(16);
-	m_hsizer->Add(m_btn_hide_incompatible_presets, 0, wxALIGN_CENTER_VERTICAL);
-	m_hsizer->AddSpacer(64);
-	m_hsizer->Add(m_undo_to_sys_btn, 0, wxALIGN_CENTER_VERTICAL);
-	m_hsizer->Add(m_undo_btn, 0, wxALIGN_CENTER_VERTICAL);
-	m_hsizer->AddSpacer(32);
-	m_hsizer->Add(m_question_btn, 0, wxALIGN_CENTER_VERTICAL);
-// 	m_hsizer->Add(m_cc_presets_choice, 1, wxLEFT | wxRIGHT | wxTOP | wxALIGN_CENTER_VERTICAL, 3);
-
-	//Horizontal sizer to hold the tree and the selected page.
-	m_hsizer = new wxBoxSizer(wxHORIZONTAL);
-	sizer->Add(m_hsizer, 1, wxEXPAND, 0);
-
-	//left vertical sizer
-	m_left_sizer = new wxBoxSizer(wxVERTICAL);
-	m_hsizer->Add(m_left_sizer, 0, wxEXPAND | wxLEFT | wxTOP | wxBOTTOM, 3);
-
-	// tree
-	m_treectrl = new wxTreeCtrl(panel, wxID_ANY, wxDefaultPosition, wxSize(185, -1), 
-		wxTR_NO_BUTTONS | wxTR_HIDE_ROOT | wxTR_SINGLE | wxTR_NO_LINES | wxBORDER_SUNKEN | wxWANTS_CHARS);
-	m_left_sizer->Add(m_treectrl, 1, wxEXPAND);
-	m_icons = new wxImageList(16, 16, true, 1);
-	// Index of the last icon inserted into $self->{icons}.
-	m_icon_count = -1;
-	m_treectrl->AssignImageList(m_icons);
-	m_treectrl->AddRoot("root");
-	m_treectrl->SetIndent(0);
-	m_disable_tree_sel_changed_event = 0;
-
-	m_treectrl->Bind(wxEVT_TREE_SEL_CHANGED, &Tab::OnTreeSelChange, this);
-	m_treectrl->Bind(wxEVT_KEY_DOWN, &Tab::OnKeyDown, this);
-
-	m_presets_choice->Bind(wxEVT_COMBOBOX, ([this](wxCommandEvent e){
-		//! Because of The MSW and GTK version of wxBitmapComboBox derived from wxComboBox, 
-		//! but the OSX version derived from wxOwnerDrawnCombo, instead of:
-		//! select_preset(m_presets_choice->GetStringSelection().ToStdString()); 
-		//! we doing next:
-		int selected_item = m_presets_choice->GetSelection();
-		if (m_selected_preset_item == selected_item && !m_presets->current_is_dirty())
-			return;
-		if (selected_item >= 0){
-			std::string selected_string = m_presets_choice->GetString(selected_item).ToUTF8().data();
-			if (selected_string.find("-------") == 0
-				/*selected_string == "------- System presets -------" ||
-				selected_string == "-------  User presets  -------"*/){
-				m_presets_choice->SetSelection(m_selected_preset_item);
-				return;
-			}
-			m_selected_preset_item = selected_item;
-			select_preset(selected_string);
-		}
-	}));
-
-	m_btn_save_preset->Bind(wxEVT_BUTTON, ([this](wxCommandEvent e){ save_preset(); }));
-	m_btn_delete_preset->Bind(wxEVT_BUTTON, ([this](wxCommandEvent e){ delete_preset(); }));
-	m_btn_hide_incompatible_presets->Bind(wxEVT_BUTTON, ([this](wxCommandEvent e){
-		toggle_show_hide_incompatible();
-	}));
-
-	// Initialize the DynamicPrintConfig by default keys/values.
-	build();
-	rebuild_page_tree();
-	update();
->>>>>>> e0e6a238
 }
 
 void Tab::load_initial_data()
@@ -584,7 +438,6 @@
 
 void Tab::update_changed_tree_ui()
 {
-<<<<<<< HEAD
     auto cur_item = m_treectrl->GetFirstVisibleItem();
     auto selection = m_treectrl->GetItemText(m_treectrl->GetSelection());
     while (cur_item){
@@ -599,56 +452,6 @@
                 std::initializer_list<const char*> optional_keys{ "extruders_count", "bed_shape" };
                 for (auto &opt_key : optional_keys) {
                     get_sys_and_mod_flags(opt_key, sys_page, modified_page);
-                }
-            }
-            if (title == _("Dependencies") && name() != "printer"){
-                get_sys_and_mod_flags("compatible_printers", sys_page, modified_page);
-            }
-            for (auto group : page->m_optgroups)
-            {
-                if (!sys_page && modified_page)
-                    break;
-                for (t_opt_map::iterator it = group->m_opt_map.begin(); it != group->m_opt_map.end(); ++it) {
-                    const std::string& opt_key = it->first;
-                    get_sys_and_mod_flags(opt_key, sys_page, modified_page);
-                }
-            }
-
-            const wxColor *clr = sys_page        ?    &m_sys_label_clr :
-                                 modified_page    ?    &m_modified_label_clr : 
-                                                    &m_default_text_clr;
-
-            if (page->set_item_colour(clr))
-                m_treectrl->SetItemTextColour(cur_item, *clr);
-
-            page->m_is_nonsys_values = !sys_page;
-            page->m_is_modified_values = modified_page;
-
-            if (selection == title){
-                m_is_nonsys_values = page->m_is_nonsys_values;
-                m_is_modified_values = page->m_is_modified_values;
-            }
-            break;
-        }
-        auto next_item = m_treectrl->GetNextVisible(cur_item);
-        cur_item = next_item;
-    }
-    update_undo_buttons();
-=======
-	auto cur_item = m_treectrl->GetFirstVisibleItem();
-	auto selection = m_treectrl->GetItemText(m_treectrl->GetSelection());
-	while (cur_item){
-		auto title = m_treectrl->GetItemText(cur_item);
-		for (auto page : m_pages)
-		{
-			if (page->title() != title)
-				continue;
-			bool sys_page = true;
-			bool modified_page = false;
-			if (title == _("General")){
-				std::initializer_list<const char*> optional_keys{ "extruders_count", "bed_shape" };
-				for (auto &opt_key : optional_keys) {
-					get_sys_and_mod_flags(opt_key, sys_page, modified_page);
 				}
 			}
 			if (title == _("Dependencies")){
@@ -661,35 +464,34 @@
 			}
 			for (auto group : page->m_optgroups)
 			{
-				if (!sys_page && modified_page)
-					break;
-				for (t_opt_map::iterator it = group->m_opt_map.begin(); it != group->m_opt_map.end(); ++it) {
-					const std::string& opt_key = it->first;
-					get_sys_and_mod_flags(opt_key, sys_page, modified_page);
-				}
-			}
-
-			const wxColor *clr = sys_page		?	&m_sys_label_clr :
-								 modified_page	?	&m_modified_label_clr : 
-													&m_default_text_clr;
-
-			if (page->set_item_colour(clr))
-				m_treectrl->SetItemTextColour(cur_item, *clr);
-
-			page->m_is_nonsys_values = !sys_page;
-			page->m_is_modified_values = modified_page;
-
-			if (selection == title){
-				m_is_nonsys_values = page->m_is_nonsys_values;
-				m_is_modified_values = page->m_is_modified_values;
-			}
-			break;
-		}
-		auto next_item = m_treectrl->GetNextVisible(cur_item);
-		cur_item = next_item;
-	}
-	update_undo_buttons();
->>>>>>> e0e6a238
+                if (!sys_page && modified_page)
+                    break;
+                for (t_opt_map::iterator it = group->m_opt_map.begin(); it != group->m_opt_map.end(); ++it) {
+                    const std::string& opt_key = it->first;
+                    get_sys_and_mod_flags(opt_key, sys_page, modified_page);
+                }
+            }
+
+            const wxColor *clr = sys_page        ?    &m_sys_label_clr :
+                                 modified_page    ?    &m_modified_label_clr : 
+                                                    &m_default_text_clr;
+
+            if (page->set_item_colour(clr))
+                m_treectrl->SetItemTextColour(cur_item, *clr);
+
+            page->m_is_nonsys_values = !sys_page;
+            page->m_is_modified_values = modified_page;
+
+            if (selection == title){
+                m_is_nonsys_values = page->m_is_nonsys_values;
+                m_is_modified_values = page->m_is_modified_values;
+            }
+            break;
+        }
+        auto next_item = m_treectrl->GetNextVisible(cur_item);
+        cur_item = next_item;
+    }
+    update_undo_buttons();
 }
 
 void Tab::update_undo_buttons()
@@ -1707,7 +1509,6 @@
                     update_dirty();
                     if (opt_key.compare("single_extruder_multi_material")==0) // the single_extruder_multimaterial was added to force pages
                         on_value_change(opt_key, value);                      // rebuild - let's make sure the on_value_change is not skipped
-<<<<<<< HEAD
                 }
                 else {
                     update_dirty();
@@ -1741,7 +1542,7 @@
                 sizer->Add(btn);
 
                 btn->Bind(wxEVT_BUTTON, [this, parent](wxCommandEvent e){
-                    auto sender = new GCodeSender();                    
+					auto sender = Slic3r::make_unique<GCodeSender>();
                     auto res = sender->connect(
                         m_config->opt_string("serial_port"), 
                         m_config->opt_int("serial_speed")
@@ -1850,213 +1651,6 @@
 
         optgroup = page->new_optgroup(_(L("Firmware")));
         optgroup->append_single_option_line("gcode_flavor");
-
-        optgroup = page->new_optgroup(_(L("Advanced")));
-        optgroup->append_single_option_line("use_relative_e_distances");
-        optgroup->append_single_option_line("use_firmware_retraction");
-        optgroup->append_single_option_line("use_volumetric_e");
-        optgroup->append_single_option_line("variable_layer_height");
-
-    page = add_options_page(_(L("Custom G-code")), "cog.png");
-        optgroup = page->new_optgroup(_(L("Start G-code")), 0);
-        option = optgroup->get_option("start_gcode");
-        option.opt.full_width = true;
-        option.opt.height = 150;
-        optgroup->append_single_option_line(option);
-
-        optgroup = page->new_optgroup(_(L("End G-code")), 0);
-        option = optgroup->get_option("end_gcode");
-        option.opt.full_width = true;
-        option.opt.height = 150;
-        optgroup->append_single_option_line(option);
-
-        optgroup = page->new_optgroup(_(L("Before layer change G-code")), 0);
-        option = optgroup->get_option("before_layer_gcode");
-        option.opt.full_width = true;
-        option.opt.height = 150;
-        optgroup->append_single_option_line(option);
-
-        optgroup = page->new_optgroup(_(L("After layer change G-code")), 0);
-        option = optgroup->get_option("layer_gcode");
-        option.opt.full_width = true;
-        option.opt.height = 150;
-        optgroup->append_single_option_line(option);
-
-        optgroup = page->new_optgroup(_(L("Tool change G-code")), 0);
-        option = optgroup->get_option("toolchange_gcode");
-        option.opt.full_width = true;
-        option.opt.height = 150;
-        optgroup->append_single_option_line(option);
-
-        optgroup = page->new_optgroup(_(L("Between objects G-code (for sequential printing)")), 0);
-        option = optgroup->get_option("between_objects_gcode");
-        option.opt.full_width = true;
-        option.opt.height = 150;
-        optgroup->append_single_option_line(option);
-    
-    page = add_options_page(_(L("Notes")), "note.png");
-        optgroup = page->new_optgroup(_(L("Notes")), 0);
-        option = optgroup->get_option("printer_notes");
-        option.opt.full_width = true;
-        option.opt.height = 250;
-        optgroup->append_single_option_line(option);
-
-    page = add_options_page(_(L("Dependencies")), "wrench.png");
-        optgroup = page->new_optgroup(_(L("Profile dependencies")));
-        line = Line{ "", "" };
-        line.full_width = 1;
-        line.widget = [this](wxWindow* parent) {
-            return description_line_widget(parent, &m_parent_preset_description_line);
-        };
-        optgroup->append_line(line);
-
-    build_extruder_pages();
-
-    if (!m_no_controller)
-        update_serial_ports();
-=======
-				}
-				else {
-					update_dirty();
-					on_value_change(opt_key, value);
-				}
-			});
-		};
-
-
-		if (!m_no_controller)
-		{
-		optgroup = page->new_optgroup(_(L("USB/Serial connection")));
-			line = {_(L("Serial port")), ""};
-			Option serial_port = optgroup->get_option("serial_port");
-			serial_port.side_widget = ([this](wxWindow* parent){
-				auto btn = new wxBitmapButton(parent, wxID_ANY, wxBitmap(from_u8(Slic3r::var("arrow_rotate_clockwise.png")), wxBITMAP_TYPE_PNG),
-					wxDefaultPosition, wxDefaultSize, wxBORDER_NONE);
-				btn->SetToolTip(_(L("Rescan serial ports")));
-				auto sizer = new wxBoxSizer(wxHORIZONTAL);
-				sizer->Add(btn);
-
-				btn->Bind(wxEVT_BUTTON, [this](wxCommandEvent e) {update_serial_ports(); });
-				return sizer;
-			});
-			auto serial_test = [this](wxWindow* parent){
-				auto btn = m_serial_test_btn = new wxButton(parent, wxID_ANY,
-					_(L("Test")), wxDefaultPosition, wxDefaultSize, wxBU_LEFT | wxBU_EXACTFIT);
-//				btn->SetFont($Slic3r::GUI::small_font);
-				btn->SetBitmap(wxBitmap(from_u8(Slic3r::var("wrench.png")), wxBITMAP_TYPE_PNG));
-				auto sizer = new wxBoxSizer(wxHORIZONTAL);
-				sizer->Add(btn);
-
-				btn->Bind(wxEVT_BUTTON, [this, parent](wxCommandEvent e){
-					auto sender = Slic3r::make_unique<GCodeSender>();
-					auto res = sender->connect(
-						m_config->opt_string("serial_port"), 
-						m_config->opt_int("serial_speed")
-						);
-					if (res && sender->wait_connected()) {
-						show_info(parent, _(L("Connection to printer works correctly.")), _(L("Success!")));
-					}
-					else {
-						show_error(parent, _(L("Connection failed.")));
-					}
-				});
-				return sizer;
-			};
-
-			line.append_option(serial_port);
-			line.append_option(optgroup->get_option("serial_speed"));
-			line.append_widget(serial_test);
-			optgroup->append_line(line);
-		}
-
-		optgroup = page->new_optgroup(_(L("OctoPrint upload")));
-
-		auto octoprint_host_browse = [this, optgroup] (wxWindow* parent) {
-			auto btn = new wxButton(parent, wxID_ANY, _(L(" Browse "))+dots, wxDefaultPosition, wxDefaultSize, wxBU_LEFT);
-			btn->SetBitmap(wxBitmap(from_u8(Slic3r::var("zoom.png")), wxBITMAP_TYPE_PNG));
-			auto sizer = new wxBoxSizer(wxHORIZONTAL);
-			sizer->Add(btn);
-
-			btn->Bind(wxEVT_BUTTON, [this, parent, optgroup](wxCommandEvent e) {
-				BonjourDialog dialog(parent);
-				if (dialog.show_and_lookup()) {
-					optgroup->set_value("octoprint_host", std::move(dialog.get_selected()), true);
-				}
-			});
-
-			return sizer;
-		};
-
-		auto octoprint_host_test = [this](wxWindow* parent) {
-			auto btn = m_octoprint_host_test_btn = new wxButton(parent, wxID_ANY, _(L("Test")), 
-				wxDefaultPosition, wxDefaultSize, wxBU_LEFT | wxBU_EXACTFIT);
-			btn->SetBitmap(wxBitmap(from_u8(Slic3r::var("wrench.png")), wxBITMAP_TYPE_PNG));
-			auto sizer = new wxBoxSizer(wxHORIZONTAL);
-			sizer->Add(btn);
-
-			btn->Bind(wxEVT_BUTTON, [this](wxCommandEvent e) {
-				OctoPrint octoprint(m_config);
-				wxString msg;
-				if (octoprint.test(msg)) {
-					show_info(this, _(L("Connection to OctoPrint works correctly.")), _(L("Success!")));
-				} else {
-					const auto text = wxString::Format("%s: %s\n\n%s",
-						_(L("Could not connect to OctoPrint")), msg, _(L("Note: OctoPrint version at least 1.1.0 is required."))
-					);
-					show_error(this, text);
-				}
-			});
-
-			return sizer;
-		};
-
-		Line host_line = optgroup->create_single_option_line("octoprint_host");
-		host_line.append_widget(octoprint_host_browse);
-		host_line.append_widget(octoprint_host_test);
-		optgroup->append_line(host_line);
-		optgroup->append_single_option_line("octoprint_apikey");
-
-		if (Http::ca_file_supported()) {
-
-			Line cafile_line = optgroup->create_single_option_line("octoprint_cafile");
-
-			auto octoprint_cafile_browse = [this, optgroup] (wxWindow* parent) {
-				auto btn = new wxButton(parent, wxID_ANY, _(L(" Browse "))+dots, wxDefaultPosition, wxDefaultSize, wxBU_LEFT);
-				btn->SetBitmap(wxBitmap(from_u8(Slic3r::var("zoom.png")), wxBITMAP_TYPE_PNG));
-				auto sizer = new wxBoxSizer(wxHORIZONTAL);
-				sizer->Add(btn);
-
-				btn->Bind(wxEVT_BUTTON, [this, optgroup] (wxCommandEvent e){
-					static const auto filemasks = _(L("Certificate files (*.crt, *.pem)|*.crt;*.pem|All files|*.*"));
-					wxFileDialog openFileDialog(this, _(L("Open CA certificate file")), "", "", filemasks, wxFD_OPEN | wxFD_FILE_MUST_EXIST);
-					if (openFileDialog.ShowModal() != wxID_CANCEL) {
-						optgroup->set_value("octoprint_cafile", std::move(openFileDialog.GetPath()), true);
-					}
-				});
-
-				return sizer;
-			};
-
-			cafile_line.append_widget(octoprint_cafile_browse);
-			optgroup->append_line(cafile_line);
-
-			auto octoprint_cafile_hint = [this, optgroup] (wxWindow* parent) {
-				auto txt = new wxStaticText(parent, wxID_ANY, 
-					_(L("HTTPS CA file is optional. It is only needed if you use HTTPS with a self-signed certificate.")));
-				auto sizer = new wxBoxSizer(wxHORIZONTAL);
-				sizer->Add(txt);
-				return sizer;
-			};
-
-			Line cafile_hint { "", "" };
-			cafile_hint.full_width = 1;
-			cafile_hint.widget = std::move(octoprint_cafile_hint);
-			optgroup->append_line(cafile_hint);
-
-		}
-
-		optgroup = page->new_optgroup(_(L("Firmware")));
-		optgroup->append_single_option_line("gcode_flavor");
 		optgroup->append_single_option_line("silent_mode");
 
 		optgroup->m_on_change = [this, optgroup](t_config_option_key opt_key, boost::any value){
@@ -2074,70 +1668,69 @@
 			});
 		};
 
-		optgroup = page->new_optgroup(_(L("Advanced")));
-		optgroup->append_single_option_line("use_relative_e_distances");
-		optgroup->append_single_option_line("use_firmware_retraction");
-		optgroup->append_single_option_line("use_volumetric_e");
-		optgroup->append_single_option_line("variable_layer_height");
-
-	page = add_options_page(_(L("Custom G-code")), "cog.png");
-		optgroup = page->new_optgroup(_(L("Start G-code")), 0);
-		option = optgroup->get_option("start_gcode");
-		option.opt.full_width = true;
-		option.opt.height = 150;
-		optgroup->append_single_option_line(option);
-
-		optgroup = page->new_optgroup(_(L("End G-code")), 0);
-		option = optgroup->get_option("end_gcode");
-		option.opt.full_width = true;
-		option.opt.height = 150;
-		optgroup->append_single_option_line(option);
-
-		optgroup = page->new_optgroup(_(L("Before layer change G-code")), 0);
-		option = optgroup->get_option("before_layer_gcode");
-		option.opt.full_width = true;
-		option.opt.height = 150;
-		optgroup->append_single_option_line(option);
-
-		optgroup = page->new_optgroup(_(L("After layer change G-code")), 0);
-		option = optgroup->get_option("layer_gcode");
-		option.opt.full_width = true;
-		option.opt.height = 150;
-		optgroup->append_single_option_line(option);
-
-		optgroup = page->new_optgroup(_(L("Tool change G-code")), 0);
-		option = optgroup->get_option("toolchange_gcode");
-		option.opt.full_width = true;
-		option.opt.height = 150;
-		optgroup->append_single_option_line(option);
-
-		optgroup = page->new_optgroup(_(L("Between objects G-code (for sequential printing)")), 0);
-		option = optgroup->get_option("between_objects_gcode");
-		option.opt.full_width = true;
-		option.opt.height = 150;
-		optgroup->append_single_option_line(option);
-	
-	page = add_options_page(_(L("Notes")), "note.png");
-		optgroup = page->new_optgroup(_(L("Notes")), 0);
-		option = optgroup->get_option("printer_notes");
-		option.opt.full_width = true;
-		option.opt.height = 250;
-		optgroup->append_single_option_line(option);
-
-	page = add_options_page(_(L("Dependencies")), "wrench.png");
-		optgroup = page->new_optgroup(_(L("Profile dependencies")));
-		line = Line{ "", "" };
-		line.full_width = 1;
-		line.widget = [this](wxWindow* parent) {
-			return description_line_widget(parent, &m_parent_preset_description_line);
-		};
-		optgroup->append_line(line);
-
-	build_extruder_pages();
-
-	if (!m_no_controller)
-		update_serial_ports();
->>>>>>> e0e6a238
+        optgroup = page->new_optgroup(_(L("Advanced")));
+        optgroup->append_single_option_line("use_relative_e_distances");
+        optgroup->append_single_option_line("use_firmware_retraction");
+        optgroup->append_single_option_line("use_volumetric_e");
+        optgroup->append_single_option_line("variable_layer_height");
+
+    page = add_options_page(_(L("Custom G-code")), "cog.png");
+        optgroup = page->new_optgroup(_(L("Start G-code")), 0);
+        option = optgroup->get_option("start_gcode");
+        option.opt.full_width = true;
+        option.opt.height = 150;
+        optgroup->append_single_option_line(option);
+
+        optgroup = page->new_optgroup(_(L("End G-code")), 0);
+        option = optgroup->get_option("end_gcode");
+        option.opt.full_width = true;
+        option.opt.height = 150;
+        optgroup->append_single_option_line(option);
+
+        optgroup = page->new_optgroup(_(L("Before layer change G-code")), 0);
+        option = optgroup->get_option("before_layer_gcode");
+        option.opt.full_width = true;
+        option.opt.height = 150;
+        optgroup->append_single_option_line(option);
+
+        optgroup = page->new_optgroup(_(L("After layer change G-code")), 0);
+        option = optgroup->get_option("layer_gcode");
+        option.opt.full_width = true;
+        option.opt.height = 150;
+        optgroup->append_single_option_line(option);
+
+        optgroup = page->new_optgroup(_(L("Tool change G-code")), 0);
+        option = optgroup->get_option("toolchange_gcode");
+        option.opt.full_width = true;
+        option.opt.height = 150;
+        optgroup->append_single_option_line(option);
+
+        optgroup = page->new_optgroup(_(L("Between objects G-code (for sequential printing)")), 0);
+        option = optgroup->get_option("between_objects_gcode");
+        option.opt.full_width = true;
+        option.opt.height = 150;
+        optgroup->append_single_option_line(option);
+    
+    page = add_options_page(_(L("Notes")), "note.png");
+        optgroup = page->new_optgroup(_(L("Notes")), 0);
+        option = optgroup->get_option("printer_notes");
+        option.opt.full_width = true;
+        option.opt.height = 250;
+        optgroup->append_single_option_line(option);
+
+    page = add_options_page(_(L("Dependencies")), "wrench.png");
+        optgroup = page->new_optgroup(_(L("Profile dependencies")));
+        line = Line{ "", "" };
+        line.full_width = 1;
+        line.widget = [this](wxWindow* parent) {
+            return description_line_widget(parent, &m_parent_preset_description_line);
+        };
+        optgroup->append_line(line);
+
+    build_extruder_pages();
+
+    if (!m_no_controller)
+        update_serial_ports();
 }
 
 void TabPrinter::update_serial_ports(){
@@ -2155,9 +1748,94 @@
     on_value_change("extruders_count", extruders_count);
 }
 
-<<<<<<< HEAD
-void TabPrinter::build_extruder_pages(){
+void TabPrinter::append_option_line(ConfigOptionsGroupShp optgroup, const std::string opt_key)
+{
+	auto option = optgroup->get_option(opt_key, 0);
+	auto line = Line{ option.opt.full_label, "" };
+	line.append_option(option);
+	if (m_use_silent_mode)
+		line.append_option(optgroup->get_option(opt_key, 1));
+	optgroup->append_line(line);
+}
+
+PageShp TabPrinter::build_kinematics_page()
+{
+	auto page = add_options_page(_(L("Machine limits")), "cog.png", true);
+
+	if (m_use_silent_mode)	{
+		// Legend for OptionsGroups
+		auto optgroup = page->new_optgroup(_(L("")));
+		optgroup->set_show_modified_btns_val(false);
+		optgroup->label_width = 230;
+		auto line = Line{ "", "" };
+
+		ConfigOptionDef def;
+		def.type = coString;
+		def.width = 150;
+		def.gui_type = "legend";
+		def.tooltip = L("Values in this column are for Full Power mode");
+		def.default_value = new ConfigOptionString{ L("Full Power") };
+
+		auto option = Option(def, "full_power_legend");
+		line.append_option(option);
+
+		def.tooltip = L("Values in this column are for Silent mode");
+		def.default_value = new ConfigOptionString{ L("Silent") };
+		option = Option(def, "silent_legend");
+		line.append_option(option);
+
+		optgroup->append_line(line);
+	}
+
+	std::vector<std::string> axes{ "x", "y", "z", "e" };
+	auto optgroup = page->new_optgroup(_(L("Maximum feedrates")));
+		for (const std::string &axis : axes)	{
+			append_option_line(optgroup, "machine_max_feedrate_" + axis);
+		}
+
+	optgroup = page->new_optgroup(_(L("Maximum accelerations")));
+		for (const std::string &axis : axes)	{
+			append_option_line(optgroup, "machine_max_acceleration_" + axis);
+		}
+		append_option_line(optgroup, "machine_max_acceleration_extruding");
+		append_option_line(optgroup, "machine_max_acceleration_retracting");
+
+	optgroup = page->new_optgroup(_(L("Jerk limits")));
+		for (const std::string &axis : axes)	{
+			append_option_line(optgroup, "machine_max_jerk_" + axis);
+		}
+
+	optgroup = page->new_optgroup(_(L("Minimum feedrates")));
+		append_option_line(optgroup, "machine_min_extruding_rate");
+		append_option_line(optgroup, "machine_min_travel_rate");
+
+	return page;
+}
+
+
+void TabPrinter::build_extruder_pages()
+{
     size_t        n_before_extruders = 2;            //    Count of pages before Extruder pages
+	bool		is_marlin_flavor = m_config->option<ConfigOptionEnum<GCodeFlavor>>("gcode_flavor")->value == gcfMarlin;
+
+	// Add/delete Kinematics page according to is_marlin_flavor
+	size_t existed_page = 0;
+	for (int i = n_before_extruders; i < m_pages.size(); ++i) // first make sure it's not there already
+		if (m_pages[i]->title().find(_(L("Machine limits"))) != std::string::npos) {
+			if (!is_marlin_flavor || m_rebuild_kinematics_page)
+				m_pages.erase(m_pages.begin() + i);
+			else
+				existed_page = i;
+			break;
+		}
+
+	if (existed_page < n_before_extruders && is_marlin_flavor){
+		auto page = build_kinematics_page();
+		m_pages.insert(m_pages.begin() + n_before_extruders, page);
+	}
+
+	if (is_marlin_flavor) 
+		n_before_extruders++;
     size_t        n_after_single_extruder_MM = 2; //    Count of pages after single_extruder_multi_material page
 
     if (m_extruders_count_old == m_extruders_count || 
@@ -2178,6 +1856,7 @@
         optgroup->append_single_option_line("cooling_tube_retraction");
         optgroup->append_single_option_line("cooling_tube_length");
         optgroup->append_single_option_line("parking_pos_retraction");
+        optgroup->append_single_option_line("extra_loading_move");
         m_pages.insert(m_pages.end() - n_after_single_extruder_MM, page);
         m_has_single_extruder_MM_page = true;
     }
@@ -2224,177 +1903,14 @@
             optgroup = page->new_optgroup(_(L("Preview")));
             optgroup->append_single_option_line("extruder_colour", extruder_idx);
     }
-=======
-void TabPrinter::append_option_line(ConfigOptionsGroupShp optgroup, const std::string opt_key)
-{
-	auto option = optgroup->get_option(opt_key, 0);
-	auto line = Line{ option.opt.full_label, "" };
-	line.append_option(option);
-	if (m_use_silent_mode)
-		line.append_option(optgroup->get_option(opt_key, 1));
-	optgroup->append_line(line);
-}
-
-PageShp TabPrinter::build_kinematics_page()
-{
-	auto page = add_options_page(_(L("Machine limits")), "cog.png", true);
-
-	if (m_use_silent_mode)	{
-		// Legend for OptionsGroups
-		auto optgroup = page->new_optgroup(_(L("")));
-		optgroup->set_show_modified_btns_val(false);
-		optgroup->label_width = 230;
-		auto line = Line{ "", "" };
-
-		ConfigOptionDef def;
-		def.type = coString;
-		def.width = 150;
-		def.gui_type = "legend";
-		def.tooltip = L("Values in this column are for Full Power mode");
-		def.default_value = new ConfigOptionString{ L("Full Power") };
-
-		auto option = Option(def, "full_power_legend");
-		line.append_option(option);
-
-		def.tooltip = L("Values in this column are for Silent mode");
-		def.default_value = new ConfigOptionString{ L("Silent") };
-		option = Option(def, "silent_legend");
-		line.append_option(option);
-
-		optgroup->append_line(line);
-	}
-
-	std::vector<std::string> axes{ "x", "y", "z", "e" };
-	auto optgroup = page->new_optgroup(_(L("Maximum feedrates")));
-		for (const std::string &axis : axes)	{
-			append_option_line(optgroup, "machine_max_feedrate_" + axis);
-		}
-
-	optgroup = page->new_optgroup(_(L("Maximum accelerations")));
-		for (const std::string &axis : axes)	{
-			append_option_line(optgroup, "machine_max_acceleration_" + axis);
-		}
-		append_option_line(optgroup, "machine_max_acceleration_extruding");
-		append_option_line(optgroup, "machine_max_acceleration_retracting");
-
-	optgroup = page->new_optgroup(_(L("Jerk limits")));
-		for (const std::string &axis : axes)	{
-			append_option_line(optgroup, "machine_max_jerk_" + axis);
-		}
-
-	optgroup = page->new_optgroup(_(L("Minimum feedrates")));
-		append_option_line(optgroup, "machine_min_extruding_rate");
-		append_option_line(optgroup, "machine_min_travel_rate");
-
-	return page;
-}
-
-
-void TabPrinter::build_extruder_pages()
-{
-	size_t		n_before_extruders = 2;			//	Count of pages before Extruder pages
-	bool		is_marlin_flavor = m_config->option<ConfigOptionEnum<GCodeFlavor>>("gcode_flavor")->value == gcfMarlin;
-
-	// Add/delete Kinematics page according to is_marlin_flavor
-	size_t existed_page = 0;
-	for (int i = n_before_extruders; i < m_pages.size(); ++i) // first make sure it's not there already
-		if (m_pages[i]->title().find(_(L("Machine limits"))) != std::string::npos) {
-			if (!is_marlin_flavor || m_rebuild_kinematics_page)
-				m_pages.erase(m_pages.begin() + i);
-			else
-				existed_page = i;
-			break;
-		}
-
-	if (existed_page < n_before_extruders && is_marlin_flavor){
-		auto page = build_kinematics_page();
-		m_pages.insert(m_pages.begin() + n_before_extruders, page);
-	}
-
-	if (is_marlin_flavor) 
-		n_before_extruders++;
-	size_t		n_after_single_extruder_MM = 2; //	Count of pages after single_extruder_multi_material page
-
-	if (m_extruders_count_old == m_extruders_count || 
-		(m_has_single_extruder_MM_page && m_extruders_count == 1))
-	{
-		// if we have a single extruder MM setup, add a page with configuration options:
-		for (int i = 0; i < m_pages.size(); ++i) // first make sure it's not there already
-			if (m_pages[i]->title().find(_(L("Single extruder MM setup"))) != std::string::npos) {
-				m_pages.erase(m_pages.begin() + i);
-				break;
-			}
-		m_has_single_extruder_MM_page = false;
-	}
-	if (m_extruders_count > 1 && m_config->opt_bool("single_extruder_multi_material") && !m_has_single_extruder_MM_page) {
-		// create a page, but pretend it's an extruder page, so we can add it to m_pages ourselves
-		auto page = add_options_page(_(L("Single extruder MM setup")), "printer_empty.png", true);
-		auto optgroup = page->new_optgroup(_(L("Single extruder multimaterial parameters")));
-		optgroup->append_single_option_line("cooling_tube_retraction");
-		optgroup->append_single_option_line("cooling_tube_length");
-		optgroup->append_single_option_line("parking_pos_retraction");
-        optgroup->append_single_option_line("extra_loading_move");
-		m_pages.insert(m_pages.end() - n_after_single_extruder_MM, page);
-		m_has_single_extruder_MM_page = true;
-	}
-	
-
-	for (auto extruder_idx = m_extruders_count_old; extruder_idx < m_extruders_count; ++extruder_idx){
-		//# build page
-		char buf[MIN_BUF_LENGTH_FOR_L];
-		sprintf(buf, _CHB(L("Extruder %d")), extruder_idx + 1);
-		auto page = add_options_page(from_u8(buf), "funnel.png", true);
-		m_pages.insert(m_pages.begin() + n_before_extruders + extruder_idx, page);
-			
-			auto optgroup = page->new_optgroup(_(L("Size")));
-			optgroup->append_single_option_line("nozzle_diameter", extruder_idx);
-		
-			optgroup = page->new_optgroup(_(L("Layer height limits")));
-			optgroup->append_single_option_line("min_layer_height", extruder_idx);
-			optgroup->append_single_option_line("max_layer_height", extruder_idx);
-				
-		
-			optgroup = page->new_optgroup(_(L("Position (for multi-extruder printers)")));
-			optgroup->append_single_option_line("extruder_offset", extruder_idx);
-		
-			optgroup = page->new_optgroup(_(L("Retraction")));
-			optgroup->append_single_option_line("retract_length", extruder_idx);
-			optgroup->append_single_option_line("retract_lift", extruder_idx);
-				Line line = { _(L("Only lift Z")), "" };
-				line.append_option(optgroup->get_option("retract_lift_above", extruder_idx));
-				line.append_option(optgroup->get_option("retract_lift_below", extruder_idx));
-				optgroup->append_line(line);
-			
-			optgroup->append_single_option_line("retract_speed", extruder_idx);
-			optgroup->append_single_option_line("deretract_speed", extruder_idx);
-			optgroup->append_single_option_line("retract_restart_extra", extruder_idx);
-			optgroup->append_single_option_line("retract_before_travel", extruder_idx);
-			optgroup->append_single_option_line("retract_layer_change", extruder_idx);
-			optgroup->append_single_option_line("wipe", extruder_idx);
-			optgroup->append_single_option_line("retract_before_wipe", extruder_idx);
-	
-			optgroup = page->new_optgroup(_(L("Retraction when tool is disabled (advanced settings for multi-extruder setups)")));
-			optgroup->append_single_option_line("retract_length_toolchange", extruder_idx);
-			optgroup->append_single_option_line("retract_restart_extra_toolchange", extruder_idx);
-
-			optgroup = page->new_optgroup(_(L("Preview")));
-			optgroup->append_single_option_line("extruder_colour", extruder_idx);
-	}
->>>>>>> e0e6a238
  
     // # remove extra pages
     if (m_extruders_count < m_extruders_count_old)
         m_pages.erase(    m_pages.begin() + n_before_extruders + m_extruders_count, 
                         m_pages.begin() + n_before_extruders + m_extruders_count_old);
 
-<<<<<<< HEAD
     m_extruders_count_old = m_extruders_count;
-
     rebuild_page_tree();
-=======
-	m_extruders_count_old = m_extruders_count;
-	rebuild_page_tree();
->>>>>>> e0e6a238
 }
 
 // this gets executed after preset is loaded and before GUI fields are updated
@@ -2409,7 +1925,6 @@
 }
 
 void TabPrinter::update(){
-<<<<<<< HEAD
     Freeze();
 
     bool en;
@@ -2428,6 +1943,24 @@
     bool have_multiple_extruders = m_extruders_count > 1;
     get_field("toolchange_gcode")->toggle(have_multiple_extruders);
     get_field("single_extruder_multi_material")->toggle(have_multiple_extruders);
+
+	bool is_marlin_flavor = m_config->option<ConfigOptionEnum<GCodeFlavor>>("gcode_flavor")->value == gcfMarlin;
+
+	{
+		Field *sm = get_field("silent_mode");
+		if (! is_marlin_flavor)
+			// Disable silent mode for non-marlin firmwares.
+			get_field("silent_mode")->toggle(false);
+		if (is_marlin_flavor)
+			sm->enable();
+		else
+			sm->disable();
+	}
+
+	if (m_use_silent_mode != m_config->opt_bool("silent_mode"))	{
+		m_rebuild_kinematics_page = true;
+		m_use_silent_mode = m_config->opt_bool("silent_mode");
+	}
 
     for (size_t i = 0; i < m_extruders_count; ++i) {
         bool have_retract_length = m_config->opt_float("retract_length", i) > 0;
@@ -2488,110 +2021,11 @@
     }
 
     Thaw();
-=======
-	Freeze();
-
-	bool en;
-	auto serial_speed = get_field("serial_speed");
-	if (serial_speed != nullptr) {
-		en = !m_config->opt_string("serial_port").empty();
-		get_field("serial_speed")->toggle(en);
-		if (m_config->opt_int("serial_speed") != 0 && en)
-			m_serial_test_btn->Enable();
-		else 
-			m_serial_test_btn->Disable();
-	}
-
-	m_octoprint_host_test_btn->Enable(!m_config->opt_string("octoprint_host").empty());
-	
-	bool have_multiple_extruders = m_extruders_count > 1;
-	get_field("toolchange_gcode")->toggle(have_multiple_extruders);
-	get_field("single_extruder_multi_material")->toggle(have_multiple_extruders);
-
-	bool is_marlin_flavor = m_config->option<ConfigOptionEnum<GCodeFlavor>>("gcode_flavor")->value == gcfMarlin;
-
-	{
-		Field *sm = get_field("silent_mode");
-		if (! is_marlin_flavor)
-			// Disable silent mode for non-marlin firmwares.
-			get_field("silent_mode")->toggle(false);
-		if (is_marlin_flavor)
-			sm->enable();
-		else
-			sm->disable();
-	}
-
-	if (m_use_silent_mode != m_config->opt_bool("silent_mode"))	{
-		m_rebuild_kinematics_page = true;
-		m_use_silent_mode = m_config->opt_bool("silent_mode");
-	}
-
-	for (size_t i = 0; i < m_extruders_count; ++i) {
-		bool have_retract_length = m_config->opt_float("retract_length", i) > 0;
-
-		// when using firmware retraction, firmware decides retraction length
-		bool use_firmware_retraction = m_config->opt_bool("use_firmware_retraction");
-		get_field("retract_length", i)->toggle(!use_firmware_retraction);
-
-		// user can customize travel length if we have retraction length or we"re using
-		// firmware retraction
-		get_field("retract_before_travel", i)->toggle(have_retract_length || use_firmware_retraction);
-
-		// user can customize other retraction options if retraction is enabled
-		bool retraction = (have_retract_length || use_firmware_retraction);
-		std::vector<std::string> vec = { "retract_lift", "retract_layer_change" };
-		for (auto el : vec)
-			get_field(el, i)->toggle(retraction);
-
-		// retract lift above / below only applies if using retract lift
-		vec.resize(0);
-		vec = { "retract_lift_above", "retract_lift_below" };
-		for (auto el : vec)
-			get_field(el, i)->toggle(retraction && m_config->opt_float("retract_lift", i) > 0);
-
-		// some options only apply when not using firmware retraction
-		vec.resize(0);
-		vec = { "retract_speed", "deretract_speed", "retract_before_wipe", "retract_restart_extra", "wipe" };
-		for (auto el : vec)
-			get_field(el, i)->toggle(retraction && !use_firmware_retraction);
-
-		bool wipe = m_config->opt_bool("wipe", i);
-		get_field("retract_before_wipe", i)->toggle(wipe);
-
-		if (use_firmware_retraction && wipe) {
-			auto dialog = new wxMessageDialog(parent(),
-				_(L("The Wipe option is not available when using the Firmware Retraction mode.\n"
-				"\nShall I disable it in order to enable Firmware Retraction?")),
-				_(L("Firmware Retraction")), wxICON_WARNING | wxYES | wxNO);
-
-			DynamicPrintConfig new_conf = *m_config;
-			if (dialog->ShowModal() == wxID_YES) {
-				auto wipe = static_cast<ConfigOptionBools*>(m_config->option("wipe")->clone());
-				for (int w = 0; w < wipe->values.size(); w++)
-					wipe->values[w] = false;
-				new_conf.set_key_value("wipe", wipe);
-			}
-			else {
-				new_conf.set_key_value("use_firmware_retraction", new ConfigOptionBool(false));
-			}
-			load_config(new_conf);
-		}
-
-		get_field("retract_length_toolchange", i)->toggle(have_multiple_extruders);
-
-		bool toolchange_retraction = m_config->opt_float("retract_length_toolchange", i) > 0;
-		get_field("retract_restart_extra_toolchange", i)->toggle
-			(have_multiple_extruders && toolchange_retraction);
-	}
-
-	Thaw();
->>>>>>> e0e6a238
 }
 
 // Initialize the UI from the current preset
 void Tab::load_current_preset()
 {
-<<<<<<< HEAD
     auto preset = m_presets->get_edited_preset();
 
     (preset.is_default || preset.is_system) ? m_btn_delete_preset->Disable() : m_btn_delete_preset->Enable(true);
@@ -2603,6 +2037,8 @@
     m_bmp_non_system = m_presets->get_selected_preset_parent() ? &m_bmp_value_unlock : &m_bmp_white_bullet;
     m_ttg_non_system = m_presets->get_selected_preset_parent() ? &m_ttg_value_unlock : &m_ttg_white_bullet_ns;
     m_tt_non_system = m_presets->get_selected_preset_parent() ? &m_tt_value_unlock : &m_ttg_white_bullet_ns;
+
+	m_undo_to_sys_btn->Enable(!preset.is_default);
 
     // use CallAfter because some field triggers schedule on_change calls using CallAfter,
     // and we don't want them to be called after this update_dirty() as they would mark the 
@@ -2627,51 +2063,11 @@
         init_options_list();
         update_changed_ui();
     });
-=======
-	auto preset = m_presets->get_edited_preset();
-
-	(preset.is_default || preset.is_system) ? m_btn_delete_preset->Disable() : m_btn_delete_preset->Enable(true);
-	update();
-	// For the printer profile, generate the extruder pages.
-	on_preset_loaded();
-	// Reload preset pages with the new configuration values.
-	reload_config();
-	m_bmp_non_system = m_presets->get_selected_preset_parent() ? &m_bmp_value_unlock : &m_bmp_white_bullet;
-	m_ttg_non_system = m_presets->get_selected_preset_parent() ? &m_ttg_value_unlock : &m_ttg_white_bullet_ns;
-	m_tt_non_system = m_presets->get_selected_preset_parent() ? &m_tt_value_unlock : &m_ttg_white_bullet_ns;
-
-	m_undo_to_sys_btn->Enable(!preset.is_default);
-
-	// use CallAfter because some field triggers schedule on_change calls using CallAfter,
-	// and we don't want them to be called after this update_dirty() as they would mark the 
-	// preset dirty again
-	// (not sure this is true anymore now that update_dirty is idempotent)
-	wxTheApp->CallAfter([this]{
-		// checking out if this Tab exists till this moment
-		if (!checked_tab(this))
-			return;
-		update_tab_ui();
-		on_presets_changed();
-
-		if (name() == "print")
-			update_frequently_changed_parameters();
-		if (m_name == "printer"){
-			static_cast<TabPrinter*>(this)->m_initial_extruders_count = static_cast<TabPrinter*>(this)->m_extruders_count;
-			const Preset* parent_preset = m_presets->get_selected_preset_parent();
-			static_cast<TabPrinter*>(this)->m_sys_extruders_count = parent_preset == nullptr ? 0 :
-				static_cast<const ConfigOptionFloats*>(parent_preset->config.option("nozzle_diameter"))->values.size();
-		}
-		m_opt_status_value = (m_presets->get_selected_preset_parent() ? osSystemValue : 0) | osInitValue;
-		init_options_list();
-		update_changed_ui();
-	});
->>>>>>> e0e6a238
 }
 
 //Regerenerate content of the page tree.
 void Tab::rebuild_page_tree()
 {
-<<<<<<< HEAD
     Freeze();
     // get label of the currently selected item
     auto selected = m_treectrl->GetItemText(m_treectrl->GetSelection());
@@ -2682,47 +2078,21 @@
     for (auto p : m_pages)
     {
         auto itemId = m_treectrl->AppendItem(rootItem, p->title(), p->iconID());
-        m_treectrl->SetItemTextColour(itemId, p->get_item_colour());
-        if (p->title() == selected) {
-            m_disable_tree_sel_changed_event = 1;
-            m_treectrl->SelectItem(itemId);
-            m_disable_tree_sel_changed_event = 0;
-            have_selection = 1;
-        }
-    }
-
-    if (!have_selection) {
-        // this is triggered on first load, so we don't disable the sel change event
-        m_treectrl->SelectItem(m_treectrl->GetFirstVisibleItem());//! (treectrl->GetFirstChild(rootItem));
-    }
-    Thaw();
-=======
-	Freeze();
-	// get label of the currently selected item
-	auto selected = m_treectrl->GetItemText(m_treectrl->GetSelection());
-	auto rootItem = m_treectrl->GetRootItem();
-
-	auto have_selection = 0;
-	m_treectrl->DeleteChildren(rootItem);
-	for (auto p : m_pages)
-	{
-		auto itemId = m_treectrl->AppendItem(rootItem, p->title(), p->iconID());
 		m_treectrl->SetItemTextColour(itemId, p->get_item_colour());
 		if (p->title() == selected) {
 			if (!(p->title() == _(L("Machine limits")) || p->title() == _(L("Single extruder MM setup")))) // These Pages have to be updated inside OnTreeSelChange
 				m_disable_tree_sel_changed_event = 1;
 			m_treectrl->SelectItem(itemId);
 			m_disable_tree_sel_changed_event = 0;
-			have_selection = 1;
-		}
-	}
-
-	if (!have_selection) {
-		// this is triggered on first load, so we don't disable the sel change event
-		m_treectrl->SelectItem(m_treectrl->GetFirstVisibleItem());//! (treectrl->GetFirstChild(rootItem));
-	}
-	Thaw();
->>>>>>> e0e6a238
+            have_selection = 1;
+        }
+    }
+
+    if (!have_selection) {
+        // this is triggered on first load, so we don't disable the sel change event
+        m_treectrl->SelectItem(m_treectrl->GetFirstVisibleItem());//! (treectrl->GetFirstChild(rootItem));
+    }
+    Thaw();
 }
 
 // Called by the UI combo box when the user switches profiles.
@@ -2884,7 +2254,6 @@
 // opens a Slic3r::GUI::SavePresetWindow dialog.
 void Tab::save_preset(std::string name /*= ""*/)
 {
-<<<<<<< HEAD
     // since buttons(and choices too) don't get focus on Mac, we set focus manually
     // to the treectrl so that the EVT_* events are fired for the input field having
     // focus currently.is there anything better than this ?
@@ -2936,69 +2305,12 @@
     update_tab_ui();
     // Update the selection boxes at the platter.
     on_presets_changed();
+	// If current profile is saved, "delete preset" button have to be enabled
+	m_btn_delete_preset->Enable(true);
 
     if (m_name == "printer")
         static_cast<TabPrinter*>(this)->m_initial_extruders_count = static_cast<TabPrinter*>(this)->m_extruders_count;
     update_changed_ui();
-=======
-	// since buttons(and choices too) don't get focus on Mac, we set focus manually
-	// to the treectrl so that the EVT_* events are fired for the input field having
-	// focus currently.is there anything better than this ?
-//!	m_treectrl->OnSetFocus();
-
-	if (name.empty()) {
-		auto preset = m_presets->get_selected_preset();
-		auto default_name = preset.is_default ? "Untitled" : preset.name;
- 		bool have_extention = boost::iends_with(default_name, ".ini");
-		if (have_extention)
-		{
-			size_t len = default_name.length()-4;
-			default_name.resize(len);
-		}
-		//[map $_->name, grep !$_->default && !$_->external, @{$self->{presets}}],
-		std::vector<std::string> values;
-		for (size_t i = 0; i < m_presets->size(); ++i) {
-			const Preset &preset = m_presets->preset(i);
-			if (preset.is_default || preset.is_system || preset.is_external)
-				continue;
-			values.push_back(preset.name);
-		}
-
-		auto dlg = new SavePresetWindow(parent());
-		dlg->build(title(), default_name, values);	
-		if (dlg->ShowModal() != wxID_OK)
-			return;
-		name = dlg->get_name();
-		if (name == ""){
-			show_error(this, _(L("The supplied name is empty. It can't be saved.")));
-			return;
-		}
-		const Preset *existing = m_presets->find_preset(name, false);
-		if (existing && (existing->is_default || existing->is_system)) {
-			show_error(this, _(L("Cannot overwrite a system profile.")));
-			return;
-		}
-		if (existing && (existing->is_external)) {
-			show_error(this, _(L("Cannot overwrite an external profile.")));
-			return;
-		}
-	}
-
-	// Save the preset into Slic3r::data_dir / presets / section_name / preset_name.ini
-	m_presets->save_current_preset(name);
-	// Mark the print & filament enabled if they are compatible with the currently selected preset.
-	m_preset_bundle->update_compatible_with_printer(false);
-	// Add the new item into the UI component, remove dirty flags and activate the saved item.
-	update_tab_ui();
-	// Update the selection boxes at the platter.
-	on_presets_changed();
-	// If current profile is saved, "delete preset" button have to be enabled
-	m_btn_delete_preset->Enable(true);
-
-	if (m_name == "printer")
-		static_cast<TabPrinter*>(this)->m_initial_extruders_count = static_cast<TabPrinter*>(this)->m_extruders_count;
-	update_changed_ui();
->>>>>>> e0e6a238
 }
 
 // Called for a currently selected preset.
@@ -3392,24 +2704,10 @@
 // package Slic3r::GUI::Tab::Page;
 ConfigOptionsGroupShp Page::new_optgroup(const wxString& title, int noncommon_label_width /*= -1*/)
 {
-<<<<<<< HEAD
     //! config_ have to be "right"
     ConfigOptionsGroupShp optgroup = std::make_shared<ConfigOptionsGroup>(this, title, m_config, true);
     if (noncommon_label_width >= 0)
         optgroup->label_width = noncommon_label_width;
-
-    optgroup->m_on_change = [this](t_config_option_key opt_key, boost::any value){
-        //! This function will be called from OptionGroup.
-        //! Using of CallAfter is redundant.
-        //! And in some cases it causes update() function to be recalled again
-//!        wxTheApp->CallAfter([this, opt_key, value]() {
-            static_cast<Tab*>(GetParent())->update_dirty();
-            static_cast<Tab*>(GetParent())->on_value_change(opt_key, value);
-=======
-	//! config_ have to be "right"
-	ConfigOptionsGroupShp optgroup = std::make_shared<ConfigOptionsGroup>(this, title, m_config, true);
-	if (noncommon_label_width >= 0)
-		optgroup->label_width = noncommon_label_width;
 
 #ifdef __WXOSX__
 		auto tab = GetParent()->GetParent();
@@ -3417,45 +2715,28 @@
 		auto tab = GetParent();
 #endif
 	optgroup->m_on_change = [this, tab](t_config_option_key opt_key, boost::any value){
-		//! This function will be called from OptionGroup.
-		//! Using of CallAfter is redundant.
-		//! And in some cases it causes update() function to be recalled again
+        //! This function will be called from OptionGroup.
+        //! Using of CallAfter is redundant.
+        //! And in some cases it causes update() function to be recalled again
 //!        wxTheApp->CallAfter([this, opt_key, value]() {
 			static_cast<Tab*>(tab)->update_dirty();
 			static_cast<Tab*>(tab)->on_value_change(opt_key, value);
->>>>>>> e0e6a238
 //!        });
     };
 
-<<<<<<< HEAD
-    optgroup->m_get_initial_config = [this](){
-        DynamicPrintConfig config = static_cast<Tab*>(GetParent())->m_presets->get_selected_preset().config;
+	optgroup->m_get_initial_config = [this, tab](){
+		DynamicPrintConfig config = static_cast<Tab*>(tab)->m_presets->get_selected_preset().config;
         return config;
     };
 
-    optgroup->m_get_sys_config = [this](){
-        DynamicPrintConfig config = static_cast<Tab*>(GetParent())->m_presets->get_selected_preset_parent()->config;
+	optgroup->m_get_sys_config = [this, tab](){
+		DynamicPrintConfig config = static_cast<Tab*>(tab)->m_presets->get_selected_preset_parent()->config;
         return config;
     };
 
-    optgroup->have_sys_config = [this](){
-        return static_cast<Tab*>(GetParent())->m_presets->get_selected_preset_parent() != nullptr;
-    };
-=======
-	optgroup->m_get_initial_config = [this, tab](){
-		DynamicPrintConfig config = static_cast<Tab*>(tab)->m_presets->get_selected_preset().config;
-		return config;
-	};
-
-	optgroup->m_get_sys_config = [this, tab](){
-		DynamicPrintConfig config = static_cast<Tab*>(tab)->m_presets->get_selected_preset_parent()->config;
-		return config;
-	};
-
 	optgroup->have_sys_config = [this, tab](){
 		return static_cast<Tab*>(tab)->m_presets->get_selected_preset_parent() != nullptr;
-	};
->>>>>>> e0e6a238
+    };
 
     vsizer()->Add(optgroup->sizer, 0, wxEXPAND | wxALL, 10);
     m_optgroups.push_back(optgroup);
