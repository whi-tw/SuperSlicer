--- conflicted
+++ resolved
@@ -307,12 +307,9 @@
         "wipe_tower", "wipe_tower_x", "wipe_tower_y", "wipe_tower_width", "wipe_tower_rotation_angle", "wipe_tower_bridging",
         "only_one_perimeter_top", "single_extruder_multi_material_priming", "compatible_printers", "compatible_printers_condition", "inherits", 
         "infill_dense", "infill_dense_algo", "no_perimeter_unsupported", "min_perimeter_unsupported", "noperi_bridge_only",
-<<<<<<< HEAD
-        "support_material_solid_first_layer", "exact_last_layer_height", "perimeter_loop"
-=======
         "support_material_solid_first_layer", "perimeter_loop", "perimeter_loop_seam", "seam_travel"
         , "remove_small_gaps"
->>>>>>> f3f9b2ce
+        , "exact_last_layer_height"
     };
     return s_opts;
 }
