// Configuration store of Slic3r.
//
// The configuration store is either static or dynamic.
// DynamicPrintConfig is used mainly at the user interface. while the StaticPrintConfig is used
// during the slicing and the g-code generation.
//
// The classes derived from StaticPrintConfig form a following hierarchy.
//
// FullPrintConfig
//    PrintObjectConfig
//    PrintRegionConfig
//    PrintConfig
//        GCodeConfig
//    HostConfig
//

#ifndef slic3r_PrintConfig_hpp_
#define slic3r_PrintConfig_hpp_

#include "libslic3r.h"
#include "Config.hpp"

namespace Slic3r {

enum GCodeFlavor {
    gcfRepRap, gcfRepetier, gcfTeacup, gcfMakerWare, gcfMarlin, gcfSailfish, gcfMach3, gcfMachinekit, 
    gcfSmoothie, gcfNoExtrusion,
};

enum InfillPattern {
    ipRectilinear, ipGrid, ipTriangles, ipStars, ipCubic, ipLine, ipConcentric, ipHoneycomb, ip3DHoneycomb,
    ipGyroid, ipHilbertCurve, ipArchimedeanChords, ipOctagramSpiral, ipSmooth, ipSmoothHilbert, ipSmoothTriple,
};

enum SupportMaterialPattern {
    smpRectilinear, smpRectilinearGrid, smpHoneycomb,
};

enum SeamPosition {
    spRandom, spNearest, spAligned, spRear
};

enum FilamentType {
    ftPLA, ftABS, ftPET, ftHIPS, ftFLEX, ftSCAFF, ftEDGE, ftNGEN, ftPVA
};

template<> inline t_config_enum_values& ConfigOptionEnum<GCodeFlavor>::get_enum_values() {
    static t_config_enum_values keys_map;
    if (keys_map.empty()) {
        keys_map["reprap"]          = gcfRepRap;
        keys_map["repetier"]        = gcfRepetier;
        keys_map["teacup"]          = gcfTeacup;
        keys_map["makerware"]       = gcfMakerWare;
        keys_map["marlin"]          = gcfMarlin;
        keys_map["sailfish"]        = gcfSailfish;
        keys_map["smoothie"]        = gcfSmoothie;
        keys_map["mach3"]           = gcfMach3;
        keys_map["machinekit"]      = gcfMachinekit;
        keys_map["no-extrusion"]    = gcfNoExtrusion;
    }
    return keys_map;
}

template<> inline t_config_enum_values& ConfigOptionEnum<InfillPattern>::get_enum_values() {
    static t_config_enum_values keys_map;
    if (keys_map.empty()) {
        keys_map["rectilinear"]         = ipRectilinear;
        keys_map["grid"]                = ipGrid;
        keys_map["triangles"]           = ipTriangles;
        keys_map["stars"]               = ipStars;
        keys_map["cubic"]               = ipCubic;
        keys_map["line"]                = ipLine;
        keys_map["concentric"]          = ipConcentric;
        keys_map["honeycomb"]           = ipHoneycomb;
        keys_map["3dhoneycomb"]         = ip3DHoneycomb;
        keys_map["gyroid"]              = ipGyroid;
        keys_map["hilbertcurve"]        = ipHilbertCurve;
        keys_map["archimedeanchords"]   = ipArchimedeanChords;
        keys_map["octagramspiral"]      = ipOctagramSpiral;
        keys_map["smooth"]              = ipSmooth;
        keys_map["smoothtriple"]        = ipSmoothTriple;
        keys_map["smoothhilbert"]       = ipSmoothHilbert;
    }
    return keys_map;
}

template<> inline t_config_enum_values& ConfigOptionEnum<SupportMaterialPattern>::get_enum_values() {
    static t_config_enum_values keys_map;
    if (keys_map.empty()) {
        keys_map["rectilinear"]         = smpRectilinear;
        keys_map["rectilinear-grid"]    = smpRectilinearGrid;
        keys_map["honeycomb"]           = smpHoneycomb;
    }
    return keys_map;
}

template<> inline t_config_enum_values& ConfigOptionEnum<SeamPosition>::get_enum_values() {
    static t_config_enum_values keys_map;
    if (keys_map.empty()) {
        keys_map["random"]              = spRandom;
        keys_map["nearest"]             = spNearest;
        keys_map["aligned"]             = spAligned;
        keys_map["rear"]                = spRear;
    }
    return keys_map;
}

template<> inline t_config_enum_values& ConfigOptionEnum<FilamentType>::get_enum_values() {
    static t_config_enum_values keys_map;
    if (keys_map.empty()) {
        keys_map["PLA"]             = ftPLA;
        keys_map["ABS"]             = ftABS;
        keys_map["PET"]             = ftPET;
        keys_map["HIPS"]            = ftHIPS;
        keys_map["FLEX"]            = ftFLEX;
        keys_map["SCAFF"]           = ftSCAFF;
        keys_map["EDGE"]            = ftEDGE;
        keys_map["NGEN"]            = ftNGEN;
        keys_map["PVA"]             = ftPVA;
    }
    return keys_map;
}

// Defines each and every confiuration option of Slic3r, including the properties of the GUI dialogs.
// Does not store the actual values, but defines default values.
class PrintConfigDef : public ConfigDef
{
public:
    PrintConfigDef();

    static void handle_legacy(t_config_option_key &opt_key, std::string &value);
};

// The one and only global definition of SLic3r configuration options.
// This definition is constant.
extern PrintConfigDef print_config_def;

// Slic3r dynamic configuration, used to override the configuration 
// per object, per modification volume or per printing material.
// The dynamic configuration is also used to store user modifications of the print global parameters,
// so the modified configuration values may be diffed against the active configuration
// to invalidate the proper slicing resp. g-code generation processing steps.
// This object is mapped to Perl as Slic3r::Config.
class DynamicPrintConfig : public DynamicConfig
{
public:
    DynamicPrintConfig() {}
    DynamicPrintConfig(const DynamicPrintConfig &other) : DynamicConfig(other) {}

    static DynamicPrintConfig* new_from_defaults();
    static DynamicPrintConfig* new_from_defaults_keys(const std::vector<std::string> &keys);

    // Overrides ConfigBase::def(). Static configuration definition. Any value stored into this ConfigBase shall have its definition here.
    const ConfigDef*    def() const override { return &print_config_def; }

    void                normalize();

    // Validate the PrintConfig. Returns an empty string on success, otherwise an error message is returned.
    std::string         validate();

    // Verify whether the opt_key has not been obsoleted or renamed.
    // Both opt_key and value may be modified by handle_legacy().
    // If the opt_key is no more valid in this version of Slic3r, opt_key is cleared by handle_legacy().
    // handle_legacy() is called internally by set_deserialize().
    void                handle_legacy(t_config_option_key &opt_key, std::string &value) const override
        { PrintConfigDef::handle_legacy(opt_key, value); }
};

template<typename CONFIG>
void normalize_and_apply_config(CONFIG &dst, const DynamicPrintConfig &src)
{
    DynamicPrintConfig src_normalized(src);
    src_normalized.normalize();
    dst.apply(src_normalized, true);
}

class StaticPrintConfig : public StaticConfig
{
public:
    StaticPrintConfig() {}

    // Overrides ConfigBase::def(). Static configuration definition. Any value stored into this ConfigBase shall have its definition here.
    const ConfigDef*    def() const override { return &print_config_def; }

protected:
    // Verify whether the opt_key has not been obsoleted or renamed.
    // Both opt_key and value may be modified by handle_legacy().
    // If the opt_key is no more valid in this version of Slic3r, opt_key is cleared by handle_legacy().
    // handle_legacy() is called internally by set_deserialize().
    void                handle_legacy(t_config_option_key &opt_key, std::string &value) const override
        { PrintConfigDef::handle_legacy(opt_key, value); }

    // Internal class for keeping a dynamic map to static options.
    class StaticCacheBase
    {
    public:
        // To be called during the StaticCache setup.
        // Add one ConfigOption into m_map_name_to_offset.
        template<typename T>
        void                opt_add(const std::string &name, const char *base_ptr, const T &opt)
        {
            assert(m_map_name_to_offset.find(name) == m_map_name_to_offset.end());
            m_map_name_to_offset[name] = (const char*)&opt - base_ptr;
        }

    protected:
        std::map<std::string, ptrdiff_t>    m_map_name_to_offset;
    };

    // Parametrized by the type of the topmost class owning the options.
    template<typename T>
    class StaticCache : public StaticCacheBase
    {
    public:
        // Calling the constructor of m_defaults with 0 forces m_defaults to not run the initialization.
        StaticCache() : m_defaults(nullptr) {}
        ~StaticCache() { delete m_defaults; m_defaults = nullptr; }

        bool                initialized() const { return ! m_keys.empty(); }

        ConfigOption*       optptr(const std::string &name, T *owner) const
        {
            const auto it = m_map_name_to_offset.find(name);
            return (it == m_map_name_to_offset.end()) ? nullptr : reinterpret_cast<ConfigOption*>((char*)owner + it->second);
        }

        const ConfigOption* optptr(const std::string &name, const T *owner) const
        {
            const auto it = m_map_name_to_offset.find(name);
            return (it == m_map_name_to_offset.end()) ? nullptr : reinterpret_cast<const ConfigOption*>((const char*)owner + it->second);
        }

        const std::vector<std::string>& keys()      const { return m_keys; }
        const T&                        defaults()  const { return *m_defaults; }

        // To be called during the StaticCache setup.
        // Collect option keys from m_map_name_to_offset,
        // assign default values to m_defaults.
        void                finalize(T *defaults, const ConfigDef *defs)
        {
            assert(defs != nullptr);
            m_defaults = defaults;
            m_keys.clear();
            m_keys.reserve(m_map_name_to_offset.size());
            for (const auto &kvp : defs->options) {
                // Find the option given the option name kvp.first by an offset from (char*)m_defaults.
                ConfigOption *opt = this->optptr(kvp.first, m_defaults);
                if (opt == nullptr)
                    // This option is not defined by the ConfigBase of type T.
                    continue;
                m_keys.emplace_back(kvp.first);
                const ConfigOptionDef *def = defs->get(kvp.first);
                assert(def != nullptr);
                if (def->default_value != nullptr)
                    opt->set(def->default_value);
            }
        }

    private:
        T                                  *m_defaults;
        std::vector<std::string>            m_keys;
    };
};

#define STATIC_PRINT_CONFIG_CACHE_BASE(CLASS_NAME) \
public: \
    /* Overrides ConfigBase::optptr(). Find ando/or create a ConfigOption instance for a given name. */ \
    ConfigOption*            optptr(const t_config_option_key &opt_key, bool create = false) override \
        { return s_cache_##CLASS_NAME.optptr(opt_key, this); } \
    /* Overrides ConfigBase::keys(). Collect names of all configuration values maintained by this configuration store. */ \
    t_config_option_keys     keys() const override { return s_cache_##CLASS_NAME.keys(); } \
    static const CLASS_NAME& defaults() { initialize_cache(); return s_cache_##CLASS_NAME.defaults(); } \
private: \
    static void initialize_cache() \
    { \
        if (! s_cache_##CLASS_NAME.initialized()) { \
            CLASS_NAME *inst = new CLASS_NAME(1); \
            inst->initialize(s_cache_##CLASS_NAME, (const char*)inst); \
            s_cache_##CLASS_NAME.finalize(inst, inst->def()); \
        } \
    } \
    /* Cache object holding a key/option map, a list of option keys and a copy of this static config initialized with the defaults. */ \
    static StaticPrintConfig::StaticCache<CLASS_NAME> s_cache_##CLASS_NAME;

#define STATIC_PRINT_CONFIG_CACHE(CLASS_NAME) \
    STATIC_PRINT_CONFIG_CACHE_BASE(CLASS_NAME) \
public: \
    /* Public default constructor will initialize the key/option cache and the default object copy if needed. */ \
    CLASS_NAME() { initialize_cache(); *this = s_cache_##CLASS_NAME.defaults(); } \
protected: \
    /* Protected constructor to be called when compounded. */ \
    CLASS_NAME(int) {}

#define STATIC_PRINT_CONFIG_CACHE_DERIVED(CLASS_NAME) \
    STATIC_PRINT_CONFIG_CACHE_BASE(CLASS_NAME) \
public: \
    /* Overrides ConfigBase::def(). Static configuration definition. Any value stored into this ConfigBase shall have its definition here. */ \
    const ConfigDef*    def() const override { return &print_config_def; } \
    /* Handle legacy and obsoleted config keys */ \
    void                handle_legacy(t_config_option_key &opt_key, std::string &value) const override \
        { PrintConfigDef::handle_legacy(opt_key, value); }

#define OPT_PTR(KEY) cache.opt_add(#KEY, base_ptr, this->KEY)

// This object is mapped to Perl as Slic3r::Config::PrintObject.
class PrintObjectConfig : public StaticPrintConfig
{
    STATIC_PRINT_CONFIG_CACHE(PrintObjectConfig)
public:
    ConfigOptionBool                clip_multipart_objects;
    ConfigOptionBool                dont_support_bridges;
    ConfigOptionFloat               elefant_foot_compensation;
    ConfigOptionFloatOrPercent      extrusion_width;
    ConfigOptionFloatOrPercent      first_layer_height;
    ConfigOptionBool                infill_only_where_needed;
    ConfigOptionBool                interface_shells;
    ConfigOptionFloat               layer_height;
    ConfigOptionInt                 raft_layers;
    ConfigOptionEnum<SeamPosition>  seam_position;
//    ConfigOptionFloat               seam_preferred_direction;
//    ConfigOptionFloat               seam_preferred_direction_jitter;
    ConfigOptionBool                support_material;
    ConfigOptionFloat               support_material_angle;
    ConfigOptionBool                support_material_buildplate_only;
    ConfigOptionFloat               support_material_contact_distance;
    ConfigOptionInt                 support_material_enforce_layers;
    ConfigOptionInt                 support_material_extruder;
    ConfigOptionFloatOrPercent      support_material_extrusion_width;
    ConfigOptionBool                support_material_interface_contact_loops;
    ConfigOptionInt                 support_material_interface_extruder;
    ConfigOptionInt                 support_material_interface_layers;
    ConfigOptionFloat               support_material_interface_spacing;
    ConfigOptionFloatOrPercent      support_material_interface_speed;
    ConfigOptionEnum<SupportMaterialPattern> support_material_pattern;
    ConfigOptionFloat               support_material_spacing;
    ConfigOptionFloat               support_material_speed;
    ConfigOptionBool                support_material_synchronize_layers;
    ConfigOptionInt                 support_material_threshold;
    ConfigOptionBool                support_material_with_sheath;
    ConfigOptionFloatOrPercent      support_material_xy_spacing;
    ConfigOptionFloat               xy_size_compensation;
    
protected:
    void initialize(StaticCacheBase &cache, const char *base_ptr)
    {
        OPT_PTR(clip_multipart_objects);
        OPT_PTR(dont_support_bridges);
        OPT_PTR(elefant_foot_compensation);
        OPT_PTR(extrusion_width);
        OPT_PTR(first_layer_height);
        OPT_PTR(infill_only_where_needed);
        OPT_PTR(interface_shells);
        OPT_PTR(layer_height);
        OPT_PTR(raft_layers);
        OPT_PTR(seam_position);
//        OPT_PTR(seam_preferred_direction);
//        OPT_PTR(seam_preferred_direction_jitter);
        OPT_PTR(support_material);
        OPT_PTR(support_material_angle);
        OPT_PTR(support_material_buildplate_only);
        OPT_PTR(support_material_contact_distance);
        OPT_PTR(support_material_enforce_layers);
        OPT_PTR(support_material_interface_contact_loops);
        OPT_PTR(support_material_extruder);
        OPT_PTR(support_material_extrusion_width);
        OPT_PTR(support_material_interface_extruder);
        OPT_PTR(support_material_interface_layers);
        OPT_PTR(support_material_interface_spacing);
        OPT_PTR(support_material_interface_speed);
        OPT_PTR(support_material_pattern);
        OPT_PTR(support_material_spacing);
        OPT_PTR(support_material_speed);
        OPT_PTR(support_material_synchronize_layers);
        OPT_PTR(support_material_xy_spacing);
        OPT_PTR(support_material_threshold);
        OPT_PTR(support_material_with_sheath);
        OPT_PTR(xy_size_compensation);
    }
};

// This object is mapped to Perl as Slic3r::Config::PrintRegion.
class PrintRegionConfig : public StaticPrintConfig
{
    STATIC_PRINT_CONFIG_CACHE(PrintRegionConfig)
public:
    ConfigOptionFloat               bridge_angle;
    ConfigOptionInt                 bottom_solid_layers;
    ConfigOptionFloat               bridge_flow_ratio;
    ConfigOptionFloat               over_bridge_flow_ratio;
    ConfigOptionFloat               bridge_speed;
    ConfigOptionBool                ensure_vertical_shell_thickness;
    ConfigOptionEnum<InfillPattern> top_fill_pattern;
    ConfigOptionEnum<InfillPattern> bottom_fill_pattern;
    ConfigOptionBool                enforce_full_fill_volume;
    ConfigOptionFloat               external_infill_margin;
    ConfigOptionFloat               bridged_infill_margin;
    ConfigOptionFloatOrPercent      external_perimeter_extrusion_width;
    ConfigOptionFloatOrPercent      external_perimeter_speed;
    ConfigOptionBool                external_perimeters_first;
    ConfigOptionBool                extra_perimeters;
    ConfigOptionBool                only_one_perimeter_top;
    ConfigOptionFloat               fill_angle;
    ConfigOptionPercent             fill_density;
    ConfigOptionEnum<InfillPattern> fill_pattern;
    ConfigOptionFloat               gap_fill_speed;
    ConfigOptionInt                 infill_extruder;
    ConfigOptionFloatOrPercent      infill_extrusion_width;
    ConfigOptionInt                 infill_every_layers;
    ConfigOptionFloatOrPercent      infill_overlap;
    ConfigOptionFloat               infill_speed;
<<<<<<< HEAD
    ConfigOptionInt                 infill_dense_layers;
    ConfigOptionPercent             infill_dense_density;
=======
    ConfigOptionBool                infill_first;
>>>>>>> 50f5ecdf
    ConfigOptionBool                overhangs;
    ConfigOptionInt                 perimeter_extruder;
    ConfigOptionFloatOrPercent      perimeter_extrusion_width;
    ConfigOptionFloat               perimeter_speed;
    ConfigOptionInt                 perimeters;
    ConfigOptionFloatOrPercent      small_perimeter_speed;
    ConfigOptionFloat               solid_infill_below_area;
    ConfigOptionInt                 solid_infill_extruder;
    ConfigOptionFloatOrPercent      solid_infill_extrusion_width;
    ConfigOptionInt                 solid_infill_every_layers;
    ConfigOptionFloatOrPercent      solid_infill_speed;
    ConfigOptionBool                thin_walls;
    ConfigOptionFloatOrPercent      top_infill_extrusion_width;
    ConfigOptionInt                 top_solid_layers;
    ConfigOptionFloatOrPercent      top_solid_infill_speed;

protected:
    void initialize(StaticCacheBase &cache, const char *base_ptr)
    {
        OPT_PTR(bridge_angle);
        OPT_PTR(bottom_solid_layers);
        OPT_PTR(bridge_flow_ratio);
        OPT_PTR(over_bridge_flow_ratio);
        OPT_PTR(bridge_speed);
        OPT_PTR(ensure_vertical_shell_thickness);
        OPT_PTR(top_fill_pattern);
        OPT_PTR(bottom_fill_pattern);
        OPT_PTR(enforce_full_fill_volume);
        OPT_PTR(external_infill_margin);
        OPT_PTR(bridged_infill_margin);
        OPT_PTR(external_perimeter_extrusion_width);
        OPT_PTR(external_perimeter_speed);
        OPT_PTR(external_perimeters_first);
        OPT_PTR(extra_perimeters);
        OPT_PTR(only_one_perimeter_top);
        OPT_PTR(fill_angle);
        OPT_PTR(fill_density);
        OPT_PTR(fill_pattern);
        OPT_PTR(gap_fill_speed);
        OPT_PTR(infill_extruder);
        OPT_PTR(infill_extrusion_width);
        OPT_PTR(infill_every_layers);
        OPT_PTR(infill_overlap);
        OPT_PTR(infill_speed);
<<<<<<< HEAD
        OPT_PTR(infill_dense_layers);
        OPT_PTR(infill_dense_density);
=======
        OPT_PTR(infill_first);
>>>>>>> 50f5ecdf
        OPT_PTR(overhangs);
        OPT_PTR(perimeter_extruder);
        OPT_PTR(perimeter_extrusion_width);
        OPT_PTR(perimeter_speed);
        OPT_PTR(perimeters);
        OPT_PTR(small_perimeter_speed);
        OPT_PTR(solid_infill_below_area);
        OPT_PTR(solid_infill_extruder);
        OPT_PTR(solid_infill_extrusion_width);
        OPT_PTR(solid_infill_every_layers);
        OPT_PTR(solid_infill_speed);
        OPT_PTR(thin_walls);
        OPT_PTR(top_infill_extrusion_width);
        OPT_PTR(top_solid_infill_speed);
        OPT_PTR(top_solid_layers);
    }
};

// This object is mapped to Perl as Slic3r::Config::GCode.
class GCodeConfig : public StaticPrintConfig
{
    STATIC_PRINT_CONFIG_CACHE(GCodeConfig)
public:
    ConfigOptionString              before_layer_gcode;
    ConfigOptionString              between_objects_gcode;
    ConfigOptionFloats              deretract_speed;
    ConfigOptionString              end_gcode;
    ConfigOptionStrings             end_filament_gcode;
    ConfigOptionString              extrusion_axis;
    ConfigOptionFloats              extrusion_multiplier;
    ConfigOptionFloats              filament_diameter;
    ConfigOptionFloats              filament_density;
    ConfigOptionStrings             filament_type;
    ConfigOptionBools               filament_soluble;
    ConfigOptionFloats              filament_cost;
    ConfigOptionFloats              filament_max_volumetric_speed;
    ConfigOptionFloats              filament_loading_speed;
    ConfigOptionFloats              filament_unloading_speed;
    ConfigOptionFloats              filament_toolchange_delay;
    ConfigOptionStrings             filament_ramming_parameters;
    ConfigOptionBool                gcode_comments;
    ConfigOptionEnum<GCodeFlavor>   gcode_flavor;
    ConfigOptionString              layer_gcode;
    ConfigOptionFloat               max_print_speed;
    ConfigOptionFloat               max_volumetric_speed;
    ConfigOptionFloat               max_volumetric_extrusion_rate_slope_positive;
    ConfigOptionFloat               max_volumetric_extrusion_rate_slope_negative;
    ConfigOptionPercents            retract_before_wipe;
    ConfigOptionFloats              retract_length;
    ConfigOptionFloats              retract_length_toolchange;
    ConfigOptionFloats              retract_lift;
    ConfigOptionFloats              retract_lift_above;
    ConfigOptionFloats              retract_lift_below;
    ConfigOptionFloats              retract_restart_extra;
    ConfigOptionFloats              retract_restart_extra_toolchange;
    ConfigOptionFloats              retract_speed;
    ConfigOptionString              start_gcode;
    ConfigOptionStrings             start_filament_gcode;
    ConfigOptionBool                single_extruder_multi_material;
    ConfigOptionString              toolchange_gcode;
    ConfigOptionFloat               travel_speed;
    ConfigOptionBool                use_firmware_retraction;
    ConfigOptionBool                use_relative_e_distances;
    ConfigOptionBool                use_volumetric_e;
    ConfigOptionBool                variable_layer_height;
    ConfigOptionFloat               cooling_tube_retraction;
    ConfigOptionFloat               cooling_tube_length;
    ConfigOptionFloat               parking_pos_retraction;


    std::string get_extrusion_axis() const
    {
        return
            ((this->gcode_flavor.value == gcfMach3) || (this->gcode_flavor.value == gcfMachinekit)) ? "A" :
            (this->gcode_flavor.value == gcfNoExtrusion) ? "" : this->extrusion_axis.value;
    }

protected:
    void initialize(StaticCacheBase &cache, const char *base_ptr)
    {
        OPT_PTR(before_layer_gcode);
        OPT_PTR(between_objects_gcode);
        OPT_PTR(deretract_speed);
        OPT_PTR(end_gcode);
        OPT_PTR(end_filament_gcode);
        OPT_PTR(extrusion_axis);
        OPT_PTR(extrusion_multiplier);
        OPT_PTR(filament_diameter);
        OPT_PTR(filament_density);
        OPT_PTR(filament_type);
        OPT_PTR(filament_soluble);
        OPT_PTR(filament_cost);
        OPT_PTR(filament_max_volumetric_speed);
        OPT_PTR(filament_loading_speed);
        OPT_PTR(filament_unloading_speed);
        OPT_PTR(filament_toolchange_delay);
        OPT_PTR(filament_ramming_parameters);
        OPT_PTR(gcode_comments);
        OPT_PTR(gcode_flavor);
        OPT_PTR(layer_gcode);
        OPT_PTR(max_print_speed);
        OPT_PTR(max_volumetric_speed);
        OPT_PTR(max_volumetric_extrusion_rate_slope_positive);
        OPT_PTR(max_volumetric_extrusion_rate_slope_negative);
        OPT_PTR(retract_before_wipe);
        OPT_PTR(retract_length);
        OPT_PTR(retract_length_toolchange);
        OPT_PTR(retract_lift);
        OPT_PTR(retract_lift_above);
        OPT_PTR(retract_lift_below);
        OPT_PTR(retract_restart_extra);
        OPT_PTR(retract_restart_extra_toolchange);
        OPT_PTR(retract_speed);
        OPT_PTR(single_extruder_multi_material);
        OPT_PTR(start_gcode);
        OPT_PTR(start_filament_gcode);
        OPT_PTR(toolchange_gcode);
        OPT_PTR(travel_speed);
        OPT_PTR(use_firmware_retraction);
        OPT_PTR(use_relative_e_distances);
        OPT_PTR(use_volumetric_e);
        OPT_PTR(variable_layer_height);
        OPT_PTR(cooling_tube_retraction);
        OPT_PTR(cooling_tube_length);
        OPT_PTR(parking_pos_retraction);
    }
};

// This object is mapped to Perl as Slic3r::Config::Print.
class PrintConfig : public GCodeConfig
{
    STATIC_PRINT_CONFIG_CACHE_DERIVED(PrintConfig)
    PrintConfig() : GCodeConfig(0) { initialize_cache(); *this = s_cache_PrintConfig.defaults(); }
public:
    double                          min_object_distance() const;
    static double                   min_object_distance(const ConfigBase *config);

    ConfigOptionBool                avoid_crossing_perimeters;
    ConfigOptionPoints              bed_shape;
    ConfigOptionInts                bed_temperature;
    ConfigOptionFloat               bridge_acceleration;
    ConfigOptionInts                bridge_fan_speed;
    ConfigOptionInts                top_fan_speed;
    ConfigOptionFloat               brim_width;
    ConfigOptionBool                complete_objects;
    ConfigOptionBools               cooling;
    ConfigOptionFloat               default_acceleration;
    ConfigOptionInts                disable_fan_first_layers;
    ConfigOptionFloat               duplicate_distance;
    ConfigOptionFloat               extruder_clearance_height;
    ConfigOptionFloat               extruder_clearance_radius;
    ConfigOptionStrings             extruder_colour;
    ConfigOptionPoints              extruder_offset;
    ConfigOptionBools               fan_always_on;
    ConfigOptionInts                fan_below_layer_time;
    ConfigOptionStrings             filament_colour;
    ConfigOptionStrings             filament_notes;
    ConfigOptionFloat               first_layer_acceleration;
    ConfigOptionInts                first_layer_bed_temperature;
    ConfigOptionFloatOrPercent      first_layer_extrusion_width;
    ConfigOptionFloatOrPercent      first_layer_speed;
    ConfigOptionInts                first_layer_temperature;
    ConfigOptionFloat               infill_acceleration;
    ConfigOptionInts                max_fan_speed;
    ConfigOptionFloats              max_layer_height;
    ConfigOptionInts                min_fan_speed;
    ConfigOptionFloats              min_layer_height;
    ConfigOptionFloat               max_print_height;
    ConfigOptionFloats              min_print_speed;
    ConfigOptionFloat               min_skirt_length;
    ConfigOptionString              notes;
    ConfigOptionFloats              nozzle_diameter;
    ConfigOptionBool                only_retract_when_crossing_perimeters;
    ConfigOptionBool                ooze_prevention;
    ConfigOptionString              output_filename_format;
    ConfigOptionFloat               perimeter_acceleration;
    ConfigOptionStrings             post_process;
    ConfigOptionString              printer_notes;
    ConfigOptionFloat               resolution;
    ConfigOptionFloats              retract_before_travel;
    ConfigOptionBools               retract_layer_change;
    ConfigOptionFloat               skirt_distance;
    ConfigOptionInt                 skirt_height;
    ConfigOptionInt                 skirts;
    ConfigOptionInts                slowdown_below_layer_time;
    ConfigOptionBool                spiral_vase;
    ConfigOptionInt                 standby_temperature_delta;
    ConfigOptionInts                temperature;
    ConfigOptionInt                 threads;
    ConfigOptionBools               wipe;
    ConfigOptionBool                wipe_tower;
    ConfigOptionFloat               wipe_tower_x;
    ConfigOptionFloat               wipe_tower_y;
    ConfigOptionFloat               wipe_tower_width;
    ConfigOptionFloat               wipe_tower_per_color_wipe;
    ConfigOptionFloat               wipe_tower_rotation_angle;
    ConfigOptionFloat               wipe_tower_bridging;
    ConfigOptionFloats              wiping_volumes_matrix;
    ConfigOptionFloats              wiping_volumes_extruders;
    ConfigOptionFloat               z_offset;
    
protected:
    PrintConfig(int) : GCodeConfig(1) {}
    void initialize(StaticCacheBase &cache, const char *base_ptr)
    {
        this->GCodeConfig::initialize(cache, base_ptr);
        OPT_PTR(avoid_crossing_perimeters);
        OPT_PTR(bed_shape);
        OPT_PTR(bed_temperature);
        OPT_PTR(bridge_acceleration);
        OPT_PTR(bridge_fan_speed);
        OPT_PTR(top_fan_speed);
        OPT_PTR(brim_width);
        OPT_PTR(complete_objects);
        OPT_PTR(cooling);
        OPT_PTR(default_acceleration);
        OPT_PTR(disable_fan_first_layers);
        OPT_PTR(duplicate_distance);
        OPT_PTR(extruder_clearance_height);
        OPT_PTR(extruder_clearance_radius);
        OPT_PTR(extruder_colour);
        OPT_PTR(extruder_offset);
        OPT_PTR(fan_always_on);
        OPT_PTR(fan_below_layer_time);
        OPT_PTR(filament_colour);
        OPT_PTR(filament_notes);
        OPT_PTR(first_layer_acceleration);
        OPT_PTR(first_layer_bed_temperature);
        OPT_PTR(first_layer_extrusion_width);
        OPT_PTR(first_layer_speed);
        OPT_PTR(first_layer_temperature);
        OPT_PTR(infill_acceleration);
        OPT_PTR(max_fan_speed);
        OPT_PTR(max_layer_height);
        OPT_PTR(min_fan_speed);
        OPT_PTR(min_layer_height);
        OPT_PTR(max_print_height);
        OPT_PTR(min_print_speed);
        OPT_PTR(min_skirt_length);
        OPT_PTR(notes);
        OPT_PTR(nozzle_diameter);
        OPT_PTR(only_retract_when_crossing_perimeters);
        OPT_PTR(ooze_prevention);
        OPT_PTR(output_filename_format);
        OPT_PTR(perimeter_acceleration);
        OPT_PTR(post_process);
        OPT_PTR(printer_notes);
        OPT_PTR(resolution);
        OPT_PTR(retract_before_travel);
        OPT_PTR(retract_layer_change);
        OPT_PTR(skirt_distance);
        OPT_PTR(skirt_height);
        OPT_PTR(skirts);
        OPT_PTR(slowdown_below_layer_time);
        OPT_PTR(spiral_vase);
        OPT_PTR(standby_temperature_delta);
        OPT_PTR(temperature);
        OPT_PTR(threads);
        OPT_PTR(wipe);
        OPT_PTR(wipe_tower);
        OPT_PTR(wipe_tower_x);
        OPT_PTR(wipe_tower_y);
        OPT_PTR(wipe_tower_width);
        OPT_PTR(wipe_tower_per_color_wipe);
        OPT_PTR(wipe_tower_rotation_angle);
        OPT_PTR(wipe_tower_bridging);
        OPT_PTR(wiping_volumes_matrix);
        OPT_PTR(wiping_volumes_extruders);
        OPT_PTR(z_offset);
    }
};

class HostConfig : public StaticPrintConfig
{
    STATIC_PRINT_CONFIG_CACHE(HostConfig)
public:
    ConfigOptionString              octoprint_host;
    ConfigOptionString              octoprint_apikey;
    ConfigOptionString              octoprint_cafile;
    ConfigOptionString              serial_port;
    ConfigOptionInt                 serial_speed;
    
protected:
    void initialize(StaticCacheBase &cache, const char *base_ptr)
    {
        OPT_PTR(octoprint_host);
        OPT_PTR(octoprint_apikey);
        OPT_PTR(octoprint_cafile);
        OPT_PTR(serial_port);
        OPT_PTR(serial_speed);
    }
};

// This object is mapped to Perl as Slic3r::Config::Full.
class FullPrintConfig : 
    public PrintObjectConfig, 
    public PrintRegionConfig,
    public PrintConfig,
    public HostConfig
{
    STATIC_PRINT_CONFIG_CACHE_DERIVED(FullPrintConfig)
    FullPrintConfig() : PrintObjectConfig(0), PrintRegionConfig(0), PrintConfig(0), HostConfig(0) { initialize_cache(); *this = s_cache_FullPrintConfig.defaults(); }

public:
    // Validate the FullPrintConfig. Returns an empty string on success, otherwise an error message is returned.
    std::string                 validate();

protected:
    // Protected constructor to be called to initialize ConfigCache::m_default.
    FullPrintConfig(int) : PrintObjectConfig(0), PrintRegionConfig(0), PrintConfig(0), HostConfig(0) {}
    void initialize(StaticCacheBase &cache, const char *base_ptr)
    {
        this->PrintObjectConfig::initialize(cache, base_ptr);
        this->PrintRegionConfig::initialize(cache, base_ptr);
        this->PrintConfig      ::initialize(cache, base_ptr);
        this->HostConfig       ::initialize(cache, base_ptr);
    }
};

#undef STATIC_PRINT_CONFIG_CACHE
#undef STATIC_PRINT_CONFIG_CACHE_BASE
#undef STATIC_PRINT_CONFIG_CACHE_DERIVED
#undef OPT_PTR

}

#endif<|MERGE_RESOLUTION|>--- conflicted
+++ resolved
@@ -408,12 +408,9 @@
     ConfigOptionInt                 infill_every_layers;
     ConfigOptionFloatOrPercent      infill_overlap;
     ConfigOptionFloat               infill_speed;
-<<<<<<< HEAD
     ConfigOptionInt                 infill_dense_layers;
     ConfigOptionPercent             infill_dense_density;
-=======
     ConfigOptionBool                infill_first;
->>>>>>> 50f5ecdf
     ConfigOptionBool                overhangs;
     ConfigOptionInt                 perimeter_extruder;
     ConfigOptionFloatOrPercent      perimeter_extrusion_width;
@@ -458,12 +455,9 @@
         OPT_PTR(infill_every_layers);
         OPT_PTR(infill_overlap);
         OPT_PTR(infill_speed);
-<<<<<<< HEAD
+        OPT_PTR(infill_first);
         OPT_PTR(infill_dense_layers);
         OPT_PTR(infill_dense_density);
-=======
-        OPT_PTR(infill_first);
->>>>>>> 50f5ecdf
         OPT_PTR(overhangs);
         OPT_PTR(perimeter_extruder);
         OPT_PTR(perimeter_extrusion_width);
