#ifndef slic3r_Surface_hpp_
#define slic3r_Surface_hpp_

#include "libslic3r.h"
#include "ExPolygon.hpp"

namespace Slic3r {

<<<<<<< HEAD
enum SurfaceType { stTop, stBottom, stBottomBridge, stInternal, stInternalSolid, stInternalBridge,
    stInternalOverBridge, stTopOverBridge,stInternalVoid };
=======
/// Surface type enumerations.
/// As it is very unlikely that there will be more than 32 or 64 of these surface types, pack into a flag 
enum SurfaceType { 
    stTop            = 0b1, 
    stBottom         = 0b10, 
    stBottomBridge   = 0b100, 
    stInternal       = 0b1000, 
    stInternalSolid  = 0b10000, 
    stInternalBridge = 0b100000, 
    stInternalVoid   = 0b1000000
};
>>>>>>> d17659b6

class Surface
{
    public:
    SurfaceType     surface_type;
    ExPolygon       expolygon;
    double          thickness;          // in mm
    unsigned short  thickness_layers;   // in layers
    double          bridge_angle;       // in radians, ccw, 0 = East, only 0+ (negative means undefined)
    unsigned short  extra_perimeters;
    
    Surface(SurfaceType _surface_type, const ExPolygon &_expolygon)
        : surface_type(_surface_type), expolygon(_expolygon),
            thickness(-1), thickness_layers(1), bridge_angle(-1), extra_perimeters(0)
        {};
    operator Polygons() const;
    double area() const;
    bool is_solid() const;
    bool is_external() const;
    bool is_internal() const;
    bool is_top() const;
    bool is_bottom() const;
    bool is_bridge() const;
    bool is_over_bridge() const;
};

typedef std::vector<Surface> Surfaces;
typedef std::vector<Surface*> SurfacesPtr;
typedef std::vector<const Surface*> SurfacesConstPtr;

inline Polygons
to_polygons(const Surfaces &surfaces)
{
    Slic3r::Polygons pp;
    for (Surfaces::const_iterator s = surfaces.begin(); s != surfaces.end(); ++s)
        append_to(pp, (Polygons)*s);
    return pp;
}

inline Polygons
to_polygons(const SurfacesPtr &surfaces)
{
    Slic3r::Polygons pp;
    for (SurfacesPtr::const_iterator s = surfaces.begin(); s != surfaces.end(); ++s)
        append_to(pp, (Polygons)**s);
    return pp;
}

inline Polygons
to_polygons(const SurfacesConstPtr &surfaces)
{
    Slic3r::Polygons pp;
    for (SurfacesConstPtr::const_iterator s = surfaces.begin(); s != surfaces.end(); ++s)
        append_to(pp, (Polygons)**s);
    return pp;
}

inline ExPolygons to_expolygons(const Surfaces &src)
{
    ExPolygons expolygons;
    expolygons.reserve(src.size());
    for (Surfaces::const_iterator it = src.begin(); it != src.end(); ++it)
        expolygons.push_back(it->expolygon);
    return expolygons;
}

inline ExPolygons to_expolygons(Surfaces &&src)
{
	ExPolygons expolygons;
	expolygons.reserve(src.size());
	for (Surfaces::const_iterator it = src.begin(); it != src.end(); ++it)
		expolygons.emplace_back(ExPolygon(std::move(it->expolygon)));
	src.clear();
	return expolygons;
}

inline ExPolygons to_expolygons(const SurfacesPtr &src)
{
    ExPolygons expolygons;
    expolygons.reserve(src.size());
    for (SurfacesPtr::const_iterator it = src.begin(); it != src.end(); ++it)
        expolygons.push_back((*it)->expolygon);
    return expolygons;
}


// Count a nuber of polygons stored inside the vector of expolygons.
// Useful for allocating space for polygons when converting expolygons to polygons.
inline size_t number_polygons(const Surfaces &surfaces)
{
    size_t n_polygons = 0;
    for (Surfaces::const_iterator it = surfaces.begin(); it != surfaces.end(); ++ it)
        n_polygons += it->expolygon.holes.size() + 1;
    return n_polygons;
}

inline size_t number_polygons(const SurfacesPtr &surfaces)
{
    size_t n_polygons = 0;
    for (SurfacesPtr::const_iterator it = surfaces.begin(); it != surfaces.end(); ++ it)
        n_polygons += (*it)->expolygon.holes.size() + 1;
    return n_polygons;
}

// Append a vector of Surfaces at the end of another vector of polygons.
inline void polygons_append(Polygons &dst, const Surfaces &src)
{
    dst.reserve(dst.size() + number_polygons(src));
    for (Surfaces::const_iterator it = src.begin(); it != src.end(); ++ it) {
        dst.push_back(it->expolygon.contour);
        dst.insert(dst.end(), it->expolygon.holes.begin(), it->expolygon.holes.end());
    }
}

inline void polygons_append(Polygons &dst, Surfaces &&src)
{
    dst.reserve(dst.size() + number_polygons(src));
    for (Surfaces::iterator it = src.begin(); it != src.end(); ++ it) {
        dst.push_back(std::move(it->expolygon.contour));
        std::move(std::begin(it->expolygon.holes), std::end(it->expolygon.holes), std::back_inserter(dst));
        it->expolygon.holes.clear();
    }
}

// Append a vector of Surfaces at the end of another vector of polygons.
inline void polygons_append(Polygons &dst, const SurfacesPtr &src)
{
    dst.reserve(dst.size() + number_polygons(src));
    for (SurfacesPtr::const_iterator it = src.begin(); it != src.end(); ++ it) {
        dst.push_back((*it)->expolygon.contour);
        dst.insert(dst.end(), (*it)->expolygon.holes.begin(), (*it)->expolygon.holes.end());
    }
}

inline void polygons_append(Polygons &dst, SurfacesPtr &&src)
{
    dst.reserve(dst.size() + number_polygons(src));
    for (SurfacesPtr::const_iterator it = src.begin(); it != src.end(); ++ it) {
        dst.push_back(std::move((*it)->expolygon.contour));
        std::move(std::begin((*it)->expolygon.holes), std::end((*it)->expolygon.holes), std::back_inserter(dst));
        (*it)->expolygon.holes.clear();
    }
}

inline bool surfaces_could_merge(const Surface &s1, const Surface &s2)
{
    return 
        s1.surface_type      == s2.surface_type     &&
        s1.thickness         == s2.thickness        &&
        s1.thickness_layers  == s2.thickness_layers &&
        s1.bridge_angle      == s2.bridge_angle;
}

} // namespace Slic3r

#endif<|MERGE_RESOLUTION|>--- conflicted
+++ resolved
@@ -6,22 +6,19 @@
 
 namespace Slic3r {
 
-<<<<<<< HEAD
-enum SurfaceType { stTop, stBottom, stBottomBridge, stInternal, stInternalSolid, stInternalBridge,
-    stInternalOverBridge, stTopOverBridge,stInternalVoid };
-=======
 /// Surface type enumerations.
 /// As it is very unlikely that there will be more than 32 or 64 of these surface types, pack into a flag 
 enum SurfaceType { 
-    stTop            = 0b1, 
-    stBottom         = 0b10, 
-    stBottomBridge   = 0b100, 
-    stInternal       = 0b1000, 
-    stInternalSolid  = 0b10000, 
-    stInternalBridge = 0b100000, 
-    stInternalVoid   = 0b1000000
+    stTop                = 0b1, 
+    stBottom             = 0b10, 
+    stBottomBridge       = 0b100, 
+    stInternal           = 0b1000, 
+    stInternalSolid      = 0b10000, 
+    stInternalBridge     = 0b100000, 
+    stInternalOverBridge = 0b1000000,
+    stTopOverBridge      = 0b10000000,
+    stInternalVoid       = 0b100000000
 };
->>>>>>> d17659b6
 
 class Surface
 {
