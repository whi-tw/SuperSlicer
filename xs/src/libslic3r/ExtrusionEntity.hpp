--- conflicted
+++ resolved
@@ -52,13 +52,9 @@
     virtual double min_mm3_per_mm() const = 0;
     virtual Polyline as_polyline() const = 0;
     virtual double length() const { return 0; };
-<<<<<<< HEAD
-    virtual bool is_solid_infill() const{return false;};
-=======
     virtual bool is_perimeter() const {return false;};
     virtual bool is_infill() const {return false;};
     virtual bool is_solid_infill() const {return false;};
->>>>>>> d17659b6
 };
 
 typedef std::vector<ExtrusionEntity*> ExtrusionEntitiesPtr;
