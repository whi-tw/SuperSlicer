#include <avr/pgmspace.h>
#include "Configuration_prusa.h"
#include "language_all.h"

#define LCD_WIDTH 20
extern unsigned char lang_selected;

const char MSG_ACTIVE_EXTRUDER_EN[] PROGMEM = "Active Extruder: ";
const char * const MSG_ACTIVE_EXTRUDER_LANG_TABLE[1] PROGMEM = {
	MSG_ACTIVE_EXTRUDER_EN
};

const char MSG_ADJUSTZ_EN[] PROGMEM = "Auto adjust Z?";
const char MSG_ADJUSTZ_CZ[] PROGMEM = "Auto doladit Z ?";
const char MSG_ADJUSTZ_IT[] PROGMEM = "Autoregolare Z?";
const char MSG_ADJUSTZ_ES[] PROGMEM = "Ajustar Eje Z";
const char MSG_ADJUSTZ_PL[] PROGMEM = "Autodostroic Z?";
const char MSG_ADJUSTZ_DE[] PROGMEM = "Auto Z einstellen?";
const char * const MSG_ADJUSTZ_LANG_TABLE[LANG_NUM] PROGMEM = {
	MSG_ADJUSTZ_EN,
	MSG_ADJUSTZ_CZ,
	MSG_ADJUSTZ_IT,
	MSG_ADJUSTZ_ES,
	MSG_ADJUSTZ_PL,
	MSG_ADJUSTZ_DE
};

const char MSG_AMAX_EN[] PROGMEM = "Amax ";
const char * const MSG_AMAX_LANG_TABLE[1] PROGMEM = {
	MSG_AMAX_EN
};

const char MSG_AUTHOR_EN[] PROGMEM = " | Author: ";
const char * const MSG_AUTHOR_LANG_TABLE[1] PROGMEM = {
	MSG_AUTHOR_EN
};

const char MSG_AUTO_HOME_EN[] PROGMEM = "Auto home";
const char MSG_AUTO_HOME_IT[] PROGMEM = "Trova origine";
const char MSG_AUTO_HOME_ES[] PROGMEM = "Llevar al origen";
const char MSG_AUTO_HOME_DE[] PROGMEM = "Startposition";
const char * const MSG_AUTO_HOME_LANG_TABLE[LANG_NUM] PROGMEM = {
	MSG_AUTO_HOME_EN,
	MSG_AUTO_HOME_EN,
	MSG_AUTO_HOME_IT,
	MSG_AUTO_HOME_ES,
	MSG_AUTO_HOME_EN,
	MSG_AUTO_HOME_DE
};

const char MSG_A_RETRACT_EN[] PROGMEM = "A-retract";
const char * const MSG_A_RETRACT_LANG_TABLE[1] PROGMEM = {
	MSG_A_RETRACT_EN
};

const char MSG_BABYSTEPPING_X_EN[] PROGMEM = "Babystepping X";
const char * const MSG_BABYSTEPPING_X_LANG_TABLE[1] PROGMEM = {
	MSG_BABYSTEPPING_X_EN
};

const char MSG_BABYSTEPPING_Y_EN[] PROGMEM = "Babystepping Y";
const char * const MSG_BABYSTEPPING_Y_LANG_TABLE[1] PROGMEM = {
	MSG_BABYSTEPPING_Y_EN
};

const char MSG_BABYSTEPPING_Z_EN[] PROGMEM = "Adjusting Z";
const char * const MSG_BABYSTEPPING_Z_LANG_TABLE[1] PROGMEM = {
	MSG_BABYSTEPPING_Z_EN
};

const char MSG_BABYSTEP_X_EN[] PROGMEM = "Babystep X";
const char * const MSG_BABYSTEP_X_LANG_TABLE[1] PROGMEM = {
	MSG_BABYSTEP_X_EN
};

const char MSG_BABYSTEP_Y_EN[] PROGMEM = "Babystep Y";
const char * const MSG_BABYSTEP_Y_LANG_TABLE[1] PROGMEM = {
	MSG_BABYSTEP_Y_EN
};

const char MSG_BABYSTEP_Z_EN[] PROGMEM = "Live adjust Z";
const char MSG_BABYSTEP_Z_CZ[] PROGMEM = "Doladeni osy Z";
const char MSG_BABYSTEP_Z_IT[] PROGMEM = "Compensazione Z";
const char MSG_BABYSTEP_Z_ES[] PROGMEM = "Micropaso Eje Z";
const char MSG_BABYSTEP_Z_PL[] PROGMEM = "Dostrojenie osy Z";
const char MSG_BABYSTEP_Z_DE[] PROGMEM = "Z einstellen";
const char * const MSG_BABYSTEP_Z_LANG_TABLE[LANG_NUM] PROGMEM = {
	MSG_BABYSTEP_Z_EN,
	MSG_BABYSTEP_Z_CZ,
	MSG_BABYSTEP_Z_IT,
	MSG_BABYSTEP_Z_ES,
	MSG_BABYSTEP_Z_PL,
	MSG_BABYSTEP_Z_DE
};

const char MSG_BABYSTEP_Z_NOT_SET_EN[] PROGMEM = "Distance between tip of the nozzle and the bed surface has not been set yet. Please follow the manual, chapter First steps, section First layer calibration.";
const char MSG_BABYSTEP_Z_NOT_SET_CZ[] PROGMEM = "Neni zkalibrovana vzdalenost trysky od tiskove podlozky. Postupujte prosim podle manualu, kapitola Zaciname, odstavec Nastaveni prvni vrstvy.";
const char MSG_BABYSTEP_Z_NOT_SET_IT[] PROGMEM = "Distanza tra la punta dell'ugello e la superficie del letto non ancora imposta. Si prega di seguire il manuale, capitolo First steps, sezione First layer calibration.";
const char MSG_BABYSTEP_Z_NOT_SET_ES[] PROGMEM = "Distancia entre la punta de la boquilla y la superficie de la cama no fijada aun. Por favor siga el manual, capitulo First steps, seccion First layer calibration.";
const char MSG_BABYSTEP_Z_NOT_SET_PL[] PROGMEM = "Odleglosc dyszy od podkladki nie jest skalibrowana. Postepuj zgodnie z instrukcja rozdzial Zaczynamy, podrozdzial Kalibracja pierwszej warstwy.";
const char MSG_BABYSTEP_Z_NOT_SET_DE[] PROGMEM = "Der Abstand zwischen der Spitze der Duese und der Bed ist noch nicht eingestellt. Bitte folgen Sie dem Handbuch, First steps, section First layer calibration.";
const char * const MSG_BABYSTEP_Z_NOT_SET_LANG_TABLE[LANG_NUM] PROGMEM = {
	MSG_BABYSTEP_Z_NOT_SET_EN,
	MSG_BABYSTEP_Z_NOT_SET_CZ,
	MSG_BABYSTEP_Z_NOT_SET_IT,
	MSG_BABYSTEP_Z_NOT_SET_ES,
	MSG_BABYSTEP_Z_NOT_SET_PL,
	MSG_BABYSTEP_Z_NOT_SET_DE
};

const char MSG_BED_EN[] PROGMEM = "Bed";
const char MSG_BED_IT[] PROGMEM = "Letto";
const char MSG_BED_ES[] PROGMEM = "Base";
const char MSG_BED_PL[] PROGMEM = "Stolik";
const char * const MSG_BED_LANG_TABLE[LANG_NUM] PROGMEM = {
	MSG_BED_EN,
	MSG_BED_EN,
	MSG_BED_IT,
	MSG_BED_ES,
	MSG_BED_PL,
	MSG_BED_EN
};

const char MSG_BED_CORRECTION_FRONT_EN[] PROGMEM = "Front side um";
const char MSG_BED_CORRECTION_FRONT_CZ[] PROGMEM = "Vpredu [um]";
const char MSG_BED_CORRECTION_FRONT_IT[] PROGMEM = "Lato ateriore";
const char MSG_BED_CORRECTION_FRONT_ES[] PROGMEM = "Adelante  [um]";
const char MSG_BED_CORRECTION_FRONT_PL[] PROGMEM = "Do przodu [um]";
const char MSG_BED_CORRECTION_FRONT_DE[] PROGMEM = "Vorderseite [um]";
const char * const MSG_BED_CORRECTION_FRONT_LANG_TABLE[LANG_NUM] PROGMEM = {
	MSG_BED_CORRECTION_FRONT_EN,
	MSG_BED_CORRECTION_FRONT_CZ,
	MSG_BED_CORRECTION_FRONT_IT,
	MSG_BED_CORRECTION_FRONT_ES,
	MSG_BED_CORRECTION_FRONT_PL,
	MSG_BED_CORRECTION_FRONT_DE
};

const char MSG_BED_CORRECTION_LEFT_EN[] PROGMEM = "Left side  um";
const char MSG_BED_CORRECTION_LEFT_CZ[] PROGMEM = "Vlevo  [um]";
const char MSG_BED_CORRECTION_LEFT_IT[] PROGMEM = "Lato sinistro";
const char MSG_BED_CORRECTION_LEFT_ES[] PROGMEM = "Izquierda [um]";
const char MSG_BED_CORRECTION_LEFT_PL[] PROGMEM = "W lewo  [um]";
const char MSG_BED_CORRECTION_LEFT_DE[] PROGMEM = "Linke Seite  [um]";
const char * const MSG_BED_CORRECTION_LEFT_LANG_TABLE[LANG_NUM] PROGMEM = {
	MSG_BED_CORRECTION_LEFT_EN,
	MSG_BED_CORRECTION_LEFT_CZ,
	MSG_BED_CORRECTION_LEFT_IT,
	MSG_BED_CORRECTION_LEFT_ES,
	MSG_BED_CORRECTION_LEFT_PL,
	MSG_BED_CORRECTION_LEFT_DE
};

const char MSG_BED_CORRECTION_MENU_EN[] PROGMEM = "Bed level correct";
const char MSG_BED_CORRECTION_MENU_CZ[] PROGMEM = "Korekce podlozky";
const char MSG_BED_CORRECTION_MENU_IT[] PROGMEM = "Correz. liv.letto";
const char MSG_BED_CORRECTION_MENU_ES[] PROGMEM = "Corr. de la cama";
const char MSG_BED_CORRECTION_MENU_PL[] PROGMEM = "Korekta podkladki";
const char MSG_BED_CORRECTION_MENU_DE[] PROGMEM = "Bed level Korrekt";
const char * const MSG_BED_CORRECTION_MENU_LANG_TABLE[LANG_NUM] PROGMEM = {
	MSG_BED_CORRECTION_MENU_EN,
	MSG_BED_CORRECTION_MENU_CZ,
	MSG_BED_CORRECTION_MENU_IT,
	MSG_BED_CORRECTION_MENU_ES,
	MSG_BED_CORRECTION_MENU_PL,
	MSG_BED_CORRECTION_MENU_DE
};

const char MSG_BED_CORRECTION_REAR_EN[] PROGMEM = "Rear side  um";
const char MSG_BED_CORRECTION_REAR_CZ[] PROGMEM = "Vzadu  [um]";
const char MSG_BED_CORRECTION_REAR_IT[] PROGMEM = "Lato posteriore";
const char MSG_BED_CORRECTION_REAR_ES[] PROGMEM = "Atras     [um]";
const char MSG_BED_CORRECTION_REAR_PL[] PROGMEM = "Do tylu  [um]";
const char MSG_BED_CORRECTION_REAR_DE[] PROGMEM = "Rueckseite  [um]";
const char * const MSG_BED_CORRECTION_REAR_LANG_TABLE[LANG_NUM] PROGMEM = {
	MSG_BED_CORRECTION_REAR_EN,
	MSG_BED_CORRECTION_REAR_CZ,
	MSG_BED_CORRECTION_REAR_IT,
	MSG_BED_CORRECTION_REAR_ES,
	MSG_BED_CORRECTION_REAR_PL,
	MSG_BED_CORRECTION_REAR_DE
};

const char MSG_BED_CORRECTION_RESET_EN[] PROGMEM = "Reset";
const char * const MSG_BED_CORRECTION_RESET_LANG_TABLE[1] PROGMEM = {
	MSG_BED_CORRECTION_RESET_EN
};

const char MSG_BED_CORRECTION_RIGHT_EN[] PROGMEM = "Right side um";
const char MSG_BED_CORRECTION_RIGHT_CZ[] PROGMEM = "Vpravo [um]";
const char MSG_BED_CORRECTION_RIGHT_IT[] PROGMEM = "Lato destro";
const char MSG_BED_CORRECTION_RIGHT_ES[] PROGMEM = "Derecha   [um]";
const char MSG_BED_CORRECTION_RIGHT_PL[] PROGMEM = "W prawo [um]";
const char MSG_BED_CORRECTION_RIGHT_DE[] PROGMEM = "Rechte Seite [um]";
const char * const MSG_BED_CORRECTION_RIGHT_LANG_TABLE[LANG_NUM] PROGMEM = {
	MSG_BED_CORRECTION_RIGHT_EN,
	MSG_BED_CORRECTION_RIGHT_CZ,
	MSG_BED_CORRECTION_RIGHT_IT,
	MSG_BED_CORRECTION_RIGHT_ES,
	MSG_BED_CORRECTION_RIGHT_PL,
	MSG_BED_CORRECTION_RIGHT_DE
};

const char MSG_BED_DONE_EN[] PROGMEM = "Bed done";
const char MSG_BED_DONE_CZ[] PROGMEM = "Bed OK.";
const char MSG_BED_DONE_IT[] PROGMEM = "Piatto fatto.";
const char MSG_BED_DONE_ES[] PROGMEM = "Base preparada";
const char MSG_BED_DONE_PL[] PROGMEM = "Stolik OK.";
const char MSG_BED_DONE_DE[] PROGMEM = "Bed OK";
const char * const MSG_BED_DONE_LANG_TABLE[LANG_NUM] PROGMEM = {
	MSG_BED_DONE_EN,
	MSG_BED_DONE_CZ,
	MSG_BED_DONE_IT,
	MSG_BED_DONE_ES,
	MSG_BED_DONE_PL,
	MSG_BED_DONE_DE
};

const char MSG_BED_HEATING_EN[] PROGMEM = "Bed Heating";
const char MSG_BED_HEATING_CZ[] PROGMEM = "Zahrivani bed";
const char MSG_BED_HEATING_IT[] PROGMEM = "Riscald. letto";
const char MSG_BED_HEATING_ES[] PROGMEM = "Calentando Base";
const char MSG_BED_HEATING_PL[] PROGMEM = "Grzanie stolika..";
const char MSG_BED_HEATING_DE[] PROGMEM = "Bed erwaermen";
const char * const MSG_BED_HEATING_LANG_TABLE[LANG_NUM] PROGMEM = {
	MSG_BED_HEATING_EN,
	MSG_BED_HEATING_CZ,
	MSG_BED_HEATING_IT,
	MSG_BED_HEATING_ES,
	MSG_BED_HEATING_PL,
	MSG_BED_HEATING_DE
};

const char MSG_BED_LEVELING_FAILED_POINT_HIGH_EN[] PROGMEM = "Bed leveling failed. Sensor triggered too high. Waiting for reset.";
const char MSG_BED_LEVELING_FAILED_POINT_HIGH_CZ[] PROGMEM = "Kalibrace Z selhala. Sensor sepnul prilis vysoko. Cekam na reset.";
const char MSG_BED_LEVELING_FAILED_POINT_HIGH_IT[] PROGMEM = "Livellamento letto fallito.Risp sensore troppo prestoIn attesa di reset.";
const char MSG_BED_LEVELING_FAILED_POINT_HIGH_ES[] PROGMEM = "Nivelacion fallada. Sensor funciona demasiado temprano. Esperando reset.";
const char MSG_BED_LEVELING_FAILED_POINT_HIGH_PL[] PROGMEM = "Kalibracja Z nieudana. Sensor dotk. za wysoko. Czekam na reset.";
const char MSG_BED_LEVELING_FAILED_POINT_HIGH_DE[] PROGMEM = "Z-Kalibrierung fehlgeschlg. Sensor zu hoch ausgeloest. Warte auf Reset.";
const char * const MSG_BED_LEVELING_FAILED_POINT_HIGH_LANG_TABLE[LANG_NUM] PROGMEM = {
	MSG_BED_LEVELING_FAILED_POINT_HIGH_EN,
	MSG_BED_LEVELING_FAILED_POINT_HIGH_CZ,
	MSG_BED_LEVELING_FAILED_POINT_HIGH_IT,
	MSG_BED_LEVELING_FAILED_POINT_HIGH_ES,
	MSG_BED_LEVELING_FAILED_POINT_HIGH_PL,
	MSG_BED_LEVELING_FAILED_POINT_HIGH_DE
};

const char MSG_BED_LEVELING_FAILED_POINT_LOW_EN[] PROGMEM = "Bed leveling failed. Sensor didnt trigger. Debris on nozzle? Waiting for reset.";
const char MSG_BED_LEVELING_FAILED_POINT_LOW_CZ[] PROGMEM = "Kalibrace Z selhala. Sensor nesepnul. Znecistena tryska? Cekam na reset.";
const char MSG_BED_LEVELING_FAILED_POINT_LOW_IT[] PROGMEM = "Livellamento letto fallito.NoRispSensor Residui su ugello? In attesa di reset.";
const char MSG_BED_LEVELING_FAILED_POINT_LOW_ES[] PROGMEM = "Nivelacion fallada. Sensor no funciona. Escombros en Boqui.? Esperando reset.";
const char MSG_BED_LEVELING_FAILED_POINT_LOW_PL[] PROGMEM = "Kalibracja nieudana. Sensor nie dotknal. Zanieczysz. dysza? Czekam na reset.";
const char MSG_BED_LEVELING_FAILED_POINT_LOW_DE[] PROGMEM = "Z-Kal. fehlgeschlg. Sensor nicht ausgeloest. Schmutze Duese? Warte auf RST";
const char * const MSG_BED_LEVELING_FAILED_POINT_LOW_LANG_TABLE[LANG_NUM] PROGMEM = {
	MSG_BED_LEVELING_FAILED_POINT_LOW_EN,
	MSG_BED_LEVELING_FAILED_POINT_LOW_CZ,
	MSG_BED_LEVELING_FAILED_POINT_LOW_IT,
	MSG_BED_LEVELING_FAILED_POINT_LOW_ES,
	MSG_BED_LEVELING_FAILED_POINT_LOW_PL,
	MSG_BED_LEVELING_FAILED_POINT_LOW_DE
};

const char MSG_BED_LEVELING_FAILED_PROBE_DISCONNECTED_EN[] PROGMEM = "Bed leveling failed. Sensor disconnected or cable broken. Waiting for reset.";
const char MSG_BED_LEVELING_FAILED_PROBE_DISCONNECTED_CZ[] PROGMEM = "Kalibrace Z selhala. Sensor je odpojeny nebo preruseny kabel. Cekam na reset.";
const char MSG_BED_LEVELING_FAILED_PROBE_DISCONNECTED_IT[] PROGMEM = "Livellamento letto fallito. Sensore discon. o Cavo Dann. In attesa di reset.";
const char MSG_BED_LEVELING_FAILED_PROBE_DISCONNECTED_ES[] PROGMEM = "Nivelacion fallada. Sensor desconectado o cables danados. Esperando reset.";
const char MSG_BED_LEVELING_FAILED_PROBE_DISCONNECTED_PL[] PROGMEM = "Kalibracja nieudana. Sensor odlaczony lub uszkodz. kabel. Czekam na reset.";
const char MSG_BED_LEVELING_FAILED_PROBE_DISCONNECTED_DE[] PROGMEM = "Z-Kalibrierung fehlgeschlg. Sensor nicht angeschlossen. Warte auf Reset.";
const char * const MSG_BED_LEVELING_FAILED_PROBE_DISCONNECTED_LANG_TABLE[LANG_NUM] PROGMEM = {
	MSG_BED_LEVELING_FAILED_PROBE_DISCONNECTED_EN,
	MSG_BED_LEVELING_FAILED_PROBE_DISCONNECTED_CZ,
	MSG_BED_LEVELING_FAILED_PROBE_DISCONNECTED_IT,
	MSG_BED_LEVELING_FAILED_PROBE_DISCONNECTED_ES,
	MSG_BED_LEVELING_FAILED_PROBE_DISCONNECTED_PL,
	MSG_BED_LEVELING_FAILED_PROBE_DISCONNECTED_DE
};

const char MSG_BED_SKEW_OFFSET_DETECTION_FAILED_FRONT_BOTH_FAR_EN[] PROGMEM = "XYZ calibration failed. Front calibration points not reachable.";
const char MSG_BED_SKEW_OFFSET_DETECTION_FAILED_FRONT_BOTH_FAR_CZ[] PROGMEM = "Kalibrace XYZ selhala. Predni kalibracni body moc vpredu. Srovnejte tiskarnu.";
const char MSG_BED_SKEW_OFFSET_DETECTION_FAILED_FRONT_BOTH_FAR_IT[] PROGMEM = "Calibrazione XYZ fallita. Punti anteriori non raggiungibili.";
const char MSG_BED_SKEW_OFFSET_DETECTION_FAILED_FRONT_BOTH_FAR_ES[] PROGMEM = "Calibracion XYZ fallad. Punto delanteros no alcanzables.";
const char MSG_BED_SKEW_OFFSET_DETECTION_FAILED_FRONT_BOTH_FAR_PL[] PROGMEM = "Kalibr. XYZ nieudana. Przed. punkty kalibr. zbyt do przodu. Wyrownac drukarke.";
const char MSG_BED_SKEW_OFFSET_DETECTION_FAILED_FRONT_BOTH_FAR_DE[] PROGMEM = "XYZ-Kalibrierung fehlgeschlagen. Vordere Kalibrierpunkte sind zu weit nach vorne.";
const char * const MSG_BED_SKEW_OFFSET_DETECTION_FAILED_FRONT_BOTH_FAR_LANG_TABLE[LANG_NUM] PROGMEM = {
	MSG_BED_SKEW_OFFSET_DETECTION_FAILED_FRONT_BOTH_FAR_EN,
	MSG_BED_SKEW_OFFSET_DETECTION_FAILED_FRONT_BOTH_FAR_CZ,
	MSG_BED_SKEW_OFFSET_DETECTION_FAILED_FRONT_BOTH_FAR_IT,
	MSG_BED_SKEW_OFFSET_DETECTION_FAILED_FRONT_BOTH_FAR_ES,
	MSG_BED_SKEW_OFFSET_DETECTION_FAILED_FRONT_BOTH_FAR_PL,
	MSG_BED_SKEW_OFFSET_DETECTION_FAILED_FRONT_BOTH_FAR_DE
};

const char MSG_BED_SKEW_OFFSET_DETECTION_FAILED_FRONT_LEFT_FAR_EN[] PROGMEM = "XYZ calibration failed. Left front calibration point not reachable.";
const char MSG_BED_SKEW_OFFSET_DETECTION_FAILED_FRONT_LEFT_FAR_CZ[] PROGMEM = "Kalibrace XYZ selhala. Levy predni bod moc vpredu. Srovnejte tiskarnu.";
const char MSG_BED_SKEW_OFFSET_DETECTION_FAILED_FRONT_LEFT_FAR_IT[] PROGMEM = "Calibrazione XYZ fallita. Punto anteriore sinistro non raggiungibile.";
const char MSG_BED_SKEW_OFFSET_DETECTION_FAILED_FRONT_LEFT_FAR_ES[] PROGMEM = "Calibracion XYZ fallad. Punto delantero izquierdo no alcanzable.";
const char MSG_BED_SKEW_OFFSET_DETECTION_FAILED_FRONT_LEFT_FAR_PL[] PROGMEM = "Kalibr. XYZ nieudana. Lewy przedni punkt zbyt do przodu. Wyrownac drukarke.";
const char MSG_BED_SKEW_OFFSET_DETECTION_FAILED_FRONT_LEFT_FAR_DE[] PROGMEM = "XYZ-Kalibrierung fehlgeschlagen. Linker vorderer Kalibrierpunkt ist zu weit nach vorne.";
const char * const MSG_BED_SKEW_OFFSET_DETECTION_FAILED_FRONT_LEFT_FAR_LANG_TABLE[LANG_NUM] PROGMEM = {
	MSG_BED_SKEW_OFFSET_DETECTION_FAILED_FRONT_LEFT_FAR_EN,
	MSG_BED_SKEW_OFFSET_DETECTION_FAILED_FRONT_LEFT_FAR_CZ,
	MSG_BED_SKEW_OFFSET_DETECTION_FAILED_FRONT_LEFT_FAR_IT,
	MSG_BED_SKEW_OFFSET_DETECTION_FAILED_FRONT_LEFT_FAR_ES,
	MSG_BED_SKEW_OFFSET_DETECTION_FAILED_FRONT_LEFT_FAR_PL,
	MSG_BED_SKEW_OFFSET_DETECTION_FAILED_FRONT_LEFT_FAR_DE
};

const char MSG_BED_SKEW_OFFSET_DETECTION_FAILED_FRONT_RIGHT_FAR_EN[] PROGMEM = "XYZ calibration failed. Right front calibration point not reachable.";
const char MSG_BED_SKEW_OFFSET_DETECTION_FAILED_FRONT_RIGHT_FAR_CZ[] PROGMEM = "Kalibrace XYZ selhala. Pravy predni bod moc vpredu. Srovnejte tiskarnu.";
const char MSG_BED_SKEW_OFFSET_DETECTION_FAILED_FRONT_RIGHT_FAR_IT[] PROGMEM = "Calibrazione XYZ fallita. Punto anteriore destro non raggiungibile.";
const char MSG_BED_SKEW_OFFSET_DETECTION_FAILED_FRONT_RIGHT_FAR_ES[] PROGMEM = "Calibracion XYZ fallad. Punto delantero derecho no alcanzable.";
const char MSG_BED_SKEW_OFFSET_DETECTION_FAILED_FRONT_RIGHT_FAR_PL[] PROGMEM = "Kalibr. XYZ nieudana. Prawy przedni punkt zbyt do przodu. Wyrownac drukarke.";
const char MSG_BED_SKEW_OFFSET_DETECTION_FAILED_FRONT_RIGHT_FAR_DE[] PROGMEM = "XYZ-Kalibrierung fehlgeschlagen. Rechter vorderer Kalibrierpunkt ist zu weit nach vorne.";
const char * const MSG_BED_SKEW_OFFSET_DETECTION_FAILED_FRONT_RIGHT_FAR_LANG_TABLE[LANG_NUM] PROGMEM = {
	MSG_BED_SKEW_OFFSET_DETECTION_FAILED_FRONT_RIGHT_FAR_EN,
	MSG_BED_SKEW_OFFSET_DETECTION_FAILED_FRONT_RIGHT_FAR_CZ,
	MSG_BED_SKEW_OFFSET_DETECTION_FAILED_FRONT_RIGHT_FAR_IT,
	MSG_BED_SKEW_OFFSET_DETECTION_FAILED_FRONT_RIGHT_FAR_ES,
	MSG_BED_SKEW_OFFSET_DETECTION_FAILED_FRONT_RIGHT_FAR_PL,
	MSG_BED_SKEW_OFFSET_DETECTION_FAILED_FRONT_RIGHT_FAR_DE
};

const char MSG_BED_SKEW_OFFSET_DETECTION_FITTING_FAILED_EN[] PROGMEM = "XYZ calibration failed. Please consult the manual.";
const char MSG_BED_SKEW_OFFSET_DETECTION_FITTING_FAILED_CZ[] PROGMEM = "Kalibrace XYZ selhala. Nahlednete do manualu.";
const char MSG_BED_SKEW_OFFSET_DETECTION_FITTING_FAILED_IT[] PROGMEM = "Calibrazione XYZ fallita. Si prega di consultare il manuale.";
const char MSG_BED_SKEW_OFFSET_DETECTION_FITTING_FAILED_ES[] PROGMEM = "Calibracion XYZ fallada. Consultar el manual por favor.";
const char MSG_BED_SKEW_OFFSET_DETECTION_FITTING_FAILED_PL[] PROGMEM = "Kalibracja XYZ niepowiedziona. Sprawdzic w instrukcji.";
const char MSG_BED_SKEW_OFFSET_DETECTION_FITTING_FAILED_DE[] PROGMEM = "XYZ-Kalibrierung fehlgeschlagen. Bitte schauen Sie in das Handbuch.";
const char * const MSG_BED_SKEW_OFFSET_DETECTION_FITTING_FAILED_LANG_TABLE[LANG_NUM] PROGMEM = {
	MSG_BED_SKEW_OFFSET_DETECTION_FITTING_FAILED_EN,
	MSG_BED_SKEW_OFFSET_DETECTION_FITTING_FAILED_CZ,
	MSG_BED_SKEW_OFFSET_DETECTION_FITTING_FAILED_IT,
	MSG_BED_SKEW_OFFSET_DETECTION_FITTING_FAILED_ES,
	MSG_BED_SKEW_OFFSET_DETECTION_FITTING_FAILED_PL,
	MSG_BED_SKEW_OFFSET_DETECTION_FITTING_FAILED_DE
};

const char MSG_BED_SKEW_OFFSET_DETECTION_PERFECT_EN[] PROGMEM = "XYZ calibration ok. X/Y axes are perpendicular. Congratulations!";
const char MSG_BED_SKEW_OFFSET_DETECTION_PERFECT_CZ[] PROGMEM = "Kalibrace XYZ v poradku. X/Y osy jsou kolme. Gratuluji!";
const char MSG_BED_SKEW_OFFSET_DETECTION_PERFECT_IT[] PROGMEM = "Calibrazione XYZ OK. Gli assi X/Y sono perpendicolari. Complimenti!";
const char MSG_BED_SKEW_OFFSET_DETECTION_PERFECT_ES[] PROGMEM = "Calibracion XYZ ok. Ejes X/Y perpendiculares. Felicitaciones!";
const char MSG_BED_SKEW_OFFSET_DETECTION_PERFECT_PL[] PROGMEM = "Kalibracja XYZ ok. Osie X/Y sa prostopadle. Gratulacje!";
const char MSG_BED_SKEW_OFFSET_DETECTION_PERFECT_DE[] PROGMEM = "XYZ-Kalibrierung ok. X/Y-Achsen sind im Lot. Glueckwunsch!";
const char * const MSG_BED_SKEW_OFFSET_DETECTION_PERFECT_LANG_TABLE[LANG_NUM] PROGMEM = {
	MSG_BED_SKEW_OFFSET_DETECTION_PERFECT_EN,
	MSG_BED_SKEW_OFFSET_DETECTION_PERFECT_CZ,
	MSG_BED_SKEW_OFFSET_DETECTION_PERFECT_IT,
	MSG_BED_SKEW_OFFSET_DETECTION_PERFECT_ES,
	MSG_BED_SKEW_OFFSET_DETECTION_PERFECT_PL,
	MSG_BED_SKEW_OFFSET_DETECTION_PERFECT_DE
};

const char MSG_BED_SKEW_OFFSET_DETECTION_POINT_NOT_FOUND_EN[] PROGMEM = "XYZ calibration failed. Bed calibration point was not found.";
const char MSG_BED_SKEW_OFFSET_DETECTION_POINT_NOT_FOUND_CZ[] PROGMEM = "Kalibrace XYZ selhala. Kalibracni bod podlozky nenalezen.";
const char MSG_BED_SKEW_OFFSET_DETECTION_POINT_NOT_FOUND_IT[] PROGMEM = "Calibrazione XYZ fallita. Il punto di calibrazione sul letto non e' stato trovato.";
const char MSG_BED_SKEW_OFFSET_DETECTION_POINT_NOT_FOUND_ES[] PROGMEM = "Calibracion XYZ fallada. Puntos de calibracion en la cama no encontrados.";
const char MSG_BED_SKEW_OFFSET_DETECTION_POINT_NOT_FOUND_PL[] PROGMEM = "Kalibr. XYZ nieudana. Kalibracyjny punkt podkladki nieznaleziony.";
const char MSG_BED_SKEW_OFFSET_DETECTION_POINT_NOT_FOUND_DE[] PROGMEM = "XYZ-Kalibrierung fehlgeschlagen. Bed-Kalibrierpunkt nicht gefunden.";
const char * const MSG_BED_SKEW_OFFSET_DETECTION_POINT_NOT_FOUND_LANG_TABLE[LANG_NUM] PROGMEM = {
	MSG_BED_SKEW_OFFSET_DETECTION_POINT_NOT_FOUND_EN,
	MSG_BED_SKEW_OFFSET_DETECTION_POINT_NOT_FOUND_CZ,
	MSG_BED_SKEW_OFFSET_DETECTION_POINT_NOT_FOUND_IT,
	MSG_BED_SKEW_OFFSET_DETECTION_POINT_NOT_FOUND_ES,
	MSG_BED_SKEW_OFFSET_DETECTION_POINT_NOT_FOUND_PL,
	MSG_BED_SKEW_OFFSET_DETECTION_POINT_NOT_FOUND_DE
};

const char MSG_BED_SKEW_OFFSET_DETECTION_SKEW_EXTREME_EN[] PROGMEM = "XYZ calibration all right. Skew will be corrected automatically.";
const char MSG_BED_SKEW_OFFSET_DETECTION_SKEW_EXTREME_CZ[] PROGMEM = "Kalibrace XYZ v poradku. Zkoseni bude automaticky vyrovnano pri tisku.";
const char MSG_BED_SKEW_OFFSET_DETECTION_SKEW_EXTREME_IT[] PROGMEM = "Calibrazion XYZ corretta. La distorsione verra' automaticamente compensata.";
const char MSG_BED_SKEW_OFFSET_DETECTION_SKEW_EXTREME_ES[] PROGMEM = "Calibracion XYZ correcta. La inclinacion se corregira automaticamente.";
const char MSG_BED_SKEW_OFFSET_DETECTION_SKEW_EXTREME_PL[] PROGMEM = "Kalibracja XYZ prawidlowa. Skosy beda automatycznie wyrownane przy druku.";
const char MSG_BED_SKEW_OFFSET_DETECTION_SKEW_EXTREME_DE[] PROGMEM = "XYZ Kalibrierung in Ordnung. Schiefheit wird automatisch korrigiert.";
const char * const MSG_BED_SKEW_OFFSET_DETECTION_SKEW_EXTREME_LANG_TABLE[LANG_NUM] PROGMEM = {
	MSG_BED_SKEW_OFFSET_DETECTION_SKEW_EXTREME_EN,
	MSG_BED_SKEW_OFFSET_DETECTION_SKEW_EXTREME_CZ,
	MSG_BED_SKEW_OFFSET_DETECTION_SKEW_EXTREME_IT,
	MSG_BED_SKEW_OFFSET_DETECTION_SKEW_EXTREME_ES,
	MSG_BED_SKEW_OFFSET_DETECTION_SKEW_EXTREME_PL,
	MSG_BED_SKEW_OFFSET_DETECTION_SKEW_EXTREME_DE
};

const char MSG_BED_SKEW_OFFSET_DETECTION_SKEW_MILD_EN[] PROGMEM = "XYZ calibration all right. X/Y axes are slightly skewed. Good job!";
const char MSG_BED_SKEW_OFFSET_DETECTION_SKEW_MILD_CZ[] PROGMEM = "Kalibrace XYZ v poradku. X/Y osy mirne zkosene. Dobra prace!";
const char MSG_BED_SKEW_OFFSET_DETECTION_SKEW_MILD_IT[] PROGMEM = "Calibrazion XYZ corretta. Assi X/Y leggermente storti. Ben fatto!";
const char MSG_BED_SKEW_OFFSET_DETECTION_SKEW_MILD_ES[] PROGMEM = "Calibracion XYZ correcta. Los ejes X / Y estan ligeramente inclinados. Buen trabajo!";
const char MSG_BED_SKEW_OFFSET_DETECTION_SKEW_MILD_PL[] PROGMEM = "Kalibracja XYZ prawidlowa. Osie X/Y lekko skosne. Dobra robota!";
const char MSG_BED_SKEW_OFFSET_DETECTION_SKEW_MILD_DE[] PROGMEM = "XYZ Kalibrierung in Ordnung. X/Y Achsen sind etwas schief.";
const char * const MSG_BED_SKEW_OFFSET_DETECTION_SKEW_MILD_LANG_TABLE[LANG_NUM] PROGMEM = {
	MSG_BED_SKEW_OFFSET_DETECTION_SKEW_MILD_EN,
	MSG_BED_SKEW_OFFSET_DETECTION_SKEW_MILD_CZ,
	MSG_BED_SKEW_OFFSET_DETECTION_SKEW_MILD_IT,
	MSG_BED_SKEW_OFFSET_DETECTION_SKEW_MILD_ES,
	MSG_BED_SKEW_OFFSET_DETECTION_SKEW_MILD_PL,
	MSG_BED_SKEW_OFFSET_DETECTION_SKEW_MILD_DE
};

const char MSG_BED_SKEW_OFFSET_DETECTION_WARNING_FRONT_BOTH_FAR_EN[] PROGMEM = "XYZ calibration compromised. Front calibration points not reachable.";
const char MSG_BED_SKEW_OFFSET_DETECTION_WARNING_FRONT_BOTH_FAR_CZ[] PROGMEM = "Kalibrace XYZ nepresna. Predni kalibracni body moc vpredu.";
const char MSG_BED_SKEW_OFFSET_DETECTION_WARNING_FRONT_BOTH_FAR_IT[] PROGMEM = "Calibrazione XYZ compromessa. Punti anteriori non raggiungibili.";
const char MSG_BED_SKEW_OFFSET_DETECTION_WARNING_FRONT_BOTH_FAR_ES[] PROGMEM = "Calibrazion XYZ comprometida. Punto delanteros no alcanzables.";
const char MSG_BED_SKEW_OFFSET_DETECTION_WARNING_FRONT_BOTH_FAR_PL[] PROGMEM = "Kalibr. XYZ niedokladna. Przednie punkty kalibr. Zbyt wys. do przodu.";
const char MSG_BED_SKEW_OFFSET_DETECTION_WARNING_FRONT_BOTH_FAR_DE[] PROGMEM = "XYZ-Kalibrierung ungenau. Vordere Kalibrierpunkte sind zu weit nach vorne.";
const char * const MSG_BED_SKEW_OFFSET_DETECTION_WARNING_FRONT_BOTH_FAR_LANG_TABLE[LANG_NUM] PROGMEM = {
	MSG_BED_SKEW_OFFSET_DETECTION_WARNING_FRONT_BOTH_FAR_EN,
	MSG_BED_SKEW_OFFSET_DETECTION_WARNING_FRONT_BOTH_FAR_CZ,
	MSG_BED_SKEW_OFFSET_DETECTION_WARNING_FRONT_BOTH_FAR_IT,
	MSG_BED_SKEW_OFFSET_DETECTION_WARNING_FRONT_BOTH_FAR_ES,
	MSG_BED_SKEW_OFFSET_DETECTION_WARNING_FRONT_BOTH_FAR_PL,
	MSG_BED_SKEW_OFFSET_DETECTION_WARNING_FRONT_BOTH_FAR_DE
};

const char MSG_BED_SKEW_OFFSET_DETECTION_WARNING_FRONT_LEFT_FAR_EN[] PROGMEM = "XYZ calibration compromised. Left front calibration point not reachable.";
const char MSG_BED_SKEW_OFFSET_DETECTION_WARNING_FRONT_LEFT_FAR_CZ[] PROGMEM = "Kalibrace XYZ nepresna. Levy predni bod moc vpredu.";
const char MSG_BED_SKEW_OFFSET_DETECTION_WARNING_FRONT_LEFT_FAR_IT[] PROGMEM = "Calibrazione XYZ compromessa. Punto anteriore sinistro non raggiungibile.";
const char MSG_BED_SKEW_OFFSET_DETECTION_WARNING_FRONT_LEFT_FAR_ES[] PROGMEM = "Calibrazion XYZ comprometida. Punto delantero izquierdo no alcanzable.";
const char MSG_BED_SKEW_OFFSET_DETECTION_WARNING_FRONT_LEFT_FAR_PL[] PROGMEM = "Kalibracja XYZ niedokladna. Lewy przedni punkt zbyt wysuniety do przodu.";
const char MSG_BED_SKEW_OFFSET_DETECTION_WARNING_FRONT_LEFT_FAR_DE[] PROGMEM = "XYZ-Kalibrierung ungenau. Linker vorderer Kalibrierpunkt ist zu weit nach vorne.";
const char * const MSG_BED_SKEW_OFFSET_DETECTION_WARNING_FRONT_LEFT_FAR_LANG_TABLE[LANG_NUM] PROGMEM = {
	MSG_BED_SKEW_OFFSET_DETECTION_WARNING_FRONT_LEFT_FAR_EN,
	MSG_BED_SKEW_OFFSET_DETECTION_WARNING_FRONT_LEFT_FAR_CZ,
	MSG_BED_SKEW_OFFSET_DETECTION_WARNING_FRONT_LEFT_FAR_IT,
	MSG_BED_SKEW_OFFSET_DETECTION_WARNING_FRONT_LEFT_FAR_ES,
	MSG_BED_SKEW_OFFSET_DETECTION_WARNING_FRONT_LEFT_FAR_PL,
	MSG_BED_SKEW_OFFSET_DETECTION_WARNING_FRONT_LEFT_FAR_DE
};

const char MSG_BED_SKEW_OFFSET_DETECTION_WARNING_FRONT_RIGHT_FAR_EN[] PROGMEM = "XYZ calibration compromised. Right front calibration point not reachable.";
const char MSG_BED_SKEW_OFFSET_DETECTION_WARNING_FRONT_RIGHT_FAR_CZ[] PROGMEM = "Kalibrace XYZ nepresna. Pravy predni bod moc vpredu.";
const char MSG_BED_SKEW_OFFSET_DETECTION_WARNING_FRONT_RIGHT_FAR_IT[] PROGMEM = "Calibrazione XYZ compromessa. Punto anteriore destro non raggiungibile.";
const char MSG_BED_SKEW_OFFSET_DETECTION_WARNING_FRONT_RIGHT_FAR_ES[] PROGMEM = "Calibrazion XYZ comprometida. Punto delantero derecho no alcanzable.";
const char MSG_BED_SKEW_OFFSET_DETECTION_WARNING_FRONT_RIGHT_FAR_PL[] PROGMEM = "Kalibracja XYZ niedokladna. Prawy przedni punkt zbyt wysuniety do przodu.";
const char MSG_BED_SKEW_OFFSET_DETECTION_WARNING_FRONT_RIGHT_FAR_DE[] PROGMEM = "XYZ-Kalibrierung ungenau. Rechter vorderer Kalibrierpunkt ist zu weit nach vorne.";
const char * const MSG_BED_SKEW_OFFSET_DETECTION_WARNING_FRONT_RIGHT_FAR_LANG_TABLE[LANG_NUM] PROGMEM = {
	MSG_BED_SKEW_OFFSET_DETECTION_WARNING_FRONT_RIGHT_FAR_EN,
	MSG_BED_SKEW_OFFSET_DETECTION_WARNING_FRONT_RIGHT_FAR_CZ,
	MSG_BED_SKEW_OFFSET_DETECTION_WARNING_FRONT_RIGHT_FAR_IT,
	MSG_BED_SKEW_OFFSET_DETECTION_WARNING_FRONT_RIGHT_FAR_ES,
	MSG_BED_SKEW_OFFSET_DETECTION_WARNING_FRONT_RIGHT_FAR_PL,
	MSG_BED_SKEW_OFFSET_DETECTION_WARNING_FRONT_RIGHT_FAR_DE
};

const char MSG_BEGIN_FILE_LIST_EN[] PROGMEM = "Begin file list";
const char * const MSG_BEGIN_FILE_LIST_LANG_TABLE[1] PROGMEM = {
	MSG_BEGIN_FILE_LIST_EN
};

const char MSG_BROWNOUT_RESET_EN[] PROGMEM = " Brown out Reset";
const char * const MSG_BROWNOUT_RESET_LANG_TABLE[1] PROGMEM = {
	MSG_BROWNOUT_RESET_EN
};

const char MSG_CALIBRATE_BED_EN[] PROGMEM = "Calibrate XYZ";
const char MSG_CALIBRATE_BED_CZ[] PROGMEM = "Kalibrace XYZ";
const char MSG_CALIBRATE_BED_IT[] PROGMEM = "Calibra XYZ";
const char MSG_CALIBRATE_BED_ES[] PROGMEM = "Calibra XYZ";
const char MSG_CALIBRATE_BED_PL[] PROGMEM = "Kalibracja XYZ";
const char MSG_CALIBRATE_BED_DE[] PROGMEM = "Kalibrierung XYZ";
const char * const MSG_CALIBRATE_BED_LANG_TABLE[LANG_NUM] PROGMEM = {
	MSG_CALIBRATE_BED_EN,
	MSG_CALIBRATE_BED_CZ,
	MSG_CALIBRATE_BED_IT,
	MSG_CALIBRATE_BED_ES,
	MSG_CALIBRATE_BED_PL,
	MSG_CALIBRATE_BED_DE
};

const char MSG_CALIBRATE_BED_RESET_EN[] PROGMEM = "Reset XYZ calibr.";
const char MSG_CALIBRATE_BED_RESET_CZ[] PROGMEM = "Reset XYZ kalibr.";
const char MSG_CALIBRATE_BED_RESET_PL[] PROGMEM = "Reset kalibr. XYZ";
const char MSG_CALIBRATE_BED_RESET_DE[] PROGMEM = "Reset XYZ Kalibr.";
const char * const MSG_CALIBRATE_BED_RESET_LANG_TABLE[LANG_NUM] PROGMEM = {
	MSG_CALIBRATE_BED_RESET_EN,
	MSG_CALIBRATE_BED_RESET_CZ,
	MSG_CALIBRATE_BED_RESET_EN,
	MSG_CALIBRATE_BED_RESET_EN,
	MSG_CALIBRATE_BED_RESET_PL,
	MSG_CALIBRATE_BED_RESET_DE
};

const char MSG_CALIBRATE_E_EN[] PROGMEM = "Calibrate E";
const char MSG_CALIBRATE_E_CZ[] PROGMEM = "Kalibrovat E";
const char MSG_CALIBRATE_E_IT[] PROGMEM = "Calibra E";
const char MSG_CALIBRATE_E_ES[] PROGMEM = "Calibrar E";
const char MSG_CALIBRATE_E_PL[] PROGMEM = "Kalibruj E";
const char MSG_CALIBRATE_E_DE[] PROGMEM = "Kalibriere E";
const char * const MSG_CALIBRATE_E_LANG_TABLE[LANG_NUM] PROGMEM = {
	MSG_CALIBRATE_E_EN,
	MSG_CALIBRATE_E_CZ,
	MSG_CALIBRATE_E_IT,
	MSG_CALIBRATE_E_ES,
	MSG_CALIBRATE_E_PL,
	MSG_CALIBRATE_E_DE
};

const char MSG_CALIBRATE_PINDA_EN[] PROGMEM = "Temp. calibration";
const char * const MSG_CALIBRATE_PINDA_LANG_TABLE[1] PROGMEM = {
	MSG_CALIBRATE_PINDA_EN
};

const char MSG_CALIBRATION_PINDA_MENU_EN[] PROGMEM = "Temp. calibration";
const char * const MSG_CALIBRATION_PINDA_MENU_LANG_TABLE[1] PROGMEM = {
	MSG_CALIBRATION_PINDA_MENU_EN
};

const char MSG_CARD_MENU_EN[] PROGMEM = "Print from SD";
const char MSG_CARD_MENU_CZ[] PROGMEM = "Tisk z SD";
const char MSG_CARD_MENU_IT[] PROGMEM = "Stampa da SD";
const char MSG_CARD_MENU_ES[] PROGMEM = "Menu tarjeta SD";
const char MSG_CARD_MENU_PL[] PROGMEM = "Druk z SD";
const char MSG_CARD_MENU_DE[] PROGMEM = "Drucken von SD";
const char * const MSG_CARD_MENU_LANG_TABLE[LANG_NUM] PROGMEM = {
	MSG_CARD_MENU_EN,
	MSG_CARD_MENU_CZ,
	MSG_CARD_MENU_IT,
	MSG_CARD_MENU_ES,
	MSG_CARD_MENU_PL,
	MSG_CARD_MENU_DE
};

const char MSG_CHANGE_EXTR_EN[] PROGMEM = "Change extruder";
const char MSG_CHANGE_EXTR_CZ[] PROGMEM = "Zmenit extruder";
const char MSG_CHANGE_EXTR_IT[] PROGMEM = "Cambio estrusore.";
const char MSG_CHANGE_EXTR_ES[] PROGMEM = "Cambiar extrusor.";
const char MSG_CHANGE_EXTR_PL[] PROGMEM = "Zmienic ekstruder";
const char MSG_CHANGE_EXTR_DE[] PROGMEM = "Wechsel extruder";
const char * const MSG_CHANGE_EXTR_LANG_TABLE[LANG_NUM] PROGMEM = {
	MSG_CHANGE_EXTR_EN,
	MSG_CHANGE_EXTR_CZ,
	MSG_CHANGE_EXTR_IT,
	MSG_CHANGE_EXTR_ES,
	MSG_CHANGE_EXTR_PL,
	MSG_CHANGE_EXTR_DE
};

const char MSG_CHANGE_SUCCESS_EN[] PROGMEM = "Change success!";
const char MSG_CHANGE_SUCCESS_CZ[] PROGMEM = "Zmena uspesna!";
const char MSG_CHANGE_SUCCESS_IT[] PROGMEM = "Cambio riuscito!";
const char MSG_CHANGE_SUCCESS_ES[] PROGMEM = "Cambio correcto";
const char MSG_CHANGE_SUCCESS_PL[] PROGMEM = "Wymiana ok!";
const char MSG_CHANGE_SUCCESS_DE[] PROGMEM = "Wechsel erfolgr.!";
const char * const MSG_CHANGE_SUCCESS_LANG_TABLE[LANG_NUM] PROGMEM = {
	MSG_CHANGE_SUCCESS_EN,
	MSG_CHANGE_SUCCESS_CZ,
	MSG_CHANGE_SUCCESS_IT,
	MSG_CHANGE_SUCCESS_ES,
	MSG_CHANGE_SUCCESS_PL,
	MSG_CHANGE_SUCCESS_DE
};

const char MSG_CHANGING_FILAMENT_EN[] PROGMEM = "Changing filament!";
const char MSG_CHANGING_FILAMENT_CZ[] PROGMEM = "Vymena filamentu!";
const char MSG_CHANGING_FILAMENT_IT[] PROGMEM = "Cambiando filam.";
const char MSG_CHANGING_FILAMENT_ES[] PROGMEM = "Cambiando filamento";
const char MSG_CHANGING_FILAMENT_PL[] PROGMEM = "Wymiana filamentu";
const char MSG_CHANGING_FILAMENT_DE[] PROGMEM = "Wechsel filament!";
const char * const MSG_CHANGING_FILAMENT_LANG_TABLE[LANG_NUM] PROGMEM = {
	MSG_CHANGING_FILAMENT_EN,
	MSG_CHANGING_FILAMENT_CZ,
	MSG_CHANGING_FILAMENT_IT,
	MSG_CHANGING_FILAMENT_ES,
	MSG_CHANGING_FILAMENT_PL,
	MSG_CHANGING_FILAMENT_DE
};

const char MSG_CLEAN_NOZZLE_E_EN[] PROGMEM = "E calibration finished. Please clean the nozzle. Click when done.";
const char MSG_CLEAN_NOZZLE_E_CZ[] PROGMEM = "E kalibrace ukoncena. Prosim ocistete trysku. Po te potvrdte tlacitkem.";
const char MSG_CLEAN_NOZZLE_E_IT[] PROGMEM = "Calibrazione E terminata. Si prega di pulire l'ugello. Click per continuare.";
const char MSG_CLEAN_NOZZLE_E_ES[] PROGMEM = "E calibrado. Limpiar la boquilla. Haga clic una vez terminado.";
const char MSG_CLEAN_NOZZLE_E_PL[] PROGMEM = "Kalibracja E skonczona. Prosze oczyscic dysze. Potem potwierdzic przyciskiem. ";
const char MSG_CLEAN_NOZZLE_E_DE[] PROGMEM = "E-Kalibrierung beendet. Bitte reinigen Sie die Duese. Klicken wenn fertig.";
const char * const MSG_CLEAN_NOZZLE_E_LANG_TABLE[LANG_NUM] PROGMEM = {
	MSG_CLEAN_NOZZLE_E_EN,
	MSG_CLEAN_NOZZLE_E_CZ,
	MSG_CLEAN_NOZZLE_E_IT,
	MSG_CLEAN_NOZZLE_E_ES,
	MSG_CLEAN_NOZZLE_E_PL,
	MSG_CLEAN_NOZZLE_E_DE
};

const char MSG_CNG_SDCARD_EN[] PROGMEM = "Change SD card";
const char * const MSG_CNG_SDCARD_LANG_TABLE[1] PROGMEM = {
	MSG_CNG_SDCARD_EN
};

const char MSG_CONFIGURATION_VER_EN[] PROGMEM = " Last Updated: ";
const char * const MSG_CONFIGURATION_VER_LANG_TABLE[1] PROGMEM = {
	MSG_CONFIGURATION_VER_EN
};

const char MSG_CONFIRM_CARRIAGE_AT_THE_TOP_EN[] PROGMEM = "Are left and right Z~carriages all up?";
const char MSG_CONFIRM_CARRIAGE_AT_THE_TOP_CZ[] PROGMEM = "Dojely oba Z voziky k~hornimu dorazu?";
const char MSG_CONFIRM_CARRIAGE_AT_THE_TOP_IT[] PROGMEM = "I carrelli Z sin/des sono altezza max?";
const char MSG_CONFIRM_CARRIAGE_AT_THE_TOP_ES[] PROGMEM = "Carros Z izq./der. estan arriba maximo?";
const char MSG_CONFIRM_CARRIAGE_AT_THE_TOP_PL[] PROGMEM = "Oba wozki dojechaly do gornej ramy?";
const char MSG_CONFIRM_CARRIAGE_AT_THE_TOP_DE[] PROGMEM = "Sind Z-Schlitten ganz oben?";
const char * const MSG_CONFIRM_CARRIAGE_AT_THE_TOP_LANG_TABLE[LANG_NUM] PROGMEM = {
	MSG_CONFIRM_CARRIAGE_AT_THE_TOP_EN,
	MSG_CONFIRM_CARRIAGE_AT_THE_TOP_CZ,
	MSG_CONFIRM_CARRIAGE_AT_THE_TOP_IT,
	MSG_CONFIRM_CARRIAGE_AT_THE_TOP_ES,
	MSG_CONFIRM_CARRIAGE_AT_THE_TOP_PL,
	MSG_CONFIRM_CARRIAGE_AT_THE_TOP_DE
};

const char MSG_CONFIRM_NOZZLE_CLEAN_EN[] PROGMEM = "Please clean the nozzle for calibration. Click when done.";
const char MSG_CONFIRM_NOZZLE_CLEAN_CZ[] PROGMEM = "Pro uspesnou kalibraci ocistete prosim tiskovou trysku. Potvrdte tlacitkem.";
const char MSG_CONFIRM_NOZZLE_CLEAN_IT[] PROGMEM = "Pulire l'ugello per la calibrazione, poi fare click.";
const char MSG_CONFIRM_NOZZLE_CLEAN_ES[] PROGMEM = "Limpiar boquilla para calibracion. Click cuando acabes.";
const char MSG_CONFIRM_NOZZLE_CLEAN_PL[] PROGMEM = "Dla prawidl. kalibracji prosze oczyscic dysze. Potw. guzikiem.";
const char MSG_CONFIRM_NOZZLE_CLEAN_DE[] PROGMEM = "Bitte reinigen Sie die D\x81se zur Kalibrierung. Klicken wenn fertig.";
const char * const MSG_CONFIRM_NOZZLE_CLEAN_LANG_TABLE[LANG_NUM] PROGMEM = {
	MSG_CONFIRM_NOZZLE_CLEAN_EN,
	MSG_CONFIRM_NOZZLE_CLEAN_CZ,
	MSG_CONFIRM_NOZZLE_CLEAN_IT,
	MSG_CONFIRM_NOZZLE_CLEAN_ES,
	MSG_CONFIRM_NOZZLE_CLEAN_PL,
	MSG_CONFIRM_NOZZLE_CLEAN_DE
};

const char MSG_CONFIRM_NOZZLE_CLEAN_FIL_ADJ_EN[] PROGMEM = "Filaments are now adjusted. Please clean the nozzle for calibration. Click when done.";
const char MSG_CONFIRM_NOZZLE_CLEAN_FIL_ADJ_CZ[] PROGMEM = "Filamenty jsou srovnany. Pro uspesnou kalibraci prosim ocistete trysku. Po te potvrdte tlacitkem.";
const char MSG_CONFIRM_NOZZLE_CLEAN_FIL_ADJ_IT[] PROGMEM = "I filamenti sono regolati. Si prega di pulire l'ugello per la calibrazione. Click per continuare.";
const char MSG_CONFIRM_NOZZLE_CLEAN_FIL_ADJ_ES[] PROGMEM = "Filamentos ajustados. Limpie la boquilla para calibracion. Haga clic una vez terminado.";
const char MSG_CONFIRM_NOZZLE_CLEAN_FIL_ADJ_PL[] PROGMEM = "Dla prawidlowej kalibracji prosze oczyscic dysze. Potem potwierdzic przyciskiem.";
const char MSG_CONFIRM_NOZZLE_CLEAN_FIL_ADJ_DE[] PROGMEM = "Filaments sind jetzt eingestellt. Bitte reinigen Sie die Duese zur Kalibrierung. Klicken wenn fertig.";
const char * const MSG_CONFIRM_NOZZLE_CLEAN_FIL_ADJ_LANG_TABLE[LANG_NUM] PROGMEM = {
	MSG_CONFIRM_NOZZLE_CLEAN_FIL_ADJ_EN,
	MSG_CONFIRM_NOZZLE_CLEAN_FIL_ADJ_CZ,
	MSG_CONFIRM_NOZZLE_CLEAN_FIL_ADJ_IT,
	MSG_CONFIRM_NOZZLE_CLEAN_FIL_ADJ_ES,
	MSG_CONFIRM_NOZZLE_CLEAN_FIL_ADJ_PL,
	MSG_CONFIRM_NOZZLE_CLEAN_FIL_ADJ_DE
};

const char MSG_CONTROL_EN[] PROGMEM = "Control";
const char * const MSG_CONTROL_LANG_TABLE[1] PROGMEM = {
	MSG_CONTROL_EN
};

const char MSG_COOLDOWN_EN[] PROGMEM = "Cooldown";
const char MSG_COOLDOWN_CZ[] PROGMEM = "Zchladit";
const char MSG_COOLDOWN_IT[] PROGMEM = "Raffredda";
const char MSG_COOLDOWN_ES[] PROGMEM = "Enfriar";
const char MSG_COOLDOWN_PL[] PROGMEM = "Wychlodzic";
const char MSG_COOLDOWN_DE[] PROGMEM = "Abkuehlen";
const char * const MSG_COOLDOWN_LANG_TABLE[LANG_NUM] PROGMEM = {
	MSG_COOLDOWN_EN,
	MSG_COOLDOWN_CZ,
	MSG_COOLDOWN_IT,
	MSG_COOLDOWN_ES,
	MSG_COOLDOWN_PL,
	MSG_COOLDOWN_DE
};

const char MSG_CORRECTLY_EN[] PROGMEM = "Changed correctly?";
const char MSG_CORRECTLY_CZ[] PROGMEM = "Vymena ok?";
const char MSG_CORRECTLY_IT[] PROGMEM = "Cambiato corr.?";
const char MSG_CORRECTLY_ES[] PROGMEM = "Cambiado correct.?";
const char MSG_CORRECTLY_PL[] PROGMEM = "Wymiana ok?";
const char MSG_CORRECTLY_DE[] PROGMEM = "Wechsel ok?";
const char * const MSG_CORRECTLY_LANG_TABLE[LANG_NUM] PROGMEM = {
	MSG_CORRECTLY_EN,
	MSG_CORRECTLY_CZ,
	MSG_CORRECTLY_IT,
	MSG_CORRECTLY_ES,
	MSG_CORRECTLY_PL,
	MSG_CORRECTLY_DE
};

const char MSG_COUNT_X_EN[] PROGMEM = " Count X: ";
const char * const MSG_COUNT_X_LANG_TABLE[1] PROGMEM = {
	MSG_COUNT_X_EN
};

const char MSG_DISABLE_STEPPERS_EN[] PROGMEM = "Disable steppers";
const char MSG_DISABLE_STEPPERS_CZ[] PROGMEM = "Vypnout motory";
const char MSG_DISABLE_STEPPERS_IT[] PROGMEM = "Disabilit motori";
const char MSG_DISABLE_STEPPERS_ES[] PROGMEM = "Apagar motores";
const char MSG_DISABLE_STEPPERS_PL[] PROGMEM = "Wylaczyc silniki";
const char MSG_DISABLE_STEPPERS_DE[] PROGMEM = "Deaktiviere Motor";
const char * const MSG_DISABLE_STEPPERS_LANG_TABLE[LANG_NUM] PROGMEM = {
	MSG_DISABLE_STEPPERS_EN,
	MSG_DISABLE_STEPPERS_CZ,
	MSG_DISABLE_STEPPERS_IT,
	MSG_DISABLE_STEPPERS_ES,
	MSG_DISABLE_STEPPERS_PL,
	MSG_DISABLE_STEPPERS_DE
};

const char MSG_DWELL_EN[] PROGMEM = "Sleep...";
const char MSG_DWELL_IT[] PROGMEM = "Sospensione...";
const char MSG_DWELL_ES[] PROGMEM = "En espera";
const char MSG_DWELL_DE[] PROGMEM = "Schlaf...";
const char * const MSG_DWELL_LANG_TABLE[LANG_NUM] PROGMEM = {
	MSG_DWELL_EN,
	MSG_DWELL_EN,
	MSG_DWELL_IT,
	MSG_DWELL_ES,
	MSG_DWELL_EN,
	MSG_DWELL_DE
};

const char MSG_EEPROM_SAVING_EN[] PROGMEM = "Saving";
const char * const MSG_EEPROM_SAVING_LANG_TABLE[1] PROGMEM = {
	MSG_EEPROM_SAVING_EN
};

const char MSG_ENDSTOPS_HIT_EN[] PROGMEM = "endstops hit: ";
const char * const MSG_ENDSTOPS_HIT_LANG_TABLE[1] PROGMEM = {
	MSG_ENDSTOPS_HIT_EN
};

const char MSG_ENDSTOP_HIT_EN[] PROGMEM = "TRIGGERED";
const char * const MSG_ENDSTOP_HIT_LANG_TABLE[1] PROGMEM = {
	MSG_ENDSTOP_HIT_EN
};

const char MSG_ENDSTOP_OPEN_EN[] PROGMEM = "open";
const char * const MSG_ENDSTOP_OPEN_LANG_TABLE[1] PROGMEM = {
	MSG_ENDSTOP_OPEN_EN
};

const char MSG_END_FILE_LIST_EN[] PROGMEM = "End file list";
const char * const MSG_END_FILE_LIST_LANG_TABLE[1] PROGMEM = {
	MSG_END_FILE_LIST_EN
};

const char MSG_ERROR_EN[] PROGMEM = "ERROR:";
const char MSG_ERROR_CZ[] PROGMEM = "CHYBA:";
const char MSG_ERROR_IT[] PROGMEM = "ERRORE:";
const char MSG_ERROR_PL[] PROGMEM = "BLAD:";
const char MSG_ERROR_DE[] PROGMEM = "FEHLER:";
const char * const MSG_ERROR_LANG_TABLE[LANG_NUM] PROGMEM = {
	MSG_ERROR_EN,
	MSG_ERROR_CZ,
	MSG_ERROR_IT,
	MSG_ERROR_EN,
	MSG_ERROR_PL,
	MSG_ERROR_DE
};

const char MSG_ERR_CHECKSUM_MISMATCH_EN[] PROGMEM = "checksum mismatch, Last Line: ";
const char * const MSG_ERR_CHECKSUM_MISMATCH_LANG_TABLE[1] PROGMEM = {
	MSG_ERR_CHECKSUM_MISMATCH_EN
};

const char MSG_ERR_COLD_EXTRUDE_STOP_EN[] PROGMEM = " cold extrusion prevented";
const char * const MSG_ERR_COLD_EXTRUDE_STOP_LANG_TABLE[1] PROGMEM = {
	MSG_ERR_COLD_EXTRUDE_STOP_EN
};

const char MSG_ERR_KILLED_EN[] PROGMEM = "Printer halted. kill() called!";
const char * const MSG_ERR_KILLED_LANG_TABLE[1] PROGMEM = {
	MSG_ERR_KILLED_EN
};

const char MSG_ERR_LINE_NO_EN[] PROGMEM = "Line Number is not Last Line Number+1, Last Line: ";
const char * const MSG_ERR_LINE_NO_LANG_TABLE[1] PROGMEM = {
	MSG_ERR_LINE_NO_EN
};

const char MSG_ERR_LONG_EXTRUDE_STOP_EN[] PROGMEM = " too long extrusion prevented";
const char * const MSG_ERR_LONG_EXTRUDE_STOP_LANG_TABLE[1] PROGMEM = {
	MSG_ERR_LONG_EXTRUDE_STOP_EN
};

const char MSG_ERR_NO_CHECKSUM_EN[] PROGMEM = "No Checksum with line number, Last Line: ";
const char * const MSG_ERR_NO_CHECKSUM_LANG_TABLE[1] PROGMEM = {
	MSG_ERR_NO_CHECKSUM_EN
};

const char MSG_ERR_NO_LINENUMBER_WITH_CHECKSUM_EN[] PROGMEM = "No Line Number with checksum, Last Line: ";
const char * const MSG_ERR_NO_LINENUMBER_WITH_CHECKSUM_LANG_TABLE[1] PROGMEM = {
	MSG_ERR_NO_LINENUMBER_WITH_CHECKSUM_EN
};

const char MSG_ERR_NO_THERMISTORS_EN[] PROGMEM = "No thermistors - no temperature";
const char * const MSG_ERR_NO_THERMISTORS_LANG_TABLE[1] PROGMEM = {
	MSG_ERR_NO_THERMISTORS_EN
};

const char MSG_ERR_STOPPED_EN[] PROGMEM = "Printer stopped due to errors. Fix the error and use M999 to restart. (Temperature is reset. Set it after restarting)";
const char * const MSG_ERR_STOPPED_LANG_TABLE[1] PROGMEM = {
	MSG_ERR_STOPPED_EN
};

const char MSG_EXTERNAL_RESET_EN[] PROGMEM = " External Reset";
const char * const MSG_EXTERNAL_RESET_LANG_TABLE[1] PROGMEM = {
	MSG_EXTERNAL_RESET_EN
};

const char MSG_E_CAL_KNOB_EN[] PROGMEM = "Rotate knob until mark reaches extruder body. Click when done.";
const char MSG_E_CAL_KNOB_CZ[] PROGMEM = "Otacejte tlacitkem dokud znacka nedosahne tela extruderu. Potvrdte tlacitkem.";
const char MSG_E_CAL_KNOB_IT[] PROGMEM = "Girare la manopola affinche' il segno raggiunga il corpo dell'estrusore. Click per continuare.";
const char MSG_E_CAL_KNOB_ES[] PROGMEM = "Rotar el mando hasta que la marca llegue al cuerpo del extrusor. Haga clic una vez terminado.";
const char MSG_E_CAL_KNOB_PL[] PROGMEM = "Prosze otaczac przycisk poki znacznik nie dosiegnie ciala ekstrudera. Potwierdzic przyciskiem.";
const char MSG_E_CAL_KNOB_DE[] PROGMEM = "Dreh den Knopf bis das Extruder Zeichen erreicht ist. Klicken wenn fertig.";
const char * const MSG_E_CAL_KNOB_LANG_TABLE[LANG_NUM] PROGMEM = {
	MSG_E_CAL_KNOB_EN,
	MSG_E_CAL_KNOB_CZ,
	MSG_E_CAL_KNOB_IT,
	MSG_E_CAL_KNOB_ES,
	MSG_E_CAL_KNOB_PL,
	MSG_E_CAL_KNOB_DE
};

const char MSG_Enqueing_EN[] PROGMEM = "enqueing \"";
const char * const MSG_Enqueing_LANG_TABLE[1] PROGMEM = {
	MSG_Enqueing_EN
};

const char MSG_FACTOR_EN[] PROGMEM = " \002 Fact";
const char * const MSG_FACTOR_LANG_TABLE[1] PROGMEM = {
	MSG_FACTOR_EN
};

const char MSG_FAN_SPEED_EN[] PROGMEM = "Fan speed";
const char MSG_FAN_SPEED_CZ[] PROGMEM = "Rychlost vent.";
const char MSG_FAN_SPEED_IT[] PROGMEM = "Velocita vent.";
const char MSG_FAN_SPEED_ES[] PROGMEM = "Velocidad Vent.";
const char MSG_FAN_SPEED_PL[] PROGMEM = "Predkosc went.";
const char MSG_FAN_SPEED_DE[] PROGMEM = "Lueftergeschw.";
const char * const MSG_FAN_SPEED_LANG_TABLE[LANG_NUM] PROGMEM = {
	MSG_FAN_SPEED_EN,
	MSG_FAN_SPEED_CZ,
	MSG_FAN_SPEED_IT,
	MSG_FAN_SPEED_ES,
	MSG_FAN_SPEED_PL,
	MSG_FAN_SPEED_DE
};

const char MSG_FARM_CARD_MENU_EN[] PROGMEM = "Farm mode print";
const char * const MSG_FARM_CARD_MENU_LANG_TABLE[1] PROGMEM = {
	MSG_FARM_CARD_MENU_EN
};

const char MSG_FILAMENTCHANGE_EN[] PROGMEM = "Change filament";
const char MSG_FILAMENTCHANGE_CZ[] PROGMEM = "Vymenit filament";
const char MSG_FILAMENTCHANGE_IT[] PROGMEM = "Camb. filamento";
const char MSG_FILAMENTCHANGE_ES[] PROGMEM = "Cambiar filamento";
const char MSG_FILAMENTCHANGE_PL[] PROGMEM = "Wymienic filament";
const char MSG_FILAMENTCHANGE_DE[] PROGMEM = "Wechsel filament";
const char * const MSG_FILAMENTCHANGE_LANG_TABLE[LANG_NUM] PROGMEM = {
	MSG_FILAMENTCHANGE_EN,
	MSG_FILAMENTCHANGE_CZ,
	MSG_FILAMENTCHANGE_IT,
	MSG_FILAMENTCHANGE_ES,
	MSG_FILAMENTCHANGE_PL,
	MSG_FILAMENTCHANGE_DE
};

const char MSG_FILAMENT_CLEAN_EN[] PROGMEM = "Is color clear?";
const char MSG_FILAMENT_CLEAN_CZ[] PROGMEM = "Je barva cista?";
const char MSG_FILAMENT_CLEAN_IT[] PROGMEM = "Il colore e' nitido?";
const char MSG_FILAMENT_CLEAN_ES[] PROGMEM = "Es el nuevo color nitido?";
const char MSG_FILAMENT_CLEAN_PL[] PROGMEM = "Czy kolor jest czysty?";
const char MSG_FILAMENT_CLEAN_DE[] PROGMEM = "Ist Farbe klar?";
const char * const MSG_FILAMENT_CLEAN_LANG_TABLE[LANG_NUM] PROGMEM = {
	MSG_FILAMENT_CLEAN_EN,
	MSG_FILAMENT_CLEAN_CZ,
	MSG_FILAMENT_CLEAN_IT,
	MSG_FILAMENT_CLEAN_ES,
	MSG_FILAMENT_CLEAN_PL,
	MSG_FILAMENT_CLEAN_DE
};

const char MSG_FILAMENT_LOADING_T0_EN[] PROGMEM = "Insert filament into extruder 1. Click when done.";
const char MSG_FILAMENT_LOADING_T0_CZ[] PROGMEM = "Vlo\x9Ete filament do extruderu 1. Potvrdte tlacitkem.";
const char MSG_FILAMENT_LOADING_T0_IT[] PROGMEM = "Inserire filamento nell'estrusore 1. Click per continuare.";
const char MSG_FILAMENT_LOADING_T0_ES[] PROGMEM = "Insertar filamento en el extrusor 1. Haga clic una vez terminado.";
const char MSG_FILAMENT_LOADING_T0_PL[] PROGMEM = "Wloz filament do ekstrudera 1. Potwierdz przyciskiem.";
const char MSG_FILAMENT_LOADING_T0_DE[] PROGMEM = "Filament in extruder 1 einlegen. Klicken wenn fertig.";
const char * const MSG_FILAMENT_LOADING_T0_LANG_TABLE[LANG_NUM] PROGMEM = {
	MSG_FILAMENT_LOADING_T0_EN,
	MSG_FILAMENT_LOADING_T0_CZ,
	MSG_FILAMENT_LOADING_T0_IT,
	MSG_FILAMENT_LOADING_T0_ES,
	MSG_FILAMENT_LOADING_T0_PL,
	MSG_FILAMENT_LOADING_T0_DE
};

const char MSG_FILAMENT_LOADING_T1_EN[] PROGMEM = "Insert filament into extruder 2. Click when done.";
const char MSG_FILAMENT_LOADING_T1_CZ[] PROGMEM = "Vlo\x9Ete filament do extruderu 2. Potvrdte tlacitkem.";
const char MSG_FILAMENT_LOADING_T1_IT[] PROGMEM = "Inserire filamento nell'estrusore 2. Click per continuare.";
const char MSG_FILAMENT_LOADING_T1_ES[] PROGMEM = "Insertar filamento en el extrusor 2. Haga clic una vez terminado.";
const char MSG_FILAMENT_LOADING_T1_PL[] PROGMEM = "Wloz filament do ekstrudera 2. Potwierdz przyciskiem.";
const char MSG_FILAMENT_LOADING_T1_DE[] PROGMEM = "Filament in extruder 2 einlegen. Klicken wenn fertig.";
const char * const MSG_FILAMENT_LOADING_T1_LANG_TABLE[LANG_NUM] PROGMEM = {
	MSG_FILAMENT_LOADING_T1_EN,
	MSG_FILAMENT_LOADING_T1_CZ,
	MSG_FILAMENT_LOADING_T1_IT,
	MSG_FILAMENT_LOADING_T1_ES,
	MSG_FILAMENT_LOADING_T1_PL,
	MSG_FILAMENT_LOADING_T1_DE
};

const char MSG_FILAMENT_LOADING_T2_EN[] PROGMEM = "Insert filament into extruder 3. Click when done.";
const char MSG_FILAMENT_LOADING_T2_CZ[] PROGMEM = "Vlo\x9Ete filament do extruderu 3. Potvrdte tlacitkem.";
const char MSG_FILAMENT_LOADING_T2_IT[] PROGMEM = "Inserire filamento nell'estrusore 3. Click per continuare.";
const char MSG_FILAMENT_LOADING_T2_ES[] PROGMEM = "Insertar filamento en el extrusor 3. Haga clic una vez terminado.";
const char MSG_FILAMENT_LOADING_T2_PL[] PROGMEM = "Wloz filament do ekstrudera 3. Potwierdz przyciskiem.";
const char MSG_FILAMENT_LOADING_T2_DE[] PROGMEM = "Filament in extruder 3 einlegen. Klicken wenn fertig.";
const char * const MSG_FILAMENT_LOADING_T2_LANG_TABLE[LANG_NUM] PROGMEM = {
	MSG_FILAMENT_LOADING_T2_EN,
	MSG_FILAMENT_LOADING_T2_CZ,
	MSG_FILAMENT_LOADING_T2_IT,
	MSG_FILAMENT_LOADING_T2_ES,
	MSG_FILAMENT_LOADING_T2_PL,
	MSG_FILAMENT_LOADING_T2_DE
};

const char MSG_FILAMENT_LOADING_T3_EN[] PROGMEM = "Insert filament into extruder 4. Click when done.";
const char MSG_FILAMENT_LOADING_T3_CZ[] PROGMEM = "Vlo\x9Ete filament do extruderu 4. Potvrdte tlacitkem.";
const char MSG_FILAMENT_LOADING_T3_IT[] PROGMEM = "Inserire filamento nell'estrusore 4. Click per continuare.";
const char MSG_FILAMENT_LOADING_T3_ES[] PROGMEM = "Insertar filamento en el extrusor 4. Haga clic una vez terminado.";
const char MSG_FILAMENT_LOADING_T3_PL[] PROGMEM = "Wloz filament do ekstrudera 4. Potwierdz przyciskiem.";
const char MSG_FILAMENT_LOADING_T3_DE[] PROGMEM = "Filament in extruder 4 einlegen. Klicken wenn fertig.";
const char * const MSG_FILAMENT_LOADING_T3_LANG_TABLE[LANG_NUM] PROGMEM = {
	MSG_FILAMENT_LOADING_T3_EN,
	MSG_FILAMENT_LOADING_T3_CZ,
	MSG_FILAMENT_LOADING_T3_IT,
	MSG_FILAMENT_LOADING_T3_ES,
	MSG_FILAMENT_LOADING_T3_PL,
	MSG_FILAMENT_LOADING_T3_DE
};

const char MSG_FILE_PRINTED_EN[] PROGMEM = "Done printing file";
const char * const MSG_FILE_PRINTED_LANG_TABLE[1] PROGMEM = {
	MSG_FILE_PRINTED_EN
};

const char MSG_FILE_SAVED_EN[] PROGMEM = "Done saving file.";
const char * const MSG_FILE_SAVED_LANG_TABLE[1] PROGMEM = {
	MSG_FILE_SAVED_EN
};

const char MSG_FIL_ADJUSTING_EN[] PROGMEM = "Adjusting filaments. Please wait.";
const char MSG_FIL_ADJUSTING_CZ[] PROGMEM = "Probiha srovnani filamentu. Prosim cekejte.";
const char MSG_FIL_ADJUSTING_IT[] PROGMEM = "Filamento in fase di regolazione. Attendere prego.";
const char MSG_FIL_ADJUSTING_ES[] PROGMEM = "Ajustando filamentos. Esperar por favor.";
const char MSG_FIL_ADJUSTING_PL[] PROGMEM = "Przebiega wyrownanie filamentow. Prosze czekac.";
const char MSG_FIL_ADJUSTING_DE[] PROGMEM = "Einstellen Filament. Bitte warten.";
const char * const MSG_FIL_ADJUSTING_LANG_TABLE[LANG_NUM] PROGMEM = {
	MSG_FIL_ADJUSTING_EN,
	MSG_FIL_ADJUSTING_CZ,
	MSG_FIL_ADJUSTING_IT,
	MSG_FIL_ADJUSTING_ES,
	MSG_FIL_ADJUSTING_PL,
	MSG_FIL_ADJUSTING_DE
};

const char MSG_FIL_LOADED_CHECK_EN[] PROGMEM = "Is filament loaded?";
const char MSG_FIL_LOADED_CHECK_CZ[] PROGMEM = "Je filament zaveden?";
const char MSG_FIL_LOADED_CHECK_IT[] PROGMEM = "Filamento caricato?";
const char MSG_FIL_LOADED_CHECK_ES[] PROGMEM = "Esta cargado el filamento?";
const char MSG_FIL_LOADED_CHECK_PL[] PROGMEM = "Czy filament jest wprowadzony?";
const char MSG_FIL_LOADED_CHECK_DE[] PROGMEM = "Filament eingelegt?";
const char * const MSG_FIL_LOADED_CHECK_LANG_TABLE[LANG_NUM] PROGMEM = {
	MSG_FIL_LOADED_CHECK_EN,
	MSG_FIL_LOADED_CHECK_CZ,
	MSG_FIL_LOADED_CHECK_IT,
	MSG_FIL_LOADED_CHECK_ES,
	MSG_FIL_LOADED_CHECK_PL,
	MSG_FIL_LOADED_CHECK_DE
};

const char MSG_FIL_TUNING_EN[] PROGMEM = "Rotate the knob to adjust filament.";
const char MSG_FIL_TUNING_CZ[] PROGMEM = "Otacenim tlacitka doladte pozici filamentu.";
const char MSG_FIL_TUNING_IT[] PROGMEM = "Girare la manopola per regolare il filamento";
const char MSG_FIL_TUNING_ES[] PROGMEM = "Rotar el mando para ajustar el filamento.";
const char MSG_FIL_TUNING_PL[] PROGMEM = "Obrotem przycisku dostroj pozycje filamentu.";
const char MSG_FIL_TUNING_DE[] PROGMEM = "Knopf drehen um Filam. einzustellen.";
const char * const MSG_FIL_TUNING_LANG_TABLE[LANG_NUM] PROGMEM = {
	MSG_FIL_TUNING_EN,
	MSG_FIL_TUNING_CZ,
	MSG_FIL_TUNING_IT,
	MSG_FIL_TUNING_ES,
	MSG_FIL_TUNING_PL,
	MSG_FIL_TUNING_DE
};

const char MSG_FIND_BED_OFFSET_AND_SKEW_ITERATION_EN[] PROGMEM = "Iteration ";
const char * const MSG_FIND_BED_OFFSET_AND_SKEW_ITERATION_LANG_TABLE[1] PROGMEM = {
	MSG_FIND_BED_OFFSET_AND_SKEW_ITERATION_EN
};

const char MSG_FIND_BED_OFFSET_AND_SKEW_LINE1_EN[] PROGMEM = "Searching bed calibration point";
const char MSG_FIND_BED_OFFSET_AND_SKEW_LINE1_CZ[] PROGMEM = "Hledam kalibracni bod podlozky";
const char MSG_FIND_BED_OFFSET_AND_SKEW_LINE1_IT[] PROGMEM = "Ricerca del letto punto di calibraz.";
const char MSG_FIND_BED_OFFSET_AND_SKEW_LINE1_ES[] PROGMEM = "Buscando cama punto de calibracion";
const char MSG_FIND_BED_OFFSET_AND_SKEW_LINE1_PL[] PROGMEM = "Szukam punktu kalibracyjnego podkladki";
const char MSG_FIND_BED_OFFSET_AND_SKEW_LINE1_DE[] PROGMEM = "Suchen Bed Kalibrierpunkt";
const char * const MSG_FIND_BED_OFFSET_AND_SKEW_LINE1_LANG_TABLE[LANG_NUM] PROGMEM = {
	MSG_FIND_BED_OFFSET_AND_SKEW_LINE1_EN,
	MSG_FIND_BED_OFFSET_AND_SKEW_LINE1_CZ,
	MSG_FIND_BED_OFFSET_AND_SKEW_LINE1_IT,
	MSG_FIND_BED_OFFSET_AND_SKEW_LINE1_ES,
	MSG_FIND_BED_OFFSET_AND_SKEW_LINE1_PL,
	MSG_FIND_BED_OFFSET_AND_SKEW_LINE1_DE
};

const char MSG_FIND_BED_OFFSET_AND_SKEW_LINE2_EN[] PROGMEM = " of 4";
const char MSG_FIND_BED_OFFSET_AND_SKEW_LINE2_CZ[] PROGMEM = " z 4";
const char MSG_FIND_BED_OFFSET_AND_SKEW_LINE2_IT[] PROGMEM = " su 4";
const char MSG_FIND_BED_OFFSET_AND_SKEW_LINE2_ES[] PROGMEM = " de 4";
const char MSG_FIND_BED_OFFSET_AND_SKEW_LINE2_PL[] PROGMEM = " z 4";
const char MSG_FIND_BED_OFFSET_AND_SKEW_LINE2_DE[] PROGMEM = " von 4";
const char * const MSG_FIND_BED_OFFSET_AND_SKEW_LINE2_LANG_TABLE[LANG_NUM] PROGMEM = {
	MSG_FIND_BED_OFFSET_AND_SKEW_LINE2_EN,
	MSG_FIND_BED_OFFSET_AND_SKEW_LINE2_CZ,
	MSG_FIND_BED_OFFSET_AND_SKEW_LINE2_IT,
	MSG_FIND_BED_OFFSET_AND_SKEW_LINE2_ES,
	MSG_FIND_BED_OFFSET_AND_SKEW_LINE2_PL,
	MSG_FIND_BED_OFFSET_AND_SKEW_LINE2_DE
};

const char MSG_FINISHING_MOVEMENTS_EN[] PROGMEM = "Finishing movements";
const char * const MSG_FINISHING_MOVEMENTS_LANG_TABLE[1] PROGMEM = {
	MSG_FINISHING_MOVEMENTS_EN
};

const char MSG_FLOW_EN[] PROGMEM = "Flow";
const char MSG_FLOW_CZ[] PROGMEM = "Prutok";
const char MSG_FLOW_IT[] PROGMEM = "Flusso";
const char MSG_FLOW_ES[] PROGMEM = "Flujo";
const char MSG_FLOW_PL[] PROGMEM = "Przeplyw";
const char MSG_FLOW_DE[] PROGMEM = "Durchfluss";
const char * const MSG_FLOW_LANG_TABLE[LANG_NUM] PROGMEM = {
	MSG_FLOW_EN,
	MSG_FLOW_CZ,
	MSG_FLOW_IT,
	MSG_FLOW_ES,
	MSG_FLOW_PL,
	MSG_FLOW_DE
};

const char MSG_FLOW0_EN[] PROGMEM = "Flow 0";
const char * const MSG_FLOW0_LANG_TABLE[1] PROGMEM = {
	MSG_FLOW0_EN
};

const char MSG_FLOW1_EN[] PROGMEM = "Flow 1";
const char * const MSG_FLOW1_LANG_TABLE[1] PROGMEM = {
	MSG_FLOW1_EN
};

const char MSG_FLOW2_EN[] PROGMEM = "Flow 2";
const char * const MSG_FLOW2_LANG_TABLE[1] PROGMEM = {
	MSG_FLOW2_EN
};

const char MSG_FOLLOW_CALIBRATION_FLOW_EN[] PROGMEM = "Printer has not been calibrated yet. Please follow the manual, chapter First steps, section Calibration flow.";
const char MSG_FOLLOW_CALIBRATION_FLOW_CZ[] PROGMEM = "Tiskarna nebyla jeste zkalibrovana. Postupujte prosim podle manualu, kapitola Zaciname, odstavec Postup kalibrace.";
const char MSG_FOLLOW_CALIBRATION_FLOW_IT[] PROGMEM = "Stampante ancora non calibrata. Si prega di seguire il manuale, capitolo PRIMI PASSI, sezione della calibrazione.";
const char MSG_FOLLOW_CALIBRATION_FLOW_ES[] PROGMEM = "Impresora no esta calibrada todavia. Por favor usar el manual, el capitulo First steps, seleccion Calibration flow.";
const char MSG_FOLLOW_CALIBRATION_FLOW_PL[] PROGMEM = "Drukarka nie zostala jeszcze skalibrowana. Prosze kierowac sie instrukcja, rozdzial Zaczynamy, podrozdzial Selftest.";
const char MSG_FOLLOW_CALIBRATION_FLOW_DE[] PROGMEM = "Der Drucker wurde noch nicht kalibriert. Bitte folgen Sie dem Handbuch, Kapitel First steps, Abschnitt Calibration flow.";
const char * const MSG_FOLLOW_CALIBRATION_FLOW_LANG_TABLE[LANG_NUM] PROGMEM = {
	MSG_FOLLOW_CALIBRATION_FLOW_EN,
	MSG_FOLLOW_CALIBRATION_FLOW_CZ,
	MSG_FOLLOW_CALIBRATION_FLOW_IT,
	MSG_FOLLOW_CALIBRATION_FLOW_ES,
	MSG_FOLLOW_CALIBRATION_FLOW_PL,
	MSG_FOLLOW_CALIBRATION_FLOW_DE
};

const char MSG_FREE_MEMORY_EN[] PROGMEM = " Free Memory: ";
const char * const MSG_FREE_MEMORY_LANG_TABLE[1] PROGMEM = {
	MSG_FREE_MEMORY_EN
};

const char MSG_HEATING_EN[] PROGMEM = "Heating";
const char MSG_HEATING_CZ[] PROGMEM = "Zahrivani";
const char MSG_HEATING_IT[] PROGMEM = "Riscaldamento...";
const char MSG_HEATING_ES[] PROGMEM = "Calentando...";
const char MSG_HEATING_PL[] PROGMEM = "Grzanie...";
const char MSG_HEATING_DE[] PROGMEM = "Erwaermen";
const char * const MSG_HEATING_LANG_TABLE[LANG_NUM] PROGMEM = {
	MSG_HEATING_EN,
	MSG_HEATING_CZ,
	MSG_HEATING_IT,
	MSG_HEATING_ES,
	MSG_HEATING_PL,
	MSG_HEATING_DE
};

const char MSG_HEATING_COMPLETE_EN[] PROGMEM = "Heating done.";
const char MSG_HEATING_COMPLETE_CZ[] PROGMEM = "Zahrivani OK.";
const char MSG_HEATING_COMPLETE_IT[] PROGMEM = "Riscald. completo";
const char MSG_HEATING_COMPLETE_ES[] PROGMEM = "Calentamiento final.";
const char MSG_HEATING_COMPLETE_PL[] PROGMEM = "Grzanie OK.";
const char MSG_HEATING_COMPLETE_DE[] PROGMEM = "Erwaermen OK";
const char * const MSG_HEATING_COMPLETE_LANG_TABLE[LANG_NUM] PROGMEM = {
	MSG_HEATING_COMPLETE_EN,
	MSG_HEATING_COMPLETE_CZ,
	MSG_HEATING_COMPLETE_IT,
	MSG_HEATING_COMPLETE_ES,
	MSG_HEATING_COMPLETE_PL,
	MSG_HEATING_COMPLETE_DE
};

const char MSG_HOMEYZ_EN[] PROGMEM = "Calibrate Z";
const char MSG_HOMEYZ_CZ[] PROGMEM = "Kalibrovat Z";
const char MSG_HOMEYZ_IT[] PROGMEM = "Calibra Z";
const char MSG_HOMEYZ_ES[] PROGMEM = "Calibrar Z";
const char MSG_HOMEYZ_PL[] PROGMEM = "Kalibruj Z";
const char MSG_HOMEYZ_DE[] PROGMEM = "Kalibrieren Z";
const char * const MSG_HOMEYZ_LANG_TABLE[LANG_NUM] PROGMEM = {
	MSG_HOMEYZ_EN,
	MSG_HOMEYZ_CZ,
	MSG_HOMEYZ_IT,
	MSG_HOMEYZ_ES,
	MSG_HOMEYZ_PL,
	MSG_HOMEYZ_DE
};

const char MSG_HOMEYZ_DONE_EN[] PROGMEM = "Calibration done";
const char MSG_HOMEYZ_DONE_CZ[] PROGMEM = "Kalibrace OK";
const char MSG_HOMEYZ_DONE_IT[] PROGMEM = "Calibrazione OK";
const char MSG_HOMEYZ_DONE_ES[] PROGMEM = "Calibracion OK";
const char MSG_HOMEYZ_DONE_PL[] PROGMEM = "Kalibracja OK";
const char MSG_HOMEYZ_DONE_DE[] PROGMEM = "Kalibrierung OK";
const char * const MSG_HOMEYZ_DONE_LANG_TABLE[LANG_NUM] PROGMEM = {
	MSG_HOMEYZ_DONE_EN,
	MSG_HOMEYZ_DONE_CZ,
	MSG_HOMEYZ_DONE_IT,
	MSG_HOMEYZ_DONE_ES,
	MSG_HOMEYZ_DONE_PL,
	MSG_HOMEYZ_DONE_DE
};

const char MSG_HOMEYZ_PROGRESS_EN[] PROGMEM = "Calibrating Z";
const char MSG_HOMEYZ_PROGRESS_CZ[] PROGMEM = "Kalibruji Z";
const char MSG_HOMEYZ_PROGRESS_IT[] PROGMEM = "Calibrando Z";
const char MSG_HOMEYZ_PROGRESS_ES[] PROGMEM = "Calibrando Z";
const char MSG_HOMEYZ_PROGRESS_PL[] PROGMEM = "Kalibruje Z";
const char MSG_HOMEYZ_PROGRESS_DE[] PROGMEM = "Kalibriere Z";
const char * const MSG_HOMEYZ_PROGRESS_LANG_TABLE[LANG_NUM] PROGMEM = {
	MSG_HOMEYZ_PROGRESS_EN,
	MSG_HOMEYZ_PROGRESS_CZ,
	MSG_HOMEYZ_PROGRESS_IT,
	MSG_HOMEYZ_PROGRESS_ES,
	MSG_HOMEYZ_PROGRESS_PL,
	MSG_HOMEYZ_PROGRESS_DE
};

const char MSG_HOTEND_OFFSET_EN[] PROGMEM = "Hotend offsets:";
const char * const MSG_HOTEND_OFFSET_LANG_TABLE[1] PROGMEM = {
	MSG_HOTEND_OFFSET_EN
};

const char MSG_IMPROVE_BED_OFFSET_AND_SKEW_LINE1_EN[] PROGMEM = "Improving bed calibration point";
const char MSG_IMPROVE_BED_OFFSET_AND_SKEW_LINE1_CZ[] PROGMEM = "Zlepsuji presnost kalibracniho bodu";
const char MSG_IMPROVE_BED_OFFSET_AND_SKEW_LINE1_IT[] PROGMEM = "Perfezion. il letto punto di calibraz.";
const char MSG_IMPROVE_BED_OFFSET_AND_SKEW_LINE1_ES[] PROGMEM = "Mejorando cama punto de calibracion";
const char MSG_IMPROVE_BED_OFFSET_AND_SKEW_LINE1_PL[] PROGMEM = "Poprawiam precyzyjnosc punktu kalibracyjnego";
const char MSG_IMPROVE_BED_OFFSET_AND_SKEW_LINE1_DE[] PROGMEM = "Verbesserung Bed Kalibrierpunkt";
const char * const MSG_IMPROVE_BED_OFFSET_AND_SKEW_LINE1_LANG_TABLE[LANG_NUM] PROGMEM = {
	MSG_IMPROVE_BED_OFFSET_AND_SKEW_LINE1_EN,
	MSG_IMPROVE_BED_OFFSET_AND_SKEW_LINE1_CZ,
	MSG_IMPROVE_BED_OFFSET_AND_SKEW_LINE1_IT,
	MSG_IMPROVE_BED_OFFSET_AND_SKEW_LINE1_ES,
	MSG_IMPROVE_BED_OFFSET_AND_SKEW_LINE1_PL,
	MSG_IMPROVE_BED_OFFSET_AND_SKEW_LINE1_DE
};

const char MSG_IMPROVE_BED_OFFSET_AND_SKEW_LINE2_EN[] PROGMEM = " of 9";
const char MSG_IMPROVE_BED_OFFSET_AND_SKEW_LINE2_CZ[] PROGMEM = " z 9";
const char MSG_IMPROVE_BED_OFFSET_AND_SKEW_LINE2_IT[] PROGMEM = " su 9";
const char MSG_IMPROVE_BED_OFFSET_AND_SKEW_LINE2_ES[] PROGMEM = " de 9";
const char MSG_IMPROVE_BED_OFFSET_AND_SKEW_LINE2_PL[] PROGMEM = " z 9";
const char MSG_IMPROVE_BED_OFFSET_AND_SKEW_LINE2_DE[] PROGMEM = " von 9";
const char * const MSG_IMPROVE_BED_OFFSET_AND_SKEW_LINE2_LANG_TABLE[LANG_NUM] PROGMEM = {
	MSG_IMPROVE_BED_OFFSET_AND_SKEW_LINE2_EN,
	MSG_IMPROVE_BED_OFFSET_AND_SKEW_LINE2_CZ,
	MSG_IMPROVE_BED_OFFSET_AND_SKEW_LINE2_IT,
	MSG_IMPROVE_BED_OFFSET_AND_SKEW_LINE2_ES,
	MSG_IMPROVE_BED_OFFSET_AND_SKEW_LINE2_PL,
	MSG_IMPROVE_BED_OFFSET_AND_SKEW_LINE2_DE
};

const char MSG_INIT_SDCARD_EN[] PROGMEM = "Init. SD card";
const char * const MSG_INIT_SDCARD_LANG_TABLE[1] PROGMEM = {
	MSG_INIT_SDCARD_EN
};

const char MSG_INSERT_FILAMENT_EN[] PROGMEM = "Insert filament";
const char MSG_INSERT_FILAMENT_CZ[] PROGMEM = "Vlozte filament";
const char MSG_INSERT_FILAMENT_IT[] PROGMEM = "Inserire filamento";
const char MSG_INSERT_FILAMENT_ES[] PROGMEM = "Introducir filamento";
const char MSG_INSERT_FILAMENT_PL[] PROGMEM = "Wprowadz filament";
const char MSG_INSERT_FILAMENT_DE[] PROGMEM = "Filament einlegen";
const char * const MSG_INSERT_FILAMENT_LANG_TABLE[LANG_NUM] PROGMEM = {
	MSG_INSERT_FILAMENT_EN,
	MSG_INSERT_FILAMENT_CZ,
	MSG_INSERT_FILAMENT_IT,
	MSG_INSERT_FILAMENT_ES,
	MSG_INSERT_FILAMENT_PL,
	MSG_INSERT_FILAMENT_DE
};

const char MSG_INVALID_EXTRUDER_EN[] PROGMEM = "Invalid extruder";
const char * const MSG_INVALID_EXTRUDER_LANG_TABLE[1] PROGMEM = {
	MSG_INVALID_EXTRUDER_EN
};

const char MSG_KILLED_EN[] PROGMEM = "KILLED. ";
const char MSG_KILLED_IT[] PROGMEM = "IN TILT.";
const char MSG_KILLED_ES[] PROGMEM = "PARADA DE EMERGENCIA";
const char * const MSG_KILLED_LANG_TABLE[LANG_NUM] PROGMEM = {
	MSG_KILLED_EN,
	MSG_KILLED_EN,
	MSG_KILLED_IT,
	MSG_KILLED_ES,
	MSG_KILLED_EN,
	MSG_KILLED_EN
};

const char MSG_LANGUAGE_NAME_EN[] PROGMEM = "English";
const char MSG_LANGUAGE_NAME_CZ[] PROGMEM = "Cestina";
const char MSG_LANGUAGE_NAME_IT[] PROGMEM = "Italiano";
const char MSG_LANGUAGE_NAME_ES[] PROGMEM = "Espanol";
const char MSG_LANGUAGE_NAME_PL[] PROGMEM = "Polski";
const char MSG_LANGUAGE_NAME_DE[] PROGMEM = "Deutsch";
const char * const MSG_LANGUAGE_NAME_LANG_TABLE[LANG_NUM] PROGMEM = {
	MSG_LANGUAGE_NAME_EN,
	MSG_LANGUAGE_NAME_CZ,
	MSG_LANGUAGE_NAME_IT,
	MSG_LANGUAGE_NAME_ES,
	MSG_LANGUAGE_NAME_PL,
	MSG_LANGUAGE_NAME_DE
};

const char MSG_LANGUAGE_SELECT_EN[] PROGMEM = "Select language";
const char MSG_LANGUAGE_SELECT_CZ[] PROGMEM = "Vyber jazyka";
const char MSG_LANGUAGE_SELECT_IT[] PROGMEM = "Seleziona lingua";
const char MSG_LANGUAGE_SELECT_ES[] PROGMEM = "Cambiae el idioma";
const char MSG_LANGUAGE_SELECT_PL[] PROGMEM = "Wybor jezyka";
const char MSG_LANGUAGE_SELECT_DE[] PROGMEM = "Waehle Sprache";
const char * const MSG_LANGUAGE_SELECT_LANG_TABLE[LANG_NUM] PROGMEM = {
	MSG_LANGUAGE_SELECT_EN,
	MSG_LANGUAGE_SELECT_CZ,
	MSG_LANGUAGE_SELECT_IT,
	MSG_LANGUAGE_SELECT_ES,
	MSG_LANGUAGE_SELECT_PL,
	MSG_LANGUAGE_SELECT_DE
};

const char MSG_LOADING_COLOR_EN[] PROGMEM = "Loading color";
const char MSG_LOADING_COLOR_CZ[] PROGMEM = "Cisteni barvy";
const char MSG_LOADING_COLOR_IT[] PROGMEM = "Caricando colore";
const char MSG_LOADING_COLOR_ES[] PROGMEM = "Cambiando color";
const char MSG_LOADING_COLOR_PL[] PROGMEM = "Czyszcz. koloru";
const char MSG_LOADING_COLOR_DE[] PROGMEM = "Lade Farbe";
const char * const MSG_LOADING_COLOR_LANG_TABLE[LANG_NUM] PROGMEM = {
	MSG_LOADING_COLOR_EN,
	MSG_LOADING_COLOR_CZ,
	MSG_LOADING_COLOR_IT,
	MSG_LOADING_COLOR_ES,
	MSG_LOADING_COLOR_PL,
	MSG_LOADING_COLOR_DE
};

const char MSG_LOADING_FILAMENT_EN[] PROGMEM = "Loading filament";
const char MSG_LOADING_FILAMENT_CZ[] PROGMEM = "Zavadeni filamentu";
const char MSG_LOADING_FILAMENT_IT[] PROGMEM = "Caricando filam.";
const char MSG_LOADING_FILAMENT_ES[] PROGMEM = "Introduciendo filam.";
const char MSG_LOADING_FILAMENT_PL[] PROGMEM = "Wprow. filamentu";
const char MSG_LOADING_FILAMENT_DE[] PROGMEM = "Filament-Eifuehrung";
const char * const MSG_LOADING_FILAMENT_LANG_TABLE[LANG_NUM] PROGMEM = {
	MSG_LOADING_FILAMENT_EN,
	MSG_LOADING_FILAMENT_CZ,
	MSG_LOADING_FILAMENT_IT,
	MSG_LOADING_FILAMENT_ES,
	MSG_LOADING_FILAMENT_PL,
	MSG_LOADING_FILAMENT_DE
};

const char MSG_LOAD_EPROM_EN[] PROGMEM = "Load memory";
const char * const MSG_LOAD_EPROM_LANG_TABLE[1] PROGMEM = {
	MSG_LOAD_EPROM_EN
};

const char MSG_LOAD_FILAMENT_EN[] PROGMEM = "Load filament";
const char MSG_LOAD_FILAMENT_CZ[] PROGMEM = "Zavest filament";
const char MSG_LOAD_FILAMENT_IT[] PROGMEM = "Carica filamento";
const char MSG_LOAD_FILAMENT_ES[] PROGMEM = "Introducir filam.";
const char MSG_LOAD_FILAMENT_PL[] PROGMEM = "Wprowadz filament";
const char MSG_LOAD_FILAMENT_DE[] PROGMEM = "Lege Filament ein";
const char * const MSG_LOAD_FILAMENT_LANG_TABLE[LANG_NUM] PROGMEM = {
	MSG_LOAD_FILAMENT_EN,
	MSG_LOAD_FILAMENT_CZ,
	MSG_LOAD_FILAMENT_IT,
	MSG_LOAD_FILAMENT_ES,
	MSG_LOAD_FILAMENT_PL,
	MSG_LOAD_FILAMENT_DE
};

const char MSG_LOOSE_PULLEY_EN[] PROGMEM = "Loose pulley";
const char MSG_LOOSE_PULLEY_CZ[] PROGMEM = "Uvolnena remenicka";
const char MSG_LOOSE_PULLEY_IT[] PROGMEM = "Puleggia lenta";
const char MSG_LOOSE_PULLEY_ES[] PROGMEM = "Polea suelta";
const char MSG_LOOSE_PULLEY_PL[] PROGMEM = "Kolo pasowe";
const char MSG_LOOSE_PULLEY_DE[] PROGMEM = "Lose Riemenschei.";
const char * const MSG_LOOSE_PULLEY_LANG_TABLE[LANG_NUM] PROGMEM = {
	MSG_LOOSE_PULLEY_EN,
	MSG_LOOSE_PULLEY_CZ,
	MSG_LOOSE_PULLEY_IT,
	MSG_LOOSE_PULLEY_ES,
	MSG_LOOSE_PULLEY_PL,
	MSG_LOOSE_PULLEY_DE
};

const char MSG_M104_INVALID_EXTRUDER_EN[] PROGMEM = "M104 Invalid extruder ";
const char * const MSG_M104_INVALID_EXTRUDER_LANG_TABLE[1] PROGMEM = {
	MSG_M104_INVALID_EXTRUDER_EN
};

const char MSG_M105_INVALID_EXTRUDER_EN[] PROGMEM = "M105 Invalid extruder ";
const char * const MSG_M105_INVALID_EXTRUDER_LANG_TABLE[1] PROGMEM = {
	MSG_M105_INVALID_EXTRUDER_EN
};

const char MSG_M109_INVALID_EXTRUDER_EN[] PROGMEM = "M109 Invalid extruder ";
const char * const MSG_M109_INVALID_EXTRUDER_LANG_TABLE[1] PROGMEM = {
	MSG_M109_INVALID_EXTRUDER_EN
};

const char MSG_M115_REPORT_EN[] PROGMEM = "FIRMWARE_NAME:Marlin V1.0.2; Sprinter/grbl mashup for gen6 FIRMWARE_URL:https://github.com/prusa3d/Prusa-i3-Plus/ PROTOCOL_VERSION:1.0 MACHINE_TYPE:" CUSTOM_MENDEL_NAME " EXTRUDER_COUNT:1 UUID:00000000-0000-0000-0000-000000000000\n";
const char * const MSG_M115_REPORT_LANG_TABLE[1] PROGMEM = {
	MSG_M115_REPORT_EN
};

const char MSG_M119_REPORT_EN[] PROGMEM = "Reporting endstop status";
const char * const MSG_M119_REPORT_LANG_TABLE[1] PROGMEM = {
	MSG_M119_REPORT_EN
};

const char MSG_M200_INVALID_EXTRUDER_EN[] PROGMEM = "M200 Invalid extruder ";
const char * const MSG_M200_INVALID_EXTRUDER_LANG_TABLE[1] PROGMEM = {
	MSG_M200_INVALID_EXTRUDER_EN
};

const char MSG_M218_INVALID_EXTRUDER_EN[] PROGMEM = "M218 Invalid extruder ";
const char * const MSG_M218_INVALID_EXTRUDER_LANG_TABLE[1] PROGMEM = {
	MSG_M218_INVALID_EXTRUDER_EN
};

const char MSG_M221_INVALID_EXTRUDER_EN[] PROGMEM = "M221 Invalid extruder ";
const char * const MSG_M221_INVALID_EXTRUDER_LANG_TABLE[1] PROGMEM = {
	MSG_M221_INVALID_EXTRUDER_EN
};

const char MSG_MAIN_EN[] PROGMEM = "Main";
const char MSG_MAIN_CZ[] PROGMEM = "Hlavni nabidka";
const char MSG_MAIN_IT[] PROGMEM = "Menu principale";
const char MSG_MAIN_ES[] PROGMEM = "Menu principal";
const char MSG_MAIN_PL[] PROGMEM = "Menu glowne";
const char MSG_MAIN_DE[] PROGMEM = "Hauptmenue";
const char * const MSG_MAIN_LANG_TABLE[LANG_NUM] PROGMEM = {
	MSG_MAIN_EN,
	MSG_MAIN_CZ,
	MSG_MAIN_IT,
	MSG_MAIN_ES,
	MSG_MAIN_PL,
	MSG_MAIN_DE
};

const char MSG_MARK_FIL_EN[] PROGMEM = "Mark filament 100mm from extruder body. Click when done.";
const char MSG_MARK_FIL_CZ[] PROGMEM = "Oznacte filament 100 mm od tela extruderu a po te potvrdte tlacitkem.";
const char MSG_MARK_FIL_IT[] PROGMEM = "Segnare il filamento a 100 mm di distanza dal corpo dell'estrusore. Click per continuare.";
const char MSG_MARK_FIL_ES[] PROGMEM = "Marque el filamento 100 mm por encima del final del extrusor. Hacer clic una vez terminado.";
const char MSG_MARK_FIL_PL[] PROGMEM = "Prosze oznaczyc filament 100 mm od ciala ekstrudera. Potwierdzic przyciskiem.";
const char MSG_MARK_FIL_DE[] PROGMEM = "Markier Filament 100mm vom Extrudergehaeuse. Klicken wenn Fertig.";
const char * const MSG_MARK_FIL_LANG_TABLE[LANG_NUM] PROGMEM = {
	MSG_MARK_FIL_EN,
	MSG_MARK_FIL_CZ,
	MSG_MARK_FIL_IT,
	MSG_MARK_FIL_ES,
	MSG_MARK_FIL_PL,
	MSG_MARK_FIL_DE
};

const char MSG_MAX_EN[] PROGMEM = " \002 Max";
const char * const MSG_MAX_LANG_TABLE[1] PROGMEM = {
	MSG_MAX_EN
};

const char MSG_MEASURE_BED_REFERENCE_HEIGHT_LINE1_EN[] PROGMEM = "Measuring reference height of calibration point";
const char MSG_MEASURE_BED_REFERENCE_HEIGHT_LINE1_CZ[] PROGMEM = "Merim referencni vysku kalibracniho bodu";
const char MSG_MEASURE_BED_REFERENCE_HEIGHT_LINE1_IT[] PROGMEM = "Misurare l'altezza di riferimento del punto di calibrazione";
const char MSG_MEASURE_BED_REFERENCE_HEIGHT_LINE1_ES[] PROGMEM = "Medir la altura del punto de la calibracion";
const char MSG_MEASURE_BED_REFERENCE_HEIGHT_LINE1_PL[] PROGMEM = "Okreslam wysokosc odniesienia punktu kalibracyjnego";
const char MSG_MEASURE_BED_REFERENCE_HEIGHT_LINE1_DE[] PROGMEM = "Messen der Referenzhoehe des Kalibrierpunktes";
const char * const MSG_MEASURE_BED_REFERENCE_HEIGHT_LINE1_LANG_TABLE[LANG_NUM] PROGMEM = {
	MSG_MEASURE_BED_REFERENCE_HEIGHT_LINE1_EN,
	MSG_MEASURE_BED_REFERENCE_HEIGHT_LINE1_CZ,
	MSG_MEASURE_BED_REFERENCE_HEIGHT_LINE1_IT,
	MSG_MEASURE_BED_REFERENCE_HEIGHT_LINE1_ES,
	MSG_MEASURE_BED_REFERENCE_HEIGHT_LINE1_PL,
	MSG_MEASURE_BED_REFERENCE_HEIGHT_LINE1_DE
};

const char MSG_MEASURE_BED_REFERENCE_HEIGHT_LINE2_EN[] PROGMEM = " of 9";
const char MSG_MEASURE_BED_REFERENCE_HEIGHT_LINE2_CZ[] PROGMEM = " z 9";
const char MSG_MEASURE_BED_REFERENCE_HEIGHT_LINE2_IT[] PROGMEM = " su 9";
const char MSG_MEASURE_BED_REFERENCE_HEIGHT_LINE2_ES[] PROGMEM = " de 9";
const char MSG_MEASURE_BED_REFERENCE_HEIGHT_LINE2_PL[] PROGMEM = " z 9";
const char MSG_MEASURE_BED_REFERENCE_HEIGHT_LINE2_DE[] PROGMEM = " von 9";
const char * const MSG_MEASURE_BED_REFERENCE_HEIGHT_LINE2_LANG_TABLE[LANG_NUM] PROGMEM = {
	MSG_MEASURE_BED_REFERENCE_HEIGHT_LINE2_EN,
	MSG_MEASURE_BED_REFERENCE_HEIGHT_LINE2_CZ,
	MSG_MEASURE_BED_REFERENCE_HEIGHT_LINE2_IT,
	MSG_MEASURE_BED_REFERENCE_HEIGHT_LINE2_ES,
	MSG_MEASURE_BED_REFERENCE_HEIGHT_LINE2_PL,
	MSG_MEASURE_BED_REFERENCE_HEIGHT_LINE2_DE
};

const char MSG_MENU_CALIBRATION_EN[] PROGMEM = "Calibration";
const char MSG_MENU_CALIBRATION_CZ[] PROGMEM = "Kalibrace";
const char MSG_MENU_CALIBRATION_IT[] PROGMEM = "Calibrazione";
const char MSG_MENU_CALIBRATION_ES[] PROGMEM = "Calibracion";
const char MSG_MENU_CALIBRATION_PL[] PROGMEM = "Kalibracja";
const char MSG_MENU_CALIBRATION_DE[] PROGMEM = "Kalibrierung";
const char * const MSG_MENU_CALIBRATION_LANG_TABLE[LANG_NUM] PROGMEM = {
	MSG_MENU_CALIBRATION_EN,
	MSG_MENU_CALIBRATION_CZ,
	MSG_MENU_CALIBRATION_IT,
	MSG_MENU_CALIBRATION_ES,
	MSG_MENU_CALIBRATION_PL,
	MSG_MENU_CALIBRATION_DE
};

const char MSG_MESH_BED_LEVELING_EN[] PROGMEM = "Mesh Bed Leveling";
const char MSG_MESH_BED_LEVELING_IT[] PROGMEM = "Mesh livel. letto";
const char * const MSG_MESH_BED_LEVELING_LANG_TABLE[LANG_NUM] PROGMEM = {
	MSG_MESH_BED_LEVELING_EN,
	MSG_MESH_BED_LEVELING_EN,
	MSG_MESH_BED_LEVELING_IT,
	MSG_MESH_BED_LEVELING_EN,
	MSG_MESH_BED_LEVELING_EN,
	MSG_MESH_BED_LEVELING_EN
};

const char MSG_MIN_EN[] PROGMEM = " \002 Min";
const char * const MSG_MIN_LANG_TABLE[1] PROGMEM = {
	MSG_MIN_EN
};

const char MSG_MOTION_EN[] PROGMEM = "Motion";
const char * const MSG_MOTION_LANG_TABLE[1] PROGMEM = {
	MSG_MOTION_EN
};

const char MSG_MOVE_01MM_EN[] PROGMEM = "Move 0.1mm";
const char * const MSG_MOVE_01MM_LANG_TABLE[1] PROGMEM = {
	MSG_MOVE_01MM_EN
};

const char MSG_MOVE_10MM_EN[] PROGMEM = "Move 10mm";
const char * const MSG_MOVE_10MM_LANG_TABLE[1] PROGMEM = {
	MSG_MOVE_10MM_EN
};

const char MSG_MOVE_1MM_EN[] PROGMEM = "Move 1mm";
const char * const MSG_MOVE_1MM_LANG_TABLE[1] PROGMEM = {
	MSG_MOVE_1MM_EN
};

const char MSG_MOVE_AXIS_EN[] PROGMEM = "Move axis";
const char MSG_MOVE_AXIS_CZ[] PROGMEM = "Posunout osu";
const char MSG_MOVE_AXIS_IT[] PROGMEM = "Muovi asse";
const char MSG_MOVE_AXIS_ES[] PROGMEM = "Mover ejes";
const char MSG_MOVE_AXIS_PL[] PROGMEM = "Ruch osi";
const char MSG_MOVE_AXIS_DE[] PROGMEM = "Bewege Achse";
const char * const MSG_MOVE_AXIS_LANG_TABLE[LANG_NUM] PROGMEM = {
	MSG_MOVE_AXIS_EN,
	MSG_MOVE_AXIS_CZ,
	MSG_MOVE_AXIS_IT,
	MSG_MOVE_AXIS_ES,
	MSG_MOVE_AXIS_PL,
	MSG_MOVE_AXIS_DE
};

const char MSG_MOVE_CARRIAGE_TO_THE_TOP_EN[] PROGMEM = "Calibrating XYZ. Rotate the knob to move the Z carriage up to the end stoppers. Click when done.";
const char MSG_MOVE_CARRIAGE_TO_THE_TOP_CZ[] PROGMEM = "Kalibrace XYZ. Otacenim tlacitka posunte Z osu az k~hornimu dorazu. Potvrdte tlacitkem.";
const char MSG_MOVE_CARRIAGE_TO_THE_TOP_IT[] PROGMEM = "Calibrazione XYZ. Ruotare la manopola per alzare il carrello Z fino all'altezza massima. Click per terminare.";
const char MSG_MOVE_CARRIAGE_TO_THE_TOP_ES[] PROGMEM = "Calibrando XYZ. Gira el boton para subir el carro Z hasta golpe piezas superioras. Despues haz clic.";
const char MSG_MOVE_CARRIAGE_TO_THE_TOP_PL[] PROGMEM = "Kalibracja XYZ. Przekrec galke, aby przesunac os Z do gornych krancowek. Nacisnij, by potwierdzic.";
const char MSG_MOVE_CARRIAGE_TO_THE_TOP_DE[] PROGMEM = "Kalibrieren von XYZ. Drehen Sie den Knopf, um den Z-Schlitten bis zum Anschlag zu bewegen. Klicken wenn fertig.";
const char * const MSG_MOVE_CARRIAGE_TO_THE_TOP_LANG_TABLE[LANG_NUM] PROGMEM = {
	MSG_MOVE_CARRIAGE_TO_THE_TOP_EN,
	MSG_MOVE_CARRIAGE_TO_THE_TOP_CZ,
	MSG_MOVE_CARRIAGE_TO_THE_TOP_IT,
	MSG_MOVE_CARRIAGE_TO_THE_TOP_ES,
	MSG_MOVE_CARRIAGE_TO_THE_TOP_PL,
	MSG_MOVE_CARRIAGE_TO_THE_TOP_DE
};

const char MSG_MOVE_CARRIAGE_TO_THE_TOP_Z_EN[] PROGMEM = "Calibrating Z. Rotate the knob to move the Z carriage up to the end stoppers. Click when done.";
const char MSG_MOVE_CARRIAGE_TO_THE_TOP_Z_CZ[] PROGMEM = "Kalibrace Z. Otacenim tlacitka posunte Z osu az k~hornimu dorazu. Potvrdte tlacitkem.";
const char MSG_MOVE_CARRIAGE_TO_THE_TOP_Z_IT[] PROGMEM = "Calibrazione Z. Ruotare la manopola per alzare il carrello Z fino all'altezza massima. Click per terminare.";
const char MSG_MOVE_CARRIAGE_TO_THE_TOP_Z_ES[] PROGMEM = "Calibrando Z. Gira el boton para subir el carro Z hasta golpe piezas superioras. Despues haz clic.";
const char MSG_MOVE_CARRIAGE_TO_THE_TOP_Z_PL[] PROGMEM = "Kalibracja Z. Przekrec galke, aby przesunac os Z do gornych krancowek. Nacisnij, by potwierdzic.";
const char MSG_MOVE_CARRIAGE_TO_THE_TOP_Z_DE[] PROGMEM = "Kalibrieren von Z. Drehen Sie den Knopf, um den Z-Schlitten bis zum Anschlag zu bewegen. Klicken wenn fertig.";
const char * const MSG_MOVE_CARRIAGE_TO_THE_TOP_Z_LANG_TABLE[LANG_NUM] PROGMEM = {
	MSG_MOVE_CARRIAGE_TO_THE_TOP_Z_EN,
	MSG_MOVE_CARRIAGE_TO_THE_TOP_Z_CZ,
	MSG_MOVE_CARRIAGE_TO_THE_TOP_Z_IT,
	MSG_MOVE_CARRIAGE_TO_THE_TOP_Z_ES,
	MSG_MOVE_CARRIAGE_TO_THE_TOP_Z_PL,
	MSG_MOVE_CARRIAGE_TO_THE_TOP_Z_DE
};

const char MSG_MOVE_E_EN[] PROGMEM = "Extruder";
const char MSG_MOVE_E_IT[] PROGMEM = "Muovi Estrusore";
const char MSG_MOVE_E_ES[] PROGMEM = "Extruir";
const char * const MSG_MOVE_E_LANG_TABLE[LANG_NUM] PROGMEM = {
	MSG_MOVE_E_EN,
	MSG_MOVE_E_EN,
	MSG_MOVE_E_IT,
	MSG_MOVE_E_ES,
	MSG_MOVE_E_EN,
	MSG_MOVE_E_EN
};

const char MSG_MOVE_X_EN[] PROGMEM = "Move X";
const char MSG_MOVE_X_CZ[] PROGMEM = "Posunout X";
const char MSG_MOVE_X_IT[] PROGMEM = "Muovi X";
const char MSG_MOVE_X_ES[] PROGMEM = "Mover X";
const char MSG_MOVE_X_PL[] PROGMEM = "Przesunac X";
const char MSG_MOVE_X_DE[] PROGMEM = "Bewege X";
const char * const MSG_MOVE_X_LANG_TABLE[LANG_NUM] PROGMEM = {
	MSG_MOVE_X_EN,
	MSG_MOVE_X_CZ,
	MSG_MOVE_X_IT,
	MSG_MOVE_X_ES,
	MSG_MOVE_X_PL,
	MSG_MOVE_X_DE
};

const char MSG_MOVE_Y_EN[] PROGMEM = "Move Y";
const char MSG_MOVE_Y_CZ[] PROGMEM = "Posunout Y";
const char MSG_MOVE_Y_IT[] PROGMEM = "Muovi Y";
const char MSG_MOVE_Y_ES[] PROGMEM = "Mover Y";
const char MSG_MOVE_Y_PL[] PROGMEM = "Przesunac Y";
const char MSG_MOVE_Y_DE[] PROGMEM = "Bewege Y";
const char * const MSG_MOVE_Y_LANG_TABLE[LANG_NUM] PROGMEM = {
	MSG_MOVE_Y_EN,
	MSG_MOVE_Y_CZ,
	MSG_MOVE_Y_IT,
	MSG_MOVE_Y_ES,
	MSG_MOVE_Y_PL,
	MSG_MOVE_Y_DE
};

const char MSG_MOVE_Z_EN[] PROGMEM = "Move Z";
const char MSG_MOVE_Z_CZ[] PROGMEM = "Posunout Z";
const char MSG_MOVE_Z_IT[] PROGMEM = "Muovi Z";
const char MSG_MOVE_Z_ES[] PROGMEM = "Mover Z";
const char MSG_MOVE_Z_PL[] PROGMEM = "Przesunac Z";
const char MSG_MOVE_Z_DE[] PROGMEM = "Bewege Z";
const char * const MSG_MOVE_Z_LANG_TABLE[LANG_NUM] PROGMEM = {
	MSG_MOVE_Z_EN,
	MSG_MOVE_Z_CZ,
	MSG_MOVE_Z_IT,
	MSG_MOVE_Z_ES,
	MSG_MOVE_Z_PL,
	MSG_MOVE_Z_DE
};

const char MSG_NEW_FIRMWARE_AVAILABLE_EN[] PROGMEM = "New firmware version available:";
const char MSG_NEW_FIRMWARE_AVAILABLE_CZ[] PROGMEM = "Vysla nova verze firmware:";
const char MSG_NEW_FIRMWARE_AVAILABLE_IT[] PROGMEM = "Nuova versione del firmware disponibile";
const char MSG_NEW_FIRMWARE_AVAILABLE_ES[] PROGMEM = "Nuevo firmware disponible:";
const char MSG_NEW_FIRMWARE_AVAILABLE_PL[] PROGMEM = "Wyszla nowa wersja firmware:";
const char MSG_NEW_FIRMWARE_AVAILABLE_DE[] PROGMEM = "Neue Firmware Version verfuegbar:";
const char * const MSG_NEW_FIRMWARE_AVAILABLE_LANG_TABLE[LANG_NUM] PROGMEM = {
	MSG_NEW_FIRMWARE_AVAILABLE_EN,
	MSG_NEW_FIRMWARE_AVAILABLE_CZ,
	MSG_NEW_FIRMWARE_AVAILABLE_IT,
	MSG_NEW_FIRMWARE_AVAILABLE_ES,
	MSG_NEW_FIRMWARE_AVAILABLE_PL,
	MSG_NEW_FIRMWARE_AVAILABLE_DE
};

const char MSG_NEW_FIRMWARE_PLEASE_UPGRADE_EN[] PROGMEM = "Please upgrade.";
const char MSG_NEW_FIRMWARE_PLEASE_UPGRADE_CZ[] PROGMEM = "Prosim aktualizujte.";
const char MSG_NEW_FIRMWARE_PLEASE_UPGRADE_IT[] PROGMEM = "Prega aggiorna.";
const char MSG_NEW_FIRMWARE_PLEASE_UPGRADE_ES[] PROGMEM = "Actualizar por favor";
const char MSG_NEW_FIRMWARE_PLEASE_UPGRADE_PL[] PROGMEM = "Prosze zaktualizowac";
const char MSG_NEW_FIRMWARE_PLEASE_UPGRADE_DE[] PROGMEM = "Bitte aktualisieren.";
const char * const MSG_NEW_FIRMWARE_PLEASE_UPGRADE_LANG_TABLE[LANG_NUM] PROGMEM = {
	MSG_NEW_FIRMWARE_PLEASE_UPGRADE_EN,
	MSG_NEW_FIRMWARE_PLEASE_UPGRADE_CZ,
	MSG_NEW_FIRMWARE_PLEASE_UPGRADE_IT,
	MSG_NEW_FIRMWARE_PLEASE_UPGRADE_ES,
	MSG_NEW_FIRMWARE_PLEASE_UPGRADE_PL,
	MSG_NEW_FIRMWARE_PLEASE_UPGRADE_DE
};

const char MSG_NO_EN[] PROGMEM = "No";
const char MSG_NO_CZ[] PROGMEM = "Ne";
const char MSG_NO_PL[] PROGMEM = "Nie";
const char MSG_NO_DE[] PROGMEM = "Nein";
const char * const MSG_NO_LANG_TABLE[LANG_NUM] PROGMEM = {
	MSG_NO_EN,
	MSG_NO_CZ,
	MSG_NO_EN,
	MSG_NO_EN,
	MSG_NO_PL,
	MSG_NO_DE
};

const char MSG_NOT_COLOR_EN[] PROGMEM = "Color not clear";
const char MSG_NOT_COLOR_CZ[] PROGMEM = "Barva neni cista";
const char MSG_NOT_COLOR_IT[] PROGMEM = "Colore non puro";
const char MSG_NOT_COLOR_ES[] PROGMEM = "Color no homogeneo";
const char MSG_NOT_COLOR_PL[] PROGMEM = "Kolor zanieczysz.";
const char MSG_NOT_COLOR_DE[] PROGMEM = "Farbe nicht klar";
const char * const MSG_NOT_COLOR_LANG_TABLE[LANG_NUM] PROGMEM = {
	MSG_NOT_COLOR_EN,
	MSG_NOT_COLOR_CZ,
	MSG_NOT_COLOR_IT,
	MSG_NOT_COLOR_ES,
	MSG_NOT_COLOR_PL,
	MSG_NOT_COLOR_DE
};

const char MSG_NOT_LOADED_EN[] PROGMEM = "Filament not loaded";
const char MSG_NOT_LOADED_CZ[] PROGMEM = "Filament nezaveden";
const char MSG_NOT_LOADED_IT[] PROGMEM = "Fil. non caricato";
const char MSG_NOT_LOADED_ES[] PROGMEM = "Fil. no introducido";
const char MSG_NOT_LOADED_PL[] PROGMEM = "Brak filamentu";
const char MSG_NOT_LOADED_DE[] PROGMEM = "Filam. nicht geladen";
const char * const MSG_NOT_LOADED_LANG_TABLE[LANG_NUM] PROGMEM = {
	MSG_NOT_LOADED_EN,
	MSG_NOT_LOADED_CZ,
	MSG_NOT_LOADED_IT,
	MSG_NOT_LOADED_ES,
	MSG_NOT_LOADED_PL,
	MSG_NOT_LOADED_DE
};

const char MSG_NOZZLE_EN[] PROGMEM = "Nozzle";
const char MSG_NOZZLE_CZ[] PROGMEM = "Tryska";
const char MSG_NOZZLE_IT[] PROGMEM = "Ugello";
const char MSG_NOZZLE_ES[] PROGMEM = "Boquilla";
const char MSG_NOZZLE_PL[] PROGMEM = "Dysza";
const char MSG_NOZZLE_DE[] PROGMEM = "Duese";
const char * const MSG_NOZZLE_LANG_TABLE[LANG_NUM] PROGMEM = {
	MSG_NOZZLE_EN,
	MSG_NOZZLE_CZ,
	MSG_NOZZLE_IT,
	MSG_NOZZLE_ES,
	MSG_NOZZLE_PL,
	MSG_NOZZLE_DE
};

const char MSG_NOZZLE1_EN[] PROGMEM = "Nozzle2";
const char * const MSG_NOZZLE1_LANG_TABLE[1] PROGMEM = {
	MSG_NOZZLE1_EN
};

const char MSG_NOZZLE2_EN[] PROGMEM = "Nozzle3";
const char * const MSG_NOZZLE2_LANG_TABLE[1] PROGMEM = {
	MSG_NOZZLE2_EN
};

const char MSG_NO_CARD_EN[] PROGMEM = "No SD card";
const char MSG_NO_CARD_CZ[] PROGMEM = "Zadna SD karta";
const char MSG_NO_CARD_IT[] PROGMEM = "Nessuna SD";
const char MSG_NO_CARD_ES[] PROGMEM = "No hay tarjeta SD";
const char MSG_NO_CARD_PL[] PROGMEM = "Brak karty SD";
const char MSG_NO_CARD_DE[] PROGMEM = "Keine SD Karte";
const char * const MSG_NO_CARD_LANG_TABLE[LANG_NUM] PROGMEM = {
	MSG_NO_CARD_EN,
	MSG_NO_CARD_CZ,
	MSG_NO_CARD_IT,
	MSG_NO_CARD_ES,
	MSG_NO_CARD_PL,
	MSG_NO_CARD_DE
};

const char MSG_NO_MOVE_EN[] PROGMEM = "No move.";
const char MSG_NO_MOVE_IT[] PROGMEM = "Nessun movimento.";
const char MSG_NO_MOVE_ES[] PROGMEM = "Sin movimiento";
const char MSG_NO_MOVE_DE[] PROGMEM = "Keine Bewegung.";
const char * const MSG_NO_MOVE_LANG_TABLE[LANG_NUM] PROGMEM = {
	MSG_NO_MOVE_EN,
	MSG_NO_MOVE_EN,
	MSG_NO_MOVE_IT,
	MSG_NO_MOVE_ES,
	MSG_NO_MOVE_EN,
	MSG_NO_MOVE_DE
};

const char MSG_OFF_EN[] PROGMEM = "Off";
const char * const MSG_OFF_LANG_TABLE[1] PROGMEM = {
	MSG_OFF_EN
};

const char MSG_OK_EN[] PROGMEM = "ok";
const char * const MSG_OK_LANG_TABLE[1] PROGMEM = {
	MSG_OK_EN
};

const char MSG_ON_EN[] PROGMEM = "On ";
const char * const MSG_ON_LANG_TABLE[1] PROGMEM = {
	MSG_ON_EN
};

const char MSG_PAPER_EN[] PROGMEM = "Place a sheet of paper under the nozzle during the calibration of first 4 points. If the nozzle catches the paper, power off the printer immediately.";
const char MSG_PAPER_CZ[] PROGMEM = "Umistete list papiru na podlozku a udrzujte jej pod tryskou behem mereni prvnich 4 bodu. Pokud tryska zachyti papir, vypnete tiskarnu.";
const char MSG_PAPER_IT[] PROGMEM = "Porre un foglio sotto l'ugello durante la calibrazione dei primi 4 punti. In caso l'ugello muova il foglio spegnere prontamente la stampante.";
const char MSG_PAPER_ES[] PROGMEM = "Colocar una hoja de papel sobre la superficie de impresion durante la calibracion de los primeros 4 puntos. Si la boquilla mueve el papel, apagar impresora inmediatamente.";
const char MSG_PAPER_PL[] PROGMEM = "Umiesc kartke papieru na podkladce i trzymaj pod dysza podczas pomiaru pierwszych 4 punktow. Jesli dysza zahaczy o papier, wylacz drukarke.";
const char MSG_PAPER_DE[] PROGMEM = "Legen ein Blatt Papier unter die Duese waehrend der Kalibrierung der ersten 4 Punkte. Wenn die Duese das Papier einfaengt, Drucker sofort ausschalten";
const char * const MSG_PAPER_LANG_TABLE[LANG_NUM] PROGMEM = {
	MSG_PAPER_EN,
	MSG_PAPER_CZ,
	MSG_PAPER_IT,
	MSG_PAPER_ES,
	MSG_PAPER_PL,
	MSG_PAPER_DE
};

const char MSG_PAUSE_PRINT_EN[] PROGMEM = "Pause print";
const char MSG_PAUSE_PRINT_CZ[] PROGMEM = "Pozastavit tisk";
const char MSG_PAUSE_PRINT_IT[] PROGMEM = "Metti in pausa";
const char MSG_PAUSE_PRINT_ES[] PROGMEM = "Pausar impresion";
const char MSG_PAUSE_PRINT_PL[] PROGMEM = "Przerwac druk";
const char MSG_PAUSE_PRINT_DE[] PROGMEM = "Druck aussetzen";
const char * const MSG_PAUSE_PRINT_LANG_TABLE[LANG_NUM] PROGMEM = {
	MSG_PAUSE_PRINT_EN,
	MSG_PAUSE_PRINT_CZ,
	MSG_PAUSE_PRINT_IT,
	MSG_PAUSE_PRINT_ES,
	MSG_PAUSE_PRINT_PL,
	MSG_PAUSE_PRINT_DE
};

const char MSG_PICK_Z_EN[] PROGMEM = "Pick print";
const char MSG_PICK_Z_CZ[] PROGMEM = "Vyberte vytisk";
const char MSG_PICK_Z_ES[] PROGMEM = "Esc. Modelo Adecuado";
const char MSG_PICK_Z_PL[] PROGMEM = "Vyberte vytisk";
const char MSG_PICK_Z_DE[] PROGMEM = "Waehle Abdruck";
const char * const MSG_PICK_Z_LANG_TABLE[LANG_NUM] PROGMEM = {
	MSG_PICK_Z_EN,
	MSG_PICK_Z_CZ,
	MSG_PICK_Z_EN,
	MSG_PICK_Z_ES,
	MSG_PICK_Z_PL,
	MSG_PICK_Z_DE
};

<<<<<<< HEAD
const char MSG_PID_EXTRUDER_EN[] PROGMEM = "PID calibration";
const char * const MSG_PID_EXTRUDER_LANG_TABLE[1] PROGMEM = {
	MSG_PID_EXTRUDER_EN
};

const char MSG_PID_FINISHED_EN[] PROGMEM = "PID cal. finished";
const char * const MSG_PID_FINISHED_LANG_TABLE[1] PROGMEM = {
	MSG_PID_FINISHED_EN
};

const char MSG_PID_RUNNING_EN[] PROGMEM = "PID cal.           ";
const char * const MSG_PID_RUNNING_LANG_TABLE[1] PROGMEM = {
	MSG_PID_RUNNING_EN
=======
const char MSG_PINDA_NOT_CALIBRATED_EN[] PROGMEM = "Temperature calibration has not been run yet";
const char * const MSG_PINDA_NOT_CALIBRATED_LANG_TABLE[1] PROGMEM = {
	MSG_PINDA_NOT_CALIBRATED_EN
};

const char MSG_PINDA_PREHEAT_EN[] PROGMEM = "Preheating";
const char * const MSG_PINDA_PREHEAT_LANG_TABLE[1] PROGMEM = {
	MSG_PINDA_PREHEAT_EN
>>>>>>> fab71ff7
};

const char MSG_PLANNER_BUFFER_BYTES_EN[] PROGMEM = "  PlannerBufferBytes: ";
const char * const MSG_PLANNER_BUFFER_BYTES_LANG_TABLE[1] PROGMEM = {
	MSG_PLANNER_BUFFER_BYTES_EN
};

const char MSG_PLEASE_WAIT_EN[] PROGMEM = "Please wait";
const char MSG_PLEASE_WAIT_CZ[] PROGMEM = "Prosim cekejte";
const char MSG_PLEASE_WAIT_IT[] PROGMEM = "Aspetta";
const char MSG_PLEASE_WAIT_ES[] PROGMEM = "Por Favor Esperar";
const char MSG_PLEASE_WAIT_PL[] PROGMEM = "Prosze czekac";
const char MSG_PLEASE_WAIT_DE[] PROGMEM = "Bitte warten";
const char * const MSG_PLEASE_WAIT_LANG_TABLE[LANG_NUM] PROGMEM = {
	MSG_PLEASE_WAIT_EN,
	MSG_PLEASE_WAIT_CZ,
	MSG_PLEASE_WAIT_IT,
	MSG_PLEASE_WAIT_ES,
	MSG_PLEASE_WAIT_PL,
	MSG_PLEASE_WAIT_DE
};

const char MSG_POSITION_UNKNOWN_EN[] PROGMEM = "Home X/Y before Z";
const char * const MSG_POSITION_UNKNOWN_LANG_TABLE[1] PROGMEM = {
	MSG_POSITION_UNKNOWN_EN
};

const char MSG_POWERUP_EN[] PROGMEM = "PowerUp";
const char * const MSG_POWERUP_LANG_TABLE[1] PROGMEM = {
	MSG_POWERUP_EN
};

const char MSG_PREHEAT_EN[] PROGMEM = "Preheat";
const char MSG_PREHEAT_CZ[] PROGMEM = "Predehrev";
const char MSG_PREHEAT_IT[] PROGMEM = "Preriscalda";
const char MSG_PREHEAT_ES[] PROGMEM = "Precalentar";
const char MSG_PREHEAT_PL[] PROGMEM = "Grzanie";
const char MSG_PREHEAT_DE[] PROGMEM = "Vorwaermen";
const char * const MSG_PREHEAT_LANG_TABLE[LANG_NUM] PROGMEM = {
	MSG_PREHEAT_EN,
	MSG_PREHEAT_CZ,
	MSG_PREHEAT_IT,
	MSG_PREHEAT_ES,
	MSG_PREHEAT_PL,
	MSG_PREHEAT_DE
};

const char MSG_PREHEAT_NOZZLE_EN[] PROGMEM = "Preheat the nozzle!";
const char MSG_PREHEAT_NOZZLE_CZ[] PROGMEM = "Predehrejte trysku!";
const char MSG_PREHEAT_NOZZLE_IT[] PROGMEM = "Preris. ugello!";
const char MSG_PREHEAT_NOZZLE_ES[] PROGMEM = "Precalentar extrusor";
const char MSG_PREHEAT_NOZZLE_PL[] PROGMEM = "Nagrzej dysze!";
const char MSG_PREHEAT_NOZZLE_DE[] PROGMEM = "Worwaermen Duese";
const char * const MSG_PREHEAT_NOZZLE_LANG_TABLE[LANG_NUM] PROGMEM = {
	MSG_PREHEAT_NOZZLE_EN,
	MSG_PREHEAT_NOZZLE_CZ,
	MSG_PREHEAT_NOZZLE_IT,
	MSG_PREHEAT_NOZZLE_ES,
	MSG_PREHEAT_NOZZLE_PL,
	MSG_PREHEAT_NOZZLE_DE
};

const char MSG_PRESS_EN[] PROGMEM = "and press the knob";
const char MSG_PRESS_CZ[] PROGMEM = "a stisknete tlacitko";
const char MSG_PRESS_IT[] PROGMEM = "e cliccare manopola";
const char MSG_PRESS_ES[] PROGMEM = "Pulsar el mando";
const char MSG_PRESS_PL[] PROGMEM = "Nacisnij przycisk";
const char MSG_PRESS_DE[] PROGMEM = "und Knopf druecken";
const char * const MSG_PRESS_LANG_TABLE[LANG_NUM] PROGMEM = {
	MSG_PRESS_EN,
	MSG_PRESS_CZ,
	MSG_PRESS_IT,
	MSG_PRESS_ES,
	MSG_PRESS_PL,
	MSG_PRESS_DE
};

const char MSG_PRINTER_DISCONNECTED_EN[] PROGMEM = "Printer disconnected";
const char * const MSG_PRINTER_DISCONNECTED_LANG_TABLE[1] PROGMEM = {
	MSG_PRINTER_DISCONNECTED_EN
};

const char MSG_PRINT_ABORTED_EN[] PROGMEM = "Print aborted";
const char MSG_PRINT_ABORTED_CZ[] PROGMEM = "Tisk prerusen";
const char MSG_PRINT_ABORTED_IT[] PROGMEM = "Stampa abortita";
const char MSG_PRINT_ABORTED_ES[] PROGMEM = "Impresion cancelada";
const char MSG_PRINT_ABORTED_PL[] PROGMEM = "Druk przerwany";
const char MSG_PRINT_ABORTED_DE[] PROGMEM = "Druck abgebrochen";
const char * const MSG_PRINT_ABORTED_LANG_TABLE[LANG_NUM] PROGMEM = {
	MSG_PRINT_ABORTED_EN,
	MSG_PRINT_ABORTED_CZ,
	MSG_PRINT_ABORTED_IT,
	MSG_PRINT_ABORTED_ES,
	MSG_PRINT_ABORTED_PL,
	MSG_PRINT_ABORTED_DE
};

const char MSG_PRINT_PAUSED_EN[] PROGMEM = "Print paused";
const char * const MSG_PRINT_PAUSED_LANG_TABLE[1] PROGMEM = {
	MSG_PRINT_PAUSED_EN
};

const char MSG_PRUSA3D_EN[] PROGMEM = "prusa3d.com";
const char MSG_PRUSA3D_CZ[] PROGMEM = "prusa3d.cz";
const char MSG_PRUSA3D_PL[] PROGMEM = "prusa3d.cz";
const char * const MSG_PRUSA3D_LANG_TABLE[LANG_NUM] PROGMEM = {
	MSG_PRUSA3D_EN,
	MSG_PRUSA3D_CZ,
	MSG_PRUSA3D_EN,
	MSG_PRUSA3D_EN,
	MSG_PRUSA3D_PL,
	MSG_PRUSA3D_EN
};

const char MSG_PRUSA3D_FORUM_EN[] PROGMEM = "forum.prusa3d.com";
const char MSG_PRUSA3D_FORUM_CZ[] PROGMEM = "forum.prusa3d.cz";
const char MSG_PRUSA3D_FORUM_PL[] PROGMEM = "forum.prusa3d.cz";
const char * const MSG_PRUSA3D_FORUM_LANG_TABLE[LANG_NUM] PROGMEM = {
	MSG_PRUSA3D_FORUM_EN,
	MSG_PRUSA3D_FORUM_CZ,
	MSG_PRUSA3D_FORUM_EN,
	MSG_PRUSA3D_FORUM_EN,
	MSG_PRUSA3D_FORUM_PL,
	MSG_PRUSA3D_FORUM_EN
};

const char MSG_PRUSA3D_HOWTO_EN[] PROGMEM = "howto.prusa3d.com";
const char MSG_PRUSA3D_HOWTO_CZ[] PROGMEM = "howto.prusa3d.cz";
const char MSG_PRUSA3D_HOWTO_PL[] PROGMEM = "howto.prusa3d.cz";
const char * const MSG_PRUSA3D_HOWTO_LANG_TABLE[LANG_NUM] PROGMEM = {
	MSG_PRUSA3D_HOWTO_EN,
	MSG_PRUSA3D_HOWTO_CZ,
	MSG_PRUSA3D_HOWTO_EN,
	MSG_PRUSA3D_HOWTO_EN,
	MSG_PRUSA3D_HOWTO_PL,
	MSG_PRUSA3D_HOWTO_EN
};

const char MSG_REBOOT_EN[] PROGMEM = "Reboot the printer";
const char MSG_REBOOT_CZ[] PROGMEM = "Restartujte tiskarnu";
const char MSG_REBOOT_IT[] PROGMEM = "Riavvia stampante";
const char MSG_REBOOT_ES[] PROGMEM = "Reiniciar impresora";
const char MSG_REBOOT_PL[] PROGMEM = "Restart drukarki";
const char MSG_REBOOT_DE[] PROGMEM = "Reboot den Printer";
const char * const MSG_REBOOT_LANG_TABLE[LANG_NUM] PROGMEM = {
	MSG_REBOOT_EN,
	MSG_REBOOT_CZ,
	MSG_REBOOT_IT,
	MSG_REBOOT_ES,
	MSG_REBOOT_PL,
	MSG_REBOOT_DE
};

const char MSG_RECTRACT_EN[] PROGMEM = "Rectract";
const char * const MSG_RECTRACT_LANG_TABLE[1] PROGMEM = {
	MSG_RECTRACT_EN
};

const char MSG_REFRESH_EN[] PROGMEM = "\xF8" "Refresh";
const char * const MSG_REFRESH_LANG_TABLE[1] PROGMEM = {
	MSG_REFRESH_EN
};

const char MSG_RESEND_EN[] PROGMEM = "Resend: ";
const char * const MSG_RESEND_LANG_TABLE[1] PROGMEM = {
	MSG_RESEND_EN
};

const char MSG_RESET_CALIBRATE_E_EN[] PROGMEM = "Reset E Cal.";
const char * const MSG_RESET_CALIBRATE_E_LANG_TABLE[1] PROGMEM = {
	MSG_RESET_CALIBRATE_E_EN
};

const char MSG_RESTORE_FAILSAFE_EN[] PROGMEM = "Restore failsafe";
const char * const MSG_RESTORE_FAILSAFE_LANG_TABLE[1] PROGMEM = {
	MSG_RESTORE_FAILSAFE_EN
};

const char MSG_RESUME_PRINT_EN[] PROGMEM = "Resume print";
const char MSG_RESUME_PRINT_CZ[] PROGMEM = "Pokracovat";
const char MSG_RESUME_PRINT_IT[] PROGMEM = "Riprendi stampa";
const char MSG_RESUME_PRINT_ES[] PROGMEM = "Reanudar impres.";
const char MSG_RESUME_PRINT_PL[] PROGMEM = "Kontynuowac";
const char MSG_RESUME_PRINT_DE[] PROGMEM = "Fortsetzen";
const char * const MSG_RESUME_PRINT_LANG_TABLE[LANG_NUM] PROGMEM = {
	MSG_RESUME_PRINT_EN,
	MSG_RESUME_PRINT_CZ,
	MSG_RESUME_PRINT_IT,
	MSG_RESUME_PRINT_ES,
	MSG_RESUME_PRINT_PL,
	MSG_RESUME_PRINT_DE
};

const char MSG_RESUMING_EN[] PROGMEM = "Resuming print";
const char MSG_RESUMING_CZ[] PROGMEM = "Obnoveni tisku";
const char MSG_RESUMING_IT[] PROGMEM = "Riprendi stampa";
const char MSG_RESUMING_ES[] PROGMEM = "Resumiendo impresion";
const char MSG_RESUMING_PL[] PROGMEM = "Wznowienie druku";
const char MSG_RESUMING_DE[] PROGMEM = "Druck fortgesetzt";
const char * const MSG_RESUMING_LANG_TABLE[LANG_NUM] PROGMEM = {
	MSG_RESUMING_EN,
	MSG_RESUMING_CZ,
	MSG_RESUMING_IT,
	MSG_RESUMING_ES,
	MSG_RESUMING_PL,
	MSG_RESUMING_DE
};

const char MSG_RESUMING_PRINT_EN[] PROGMEM = "Resuming print";
const char * const MSG_RESUMING_PRINT_LANG_TABLE[1] PROGMEM = {
	MSG_RESUMING_PRINT_EN
};

const char MSG_SD_CANT_ENTER_SUBDIR_EN[] PROGMEM = "Cannot enter subdir: ";
const char * const MSG_SD_CANT_ENTER_SUBDIR_LANG_TABLE[1] PROGMEM = {
	MSG_SD_CANT_ENTER_SUBDIR_EN
};

const char MSG_SD_CANT_OPEN_SUBDIR_EN[] PROGMEM = "Cannot open subdir";
const char * const MSG_SD_CANT_OPEN_SUBDIR_LANG_TABLE[1] PROGMEM = {
	MSG_SD_CANT_OPEN_SUBDIR_EN
};

const char MSG_SD_CARD_OK_EN[] PROGMEM = "SD card ok";
const char * const MSG_SD_CARD_OK_LANG_TABLE[1] PROGMEM = {
	MSG_SD_CARD_OK_EN
};

const char MSG_SD_ERR_WRITE_TO_FILE_EN[] PROGMEM = "error writing to file";
const char * const MSG_SD_ERR_WRITE_TO_FILE_LANG_TABLE[1] PROGMEM = {
	MSG_SD_ERR_WRITE_TO_FILE_EN
};

const char MSG_SD_FILE_OPENED_EN[] PROGMEM = "File opened: ";
const char * const MSG_SD_FILE_OPENED_LANG_TABLE[1] PROGMEM = {
	MSG_SD_FILE_OPENED_EN
};

const char MSG_SD_FILE_SELECTED_EN[] PROGMEM = "File selected";
const char * const MSG_SD_FILE_SELECTED_LANG_TABLE[1] PROGMEM = {
	MSG_SD_FILE_SELECTED_EN
};

const char MSG_SD_INIT_FAIL_EN[] PROGMEM = "SD init fail";
const char * const MSG_SD_INIT_FAIL_LANG_TABLE[1] PROGMEM = {
	MSG_SD_INIT_FAIL_EN
};

const char MSG_SD_INSERTED_EN[] PROGMEM = "Card inserted";
const char MSG_SD_INSERTED_CZ[] PROGMEM = "Karta vlozena";
const char MSG_SD_INSERTED_IT[] PROGMEM = "SD inserita";
const char MSG_SD_INSERTED_ES[] PROGMEM = "Tarjeta insertada";
const char MSG_SD_INSERTED_PL[] PROGMEM = "Karta wlozona";
const char MSG_SD_INSERTED_DE[] PROGMEM = "SD eingesetzt";
const char * const MSG_SD_INSERTED_LANG_TABLE[LANG_NUM] PROGMEM = {
	MSG_SD_INSERTED_EN,
	MSG_SD_INSERTED_CZ,
	MSG_SD_INSERTED_IT,
	MSG_SD_INSERTED_ES,
	MSG_SD_INSERTED_PL,
	MSG_SD_INSERTED_DE
};

const char MSG_SD_NOT_PRINTING_EN[] PROGMEM = "Not SD printing";
const char * const MSG_SD_NOT_PRINTING_LANG_TABLE[1] PROGMEM = {
	MSG_SD_NOT_PRINTING_EN
};

const char MSG_SD_OPENROOT_FAIL_EN[] PROGMEM = "openRoot failed";
const char * const MSG_SD_OPENROOT_FAIL_LANG_TABLE[1] PROGMEM = {
	MSG_SD_OPENROOT_FAIL_EN
};

const char MSG_SD_OPEN_FILE_FAIL_EN[] PROGMEM = "open failed, File: ";
const char * const MSG_SD_OPEN_FILE_FAIL_LANG_TABLE[1] PROGMEM = {
	MSG_SD_OPEN_FILE_FAIL_EN
};

const char MSG_SD_PRINTING_BYTE_EN[] PROGMEM = "SD printing byte ";
const char * const MSG_SD_PRINTING_BYTE_LANG_TABLE[1] PROGMEM = {
	MSG_SD_PRINTING_BYTE_EN
};

const char MSG_SD_REMOVED_EN[] PROGMEM = "Card removed";
const char MSG_SD_REMOVED_CZ[] PROGMEM = "Karta vyjmuta";
const char MSG_SD_REMOVED_IT[] PROGMEM = "SD rimossa";
const char MSG_SD_REMOVED_ES[] PROGMEM = "Tarjeta retirada";
const char MSG_SD_REMOVED_PL[] PROGMEM = "Karta wyjeta";
const char MSG_SD_REMOVED_DE[] PROGMEM = "SD entfernt ";
const char * const MSG_SD_REMOVED_LANG_TABLE[LANG_NUM] PROGMEM = {
	MSG_SD_REMOVED_EN,
	MSG_SD_REMOVED_CZ,
	MSG_SD_REMOVED_IT,
	MSG_SD_REMOVED_ES,
	MSG_SD_REMOVED_PL,
	MSG_SD_REMOVED_DE
};

const char MSG_SD_SIZE_EN[] PROGMEM = " Size: ";
const char * const MSG_SD_SIZE_LANG_TABLE[1] PROGMEM = {
	MSG_SD_SIZE_EN
};

const char MSG_SD_VOL_INIT_FAIL_EN[] PROGMEM = "volume.init failed";
const char * const MSG_SD_VOL_INIT_FAIL_LANG_TABLE[1] PROGMEM = {
	MSG_SD_VOL_INIT_FAIL_EN
};

const char MSG_SD_WORKDIR_FAIL_EN[] PROGMEM = "workDir open failed";
const char * const MSG_SD_WORKDIR_FAIL_LANG_TABLE[1] PROGMEM = {
	MSG_SD_WORKDIR_FAIL_EN
};

const char MSG_SD_WRITE_TO_FILE_EN[] PROGMEM = "Writing to file: ";
const char * const MSG_SD_WRITE_TO_FILE_LANG_TABLE[1] PROGMEM = {
	MSG_SD_WRITE_TO_FILE_EN
};

const char MSG_SELFTEST_EN[] PROGMEM = "Selftest         ";
const char MSG_SELFTEST_IT[] PROGMEM = "Autotest";
const char MSG_SELFTEST_ES[] PROGMEM = "Autotest";
const char MSG_SELFTEST_DE[] PROGMEM = "Selbsttest       ";
const char * const MSG_SELFTEST_LANG_TABLE[LANG_NUM] PROGMEM = {
	MSG_SELFTEST_EN,
	MSG_SELFTEST_EN,
	MSG_SELFTEST_IT,
	MSG_SELFTEST_ES,
	MSG_SELFTEST_EN,
	MSG_SELFTEST_DE
};

const char MSG_SELFTEST_BEDHEATER_EN[] PROGMEM = "Bed / Heater";
const char MSG_SELFTEST_BEDHEATER_IT[] PROGMEM = "Letto/Riscald.";
const char MSG_SELFTEST_BEDHEATER_ES[] PROGMEM = "Cama/Calentador";
const char * const MSG_SELFTEST_BEDHEATER_LANG_TABLE[LANG_NUM] PROGMEM = {
	MSG_SELFTEST_BEDHEATER_EN,
	MSG_SELFTEST_BEDHEATER_EN,
	MSG_SELFTEST_BEDHEATER_IT,
	MSG_SELFTEST_BEDHEATER_ES,
	MSG_SELFTEST_BEDHEATER_EN,
	MSG_SELFTEST_BEDHEATER_EN
};

const char MSG_SELFTEST_CHECK_ALLCORRECT_EN[] PROGMEM = "All correct      ";
const char MSG_SELFTEST_CHECK_ALLCORRECT_CZ[] PROGMEM = "Vse OK           ";
const char MSG_SELFTEST_CHECK_ALLCORRECT_IT[] PROGMEM = "Nessun errore";
const char MSG_SELFTEST_CHECK_ALLCORRECT_ES[] PROGMEM = "Todo bie ";
const char MSG_SELFTEST_CHECK_ALLCORRECT_PL[] PROGMEM = "Wszystko OK      ";
const char MSG_SELFTEST_CHECK_ALLCORRECT_DE[] PROGMEM = "Alles richtig    ";
const char * const MSG_SELFTEST_CHECK_ALLCORRECT_LANG_TABLE[LANG_NUM] PROGMEM = {
	MSG_SELFTEST_CHECK_ALLCORRECT_EN,
	MSG_SELFTEST_CHECK_ALLCORRECT_CZ,
	MSG_SELFTEST_CHECK_ALLCORRECT_IT,
	MSG_SELFTEST_CHECK_ALLCORRECT_ES,
	MSG_SELFTEST_CHECK_ALLCORRECT_PL,
	MSG_SELFTEST_CHECK_ALLCORRECT_DE
};

const char MSG_SELFTEST_CHECK_BED_EN[] PROGMEM = "Checking bed     ";
const char MSG_SELFTEST_CHECK_BED_CZ[] PROGMEM = "Kontrola bed     ";
const char MSG_SELFTEST_CHECK_BED_IT[] PROGMEM = "Verifica letto";
const char MSG_SELFTEST_CHECK_BED_ES[] PROGMEM = "Control de cama";
const char MSG_SELFTEST_CHECK_BED_PL[] PROGMEM = "Kontrola bed     ";
const char MSG_SELFTEST_CHECK_BED_DE[] PROGMEM = "Pr\x81fe Bed        ";
const char * const MSG_SELFTEST_CHECK_BED_LANG_TABLE[LANG_NUM] PROGMEM = {
	MSG_SELFTEST_CHECK_BED_EN,
	MSG_SELFTEST_CHECK_BED_CZ,
	MSG_SELFTEST_CHECK_BED_IT,
	MSG_SELFTEST_CHECK_BED_ES,
	MSG_SELFTEST_CHECK_BED_PL,
	MSG_SELFTEST_CHECK_BED_DE
};

const char MSG_SELFTEST_CHECK_ENDSTOPS_EN[] PROGMEM = "Checking endstops";
const char MSG_SELFTEST_CHECK_ENDSTOPS_CZ[] PROGMEM = "Kontrola endstops";
const char MSG_SELFTEST_CHECK_ENDSTOPS_IT[] PROGMEM = "Verifica finecorsa";
const char MSG_SELFTEST_CHECK_ENDSTOPS_ES[] PROGMEM = "Cont. topes final";
const char MSG_SELFTEST_CHECK_ENDSTOPS_PL[] PROGMEM = "Kontrola endstops";
const char MSG_SELFTEST_CHECK_ENDSTOPS_DE[] PROGMEM = "Pr\x81fe endstops   ";
const char * const MSG_SELFTEST_CHECK_ENDSTOPS_LANG_TABLE[LANG_NUM] PROGMEM = {
	MSG_SELFTEST_CHECK_ENDSTOPS_EN,
	MSG_SELFTEST_CHECK_ENDSTOPS_CZ,
	MSG_SELFTEST_CHECK_ENDSTOPS_IT,
	MSG_SELFTEST_CHECK_ENDSTOPS_ES,
	MSG_SELFTEST_CHECK_ENDSTOPS_PL,
	MSG_SELFTEST_CHECK_ENDSTOPS_DE
};

const char MSG_SELFTEST_CHECK_HOTEND_EN[] PROGMEM = "Checking hotend  ";
const char MSG_SELFTEST_CHECK_HOTEND_CZ[] PROGMEM = "Kontrola hotend  ";
const char MSG_SELFTEST_CHECK_HOTEND_IT[] PROGMEM = "Verifica ugello";
const char MSG_SELFTEST_CHECK_HOTEND_ES[] PROGMEM = "Control hotend ";
const char MSG_SELFTEST_CHECK_HOTEND_PL[] PROGMEM = "Kontrola hotend  ";
const char MSG_SELFTEST_CHECK_HOTEND_DE[] PROGMEM = "Pr\x81fe hotend     ";
const char * const MSG_SELFTEST_CHECK_HOTEND_LANG_TABLE[LANG_NUM] PROGMEM = {
	MSG_SELFTEST_CHECK_HOTEND_EN,
	MSG_SELFTEST_CHECK_HOTEND_CZ,
	MSG_SELFTEST_CHECK_HOTEND_IT,
	MSG_SELFTEST_CHECK_HOTEND_ES,
	MSG_SELFTEST_CHECK_HOTEND_PL,
	MSG_SELFTEST_CHECK_HOTEND_DE
};

const char MSG_SELFTEST_CHECK_X_EN[] PROGMEM = "Checking X axis  ";
const char MSG_SELFTEST_CHECK_X_CZ[] PROGMEM = "Kontrola X axis  ";
const char MSG_SELFTEST_CHECK_X_IT[] PROGMEM = "Verifica asse X";
const char MSG_SELFTEST_CHECK_X_ES[] PROGMEM = "Control del eje X";
const char MSG_SELFTEST_CHECK_X_PL[] PROGMEM = "Kontrola X axis  ";
const char MSG_SELFTEST_CHECK_X_DE[] PROGMEM = "Pr\x81fe X Achse    ";
const char * const MSG_SELFTEST_CHECK_X_LANG_TABLE[LANG_NUM] PROGMEM = {
	MSG_SELFTEST_CHECK_X_EN,
	MSG_SELFTEST_CHECK_X_CZ,
	MSG_SELFTEST_CHECK_X_IT,
	MSG_SELFTEST_CHECK_X_ES,
	MSG_SELFTEST_CHECK_X_PL,
	MSG_SELFTEST_CHECK_X_DE
};

const char MSG_SELFTEST_CHECK_Y_EN[] PROGMEM = "Checking Y axis  ";
const char MSG_SELFTEST_CHECK_Y_CZ[] PROGMEM = "Kontrola Y axis  ";
const char MSG_SELFTEST_CHECK_Y_IT[] PROGMEM = "Verifica asse Y";
const char MSG_SELFTEST_CHECK_Y_ES[] PROGMEM = "Control del eje Y";
const char MSG_SELFTEST_CHECK_Y_PL[] PROGMEM = "Kontrola Y axis  ";
const char MSG_SELFTEST_CHECK_Y_DE[] PROGMEM = "Pr\x81fe Y Achse    ";
const char * const MSG_SELFTEST_CHECK_Y_LANG_TABLE[LANG_NUM] PROGMEM = {
	MSG_SELFTEST_CHECK_Y_EN,
	MSG_SELFTEST_CHECK_Y_CZ,
	MSG_SELFTEST_CHECK_Y_IT,
	MSG_SELFTEST_CHECK_Y_ES,
	MSG_SELFTEST_CHECK_Y_PL,
	MSG_SELFTEST_CHECK_Y_DE
};

const char MSG_SELFTEST_CHECK_Z_EN[] PROGMEM = "Checking Z axis  ";
const char MSG_SELFTEST_CHECK_Z_CZ[] PROGMEM = "Kontrola Z axis  ";
const char MSG_SELFTEST_CHECK_Z_IT[] PROGMEM = "Verifica asse Z";
const char MSG_SELFTEST_CHECK_Z_ES[] PROGMEM = "Control del eje Z";
const char MSG_SELFTEST_CHECK_Z_PL[] PROGMEM = "Kontrola Z axis  ";
const char MSG_SELFTEST_CHECK_Z_DE[] PROGMEM = "Pr\x81fe Z Achse    ";
const char * const MSG_SELFTEST_CHECK_Z_LANG_TABLE[LANG_NUM] PROGMEM = {
	MSG_SELFTEST_CHECK_Z_EN,
	MSG_SELFTEST_CHECK_Z_CZ,
	MSG_SELFTEST_CHECK_Z_IT,
	MSG_SELFTEST_CHECK_Z_ES,
	MSG_SELFTEST_CHECK_Z_PL,
	MSG_SELFTEST_CHECK_Z_DE
};

const char MSG_SELFTEST_COOLING_FAN_EN[] PROGMEM = "Front print fan?";;
const char MSG_SELFTEST_COOLING_FAN_CZ[] PROGMEM = "Predni tiskovy vent?";;
const char MSG_SELFTEST_COOLING_FAN_IT[] PROGMEM = "Vent di stampa ant.?";;
const char MSG_SELFTEST_COOLING_FAN_ES[] PROGMEM = "Vent. al frente?";;
const char MSG_SELFTEST_COOLING_FAN_PL[] PROGMEM = "Przodni went. druku?";;
const char MSG_SELFTEST_COOLING_FAN_DE[] PROGMEM = "Vord. Frontluefter?";
const char * const MSG_SELFTEST_COOLING_FAN_LANG_TABLE[LANG_NUM] PROGMEM = {
	MSG_SELFTEST_COOLING_FAN_EN,
	MSG_SELFTEST_COOLING_FAN_CZ,
	MSG_SELFTEST_COOLING_FAN_IT,
	MSG_SELFTEST_COOLING_FAN_ES,
	MSG_SELFTEST_COOLING_FAN_PL,
	MSG_SELFTEST_COOLING_FAN_DE
};

const char MSG_SELFTEST_ENDSTOP_EN[] PROGMEM = "Endstop";
const char MSG_SELFTEST_ENDSTOP_IT[] PROGMEM = "Finecorsa";
const char MSG_SELFTEST_ENDSTOP_ES[] PROGMEM = "Tope final";
const char * const MSG_SELFTEST_ENDSTOP_LANG_TABLE[LANG_NUM] PROGMEM = {
	MSG_SELFTEST_ENDSTOP_EN,
	MSG_SELFTEST_ENDSTOP_EN,
	MSG_SELFTEST_ENDSTOP_IT,
	MSG_SELFTEST_ENDSTOP_ES,
	MSG_SELFTEST_ENDSTOP_EN,
	MSG_SELFTEST_ENDSTOP_EN
};

const char MSG_SELFTEST_ENDSTOPS_EN[] PROGMEM = "Endstops";
const char MSG_SELFTEST_ENDSTOPS_IT[] PROGMEM = "Finecorsa (2)";
const char MSG_SELFTEST_ENDSTOPS_ES[] PROGMEM = "Topes final";
const char * const MSG_SELFTEST_ENDSTOPS_LANG_TABLE[LANG_NUM] PROGMEM = {
	MSG_SELFTEST_ENDSTOPS_EN,
	MSG_SELFTEST_ENDSTOPS_EN,
	MSG_SELFTEST_ENDSTOPS_IT,
	MSG_SELFTEST_ENDSTOPS_ES,
	MSG_SELFTEST_ENDSTOPS_EN,
	MSG_SELFTEST_ENDSTOPS_EN
};

const char MSG_SELFTEST_ENDSTOP_NOTHIT_EN[] PROGMEM = "Endstop not hit";
const char MSG_SELFTEST_ENDSTOP_NOTHIT_IT[] PROGMEM = "Finec. fuori por.";
const char MSG_SELFTEST_ENDSTOP_NOTHIT_ES[] PROGMEM = "Tope fin. no toc.";
const char MSG_SELFTEST_ENDSTOP_NOTHIT_DE[] PROGMEM = "End nicht getrof.";
const char * const MSG_SELFTEST_ENDSTOP_NOTHIT_LANG_TABLE[LANG_NUM] PROGMEM = {
	MSG_SELFTEST_ENDSTOP_NOTHIT_EN,
	MSG_SELFTEST_ENDSTOP_NOTHIT_EN,
	MSG_SELFTEST_ENDSTOP_NOTHIT_IT,
	MSG_SELFTEST_ENDSTOP_NOTHIT_ES,
	MSG_SELFTEST_ENDSTOP_NOTHIT_EN,
	MSG_SELFTEST_ENDSTOP_NOTHIT_DE
};

const char MSG_SELFTEST_ERROR_EN[] PROGMEM = "Selftest error !";
const char MSG_SELFTEST_ERROR_IT[] PROGMEM = "Autotest negativo";
const char MSG_SELFTEST_ERROR_ES[] PROGMEM = "Autotest error!";
const char MSG_SELFTEST_ERROR_DE[] PROGMEM = "Selbtest Fehler!";
const char * const MSG_SELFTEST_ERROR_LANG_TABLE[LANG_NUM] PROGMEM = {
	MSG_SELFTEST_ERROR_EN,
	MSG_SELFTEST_ERROR_EN,
	MSG_SELFTEST_ERROR_IT,
	MSG_SELFTEST_ERROR_ES,
	MSG_SELFTEST_ERROR_EN,
	MSG_SELFTEST_ERROR_DE
};

const char MSG_SELFTEST_EXTRUDER_FAN_EN[] PROGMEM = "Left hotend fan?";;
const char MSG_SELFTEST_EXTRUDER_FAN_CZ[] PROGMEM = "Levy vent na trysce?";;
const char MSG_SELFTEST_EXTRUDER_FAN_IT[] PROGMEM = "Vent SX sull'ugello?";;
const char MSG_SELFTEST_EXTRUDER_FAN_ES[] PROGMEM = "Vent. en la izg?";;
const char MSG_SELFTEST_EXTRUDER_FAN_PL[] PROGMEM = "Lewy went na dysze?";;
const char MSG_SELFTEST_EXTRUDER_FAN_DE[] PROGMEM = "Link. Hotendluefter?";
const char * const MSG_SELFTEST_EXTRUDER_FAN_LANG_TABLE[LANG_NUM] PROGMEM = {
	MSG_SELFTEST_EXTRUDER_FAN_EN,
	MSG_SELFTEST_EXTRUDER_FAN_CZ,
	MSG_SELFTEST_EXTRUDER_FAN_IT,
	MSG_SELFTEST_EXTRUDER_FAN_ES,
	MSG_SELFTEST_EXTRUDER_FAN_PL,
	MSG_SELFTEST_EXTRUDER_FAN_DE
};

const char MSG_SELFTEST_FAILED_EN[] PROGMEM = "Selftest failed  ";
const char MSG_SELFTEST_FAILED_CZ[] PROGMEM = "Selftest selhal  ";
const char MSG_SELFTEST_FAILED_IT[] PROGMEM = "Autotest fallito";
const char MSG_SELFTEST_FAILED_ES[] PROGMEM = "Autotest fallado";
const char MSG_SELFTEST_FAILED_PL[] PROGMEM = "Selftest nieudany";
const char MSG_SELFTEST_FAILED_DE[] PROGMEM = "Selbtest fehlgeschlg";
const char * const MSG_SELFTEST_FAILED_LANG_TABLE[LANG_NUM] PROGMEM = {
	MSG_SELFTEST_FAILED_EN,
	MSG_SELFTEST_FAILED_CZ,
	MSG_SELFTEST_FAILED_IT,
	MSG_SELFTEST_FAILED_ES,
	MSG_SELFTEST_FAILED_PL,
	MSG_SELFTEST_FAILED_DE
};

const char MSG_SELFTEST_FAN_EN[] PROGMEM = "Fan test";;
const char MSG_SELFTEST_FAN_CZ[] PROGMEM = "Test ventilatoru";;
const char MSG_SELFTEST_FAN_IT[] PROGMEM = "Prova del ventilator";;
const char MSG_SELFTEST_FAN_ES[] PROGMEM = "Test del ventilador";;
const char MSG_SELFTEST_FAN_PL[] PROGMEM = "Test wentylatora";;
const char MSG_SELFTEST_FAN_DE[] PROGMEM = "Lueftertest";
const char * const MSG_SELFTEST_FAN_LANG_TABLE[LANG_NUM] PROGMEM = {
	MSG_SELFTEST_FAN_EN,
	MSG_SELFTEST_FAN_CZ,
	MSG_SELFTEST_FAN_IT,
	MSG_SELFTEST_FAN_ES,
	MSG_SELFTEST_FAN_PL,
	MSG_SELFTEST_FAN_DE
};

const char MSG_SELFTEST_FAN_NO_EN[] PROGMEM = "Not spinning";;
const char MSG_SELFTEST_FAN_NO_CZ[] PROGMEM = "Netoci se";;
const char MSG_SELFTEST_FAN_NO_IT[] PROGMEM = "Non si gira";;
const char MSG_SELFTEST_FAN_NO_ES[] PROGMEM = "Ventilador no gira";;
const char MSG_SELFTEST_FAN_NO_PL[] PROGMEM = "Nekreci sie";;
const char MSG_SELFTEST_FAN_NO_DE[] PROGMEM = "Dreht nicht";
const char * const MSG_SELFTEST_FAN_NO_LANG_TABLE[LANG_NUM] PROGMEM = {
	MSG_SELFTEST_FAN_NO_EN,
	MSG_SELFTEST_FAN_NO_CZ,
	MSG_SELFTEST_FAN_NO_IT,
	MSG_SELFTEST_FAN_NO_ES,
	MSG_SELFTEST_FAN_NO_PL,
	MSG_SELFTEST_FAN_NO_DE
};

const char MSG_SELFTEST_FAN_YES_EN[] PROGMEM = "Spinning";;
const char MSG_SELFTEST_FAN_YES_CZ[] PROGMEM = "Toci se";;
const char MSG_SELFTEST_FAN_YES_IT[] PROGMEM = "Gira";;
const char MSG_SELFTEST_FAN_YES_ES[] PROGMEM = "Ventilador gira";;
const char MSG_SELFTEST_FAN_YES_PL[] PROGMEM = "Kreci sie";;
const char MSG_SELFTEST_FAN_YES_DE[] PROGMEM = "Dreht";
const char * const MSG_SELFTEST_FAN_YES_LANG_TABLE[LANG_NUM] PROGMEM = {
	MSG_SELFTEST_FAN_YES_EN,
	MSG_SELFTEST_FAN_YES_CZ,
	MSG_SELFTEST_FAN_YES_IT,
	MSG_SELFTEST_FAN_YES_ES,
	MSG_SELFTEST_FAN_YES_PL,
	MSG_SELFTEST_FAN_YES_DE
};

const char MSG_SELFTEST_HEATERTHERMISTOR_EN[] PROGMEM = "Heater/Thermistor";
const char MSG_SELFTEST_HEATERTHERMISTOR_IT[] PROGMEM = "Riscald./Termist.";
const char MSG_SELFTEST_HEATERTHERMISTOR_ES[] PROGMEM = "Calent./Termistor";
const char * const MSG_SELFTEST_HEATERTHERMISTOR_LANG_TABLE[LANG_NUM] PROGMEM = {
	MSG_SELFTEST_HEATERTHERMISTOR_EN,
	MSG_SELFTEST_HEATERTHERMISTOR_EN,
	MSG_SELFTEST_HEATERTHERMISTOR_IT,
	MSG_SELFTEST_HEATERTHERMISTOR_ES,
	MSG_SELFTEST_HEATERTHERMISTOR_EN,
	MSG_SELFTEST_HEATERTHERMISTOR_EN
};

const char MSG_SELFTEST_MOTOR_EN[] PROGMEM = "Motor";
const char MSG_SELFTEST_MOTOR_IT[] PROGMEM = "Motore";
const char MSG_SELFTEST_MOTOR_PL[] PROGMEM = "Silnik";
const char * const MSG_SELFTEST_MOTOR_LANG_TABLE[LANG_NUM] PROGMEM = {
	MSG_SELFTEST_MOTOR_EN,
	MSG_SELFTEST_MOTOR_EN,
	MSG_SELFTEST_MOTOR_IT,
	MSG_SELFTEST_MOTOR_EN,
	MSG_SELFTEST_MOTOR_PL,
	MSG_SELFTEST_MOTOR_EN
};

const char MSG_SELFTEST_NOTCONNECTED_EN[] PROGMEM = "Not connected";
const char MSG_SELFTEST_NOTCONNECTED_CZ[] PROGMEM = "Nezapojeno    ";
const char MSG_SELFTEST_NOTCONNECTED_IT[] PROGMEM = "Non connesso";
const char MSG_SELFTEST_NOTCONNECTED_ES[] PROGMEM = "No hay conexion  ";
const char MSG_SELFTEST_NOTCONNECTED_PL[] PROGMEM = "Nie podlaczono   ";
const char MSG_SELFTEST_NOTCONNECTED_DE[] PROGMEM = "Nicht angeschlossen";
const char * const MSG_SELFTEST_NOTCONNECTED_LANG_TABLE[LANG_NUM] PROGMEM = {
	MSG_SELFTEST_NOTCONNECTED_EN,
	MSG_SELFTEST_NOTCONNECTED_CZ,
	MSG_SELFTEST_NOTCONNECTED_IT,
	MSG_SELFTEST_NOTCONNECTED_ES,
	MSG_SELFTEST_NOTCONNECTED_PL,
	MSG_SELFTEST_NOTCONNECTED_DE
};

const char MSG_SELFTEST_OK_EN[] PROGMEM = "Self test OK";
const char MSG_SELFTEST_OK_IT[] PROGMEM = "Autotest OK";
const char MSG_SELFTEST_OK_DE[] PROGMEM = "Selbsttest OK";
const char * const MSG_SELFTEST_OK_LANG_TABLE[LANG_NUM] PROGMEM = {
	MSG_SELFTEST_OK_EN,
	MSG_SELFTEST_OK_EN,
	MSG_SELFTEST_OK_IT,
	MSG_SELFTEST_OK_EN,
	MSG_SELFTEST_OK_EN,
	MSG_SELFTEST_OK_DE
};

const char MSG_SELFTEST_PLEASECHECK_EN[] PROGMEM = "Please check :";
const char MSG_SELFTEST_PLEASECHECK_CZ[] PROGMEM = "Zkontrolujte :";
const char MSG_SELFTEST_PLEASECHECK_IT[] PROGMEM = "Verificare:";
const char MSG_SELFTEST_PLEASECHECK_ES[] PROGMEM = "Controla :";
const char MSG_SELFTEST_PLEASECHECK_PL[] PROGMEM = "Skontroluj :";
const char MSG_SELFTEST_PLEASECHECK_DE[] PROGMEM = "Bitte pruefe:";
const char * const MSG_SELFTEST_PLEASECHECK_LANG_TABLE[LANG_NUM] PROGMEM = {
	MSG_SELFTEST_PLEASECHECK_EN,
	MSG_SELFTEST_PLEASECHECK_CZ,
	MSG_SELFTEST_PLEASECHECK_IT,
	MSG_SELFTEST_PLEASECHECK_ES,
	MSG_SELFTEST_PLEASECHECK_PL,
	MSG_SELFTEST_PLEASECHECK_DE
};

const char MSG_SELFTEST_START_EN[] PROGMEM = "Self test start  ";
const char MSG_SELFTEST_START_IT[] PROGMEM = "Avvia autotest";
const char MSG_SELFTEST_START_ES[] PROGMEM = "Autotest salida";
const char MSG_SELFTEST_START_DE[] PROGMEM = "Selbsttest start ";
const char * const MSG_SELFTEST_START_LANG_TABLE[LANG_NUM] PROGMEM = {
	MSG_SELFTEST_START_EN,
	MSG_SELFTEST_START_EN,
	MSG_SELFTEST_START_IT,
	MSG_SELFTEST_START_ES,
	MSG_SELFTEST_START_EN,
	MSG_SELFTEST_START_DE
};

const char MSG_SELFTEST_WIRINGERROR_EN[] PROGMEM = "Wiring error";
const char MSG_SELFTEST_WIRINGERROR_CZ[] PROGMEM = "Chyba zapojeni";
const char MSG_SELFTEST_WIRINGERROR_IT[] PROGMEM = "Errore cablaggio";
const char MSG_SELFTEST_WIRINGERROR_ES[] PROGMEM = "Error de conexion";
const char MSG_SELFTEST_WIRINGERROR_PL[] PROGMEM = "Blad polaczenia";
const char MSG_SELFTEST_WIRINGERROR_DE[] PROGMEM = "Verdrahtungfehler";
const char * const MSG_SELFTEST_WIRINGERROR_LANG_TABLE[LANG_NUM] PROGMEM = {
	MSG_SELFTEST_WIRINGERROR_EN,
	MSG_SELFTEST_WIRINGERROR_CZ,
	MSG_SELFTEST_WIRINGERROR_IT,
	MSG_SELFTEST_WIRINGERROR_ES,
	MSG_SELFTEST_WIRINGERROR_PL,
	MSG_SELFTEST_WIRINGERROR_DE
};

const char MSG_SERIAL_ERROR_MENU_STRUCTURE_EN[] PROGMEM = "Error in menu structure";
const char * const MSG_SERIAL_ERROR_MENU_STRUCTURE_LANG_TABLE[1] PROGMEM = {
	MSG_SERIAL_ERROR_MENU_STRUCTURE_EN
};

const char MSG_SETTINGS_EN[] PROGMEM = "Settings";
const char MSG_SETTINGS_CZ[] PROGMEM = "Nastaveni";
const char MSG_SETTINGS_IT[] PROGMEM = "Impostazioni";
const char MSG_SETTINGS_ES[] PROGMEM = "Configuracion";
const char MSG_SETTINGS_PL[] PROGMEM = "Ustawienia";
const char MSG_SETTINGS_DE[] PROGMEM = "Einstellungen";
const char * const MSG_SETTINGS_LANG_TABLE[LANG_NUM] PROGMEM = {
	MSG_SETTINGS_EN,
	MSG_SETTINGS_CZ,
	MSG_SETTINGS_IT,
	MSG_SETTINGS_ES,
	MSG_SETTINGS_PL,
	MSG_SETTINGS_DE
};

const char MSG_SET_HOME_OFFSETS_EN[] PROGMEM = "Set home offsets";
const char * const MSG_SET_HOME_OFFSETS_LANG_TABLE[1] PROGMEM = {
	MSG_SET_HOME_OFFSETS_EN
};

const char MSG_SET_ORIGIN_EN[] PROGMEM = "Set origin";
const char * const MSG_SET_ORIGIN_LANG_TABLE[1] PROGMEM = {
	MSG_SET_ORIGIN_EN
};

const char MSG_SET_TEMPERATURE_EN[] PROGMEM = "Set temperature";
const char * const MSG_SET_TEMPERATURE_LANG_TABLE[1] PROGMEM = {
	MSG_SET_TEMPERATURE_EN
};

const char MSG_SHOW_END_STOPS_EN[] PROGMEM = "Show end stops";
const char MSG_SHOW_END_STOPS_CZ[] PROGMEM = "Stav konc. spin.";
const char MSG_SHOW_END_STOPS_IT[] PROGMEM = "Stato finecorsa";
const char MSG_SHOW_END_STOPS_ES[] PROGMEM = "Ensena tope final";
const char MSG_SHOW_END_STOPS_PL[] PROGMEM = "Pokaz krancowki";
const char MSG_SHOW_END_STOPS_DE[] PROGMEM = "Anzeigen endstops";
const char * const MSG_SHOW_END_STOPS_LANG_TABLE[LANG_NUM] PROGMEM = {
	MSG_SHOW_END_STOPS_EN,
	MSG_SHOW_END_STOPS_CZ,
	MSG_SHOW_END_STOPS_IT,
	MSG_SHOW_END_STOPS_ES,
	MSG_SHOW_END_STOPS_PL,
	MSG_SHOW_END_STOPS_DE
};

const char MSG_SILENT_MODE_OFF_EN[] PROGMEM = "Mode [high power]";
const char MSG_SILENT_MODE_OFF_CZ[] PROGMEM = "Mod  [vys. vykon]";
const char MSG_SILENT_MODE_OFF_IT[] PROGMEM = "Mode      [forte]";
const char MSG_SILENT_MODE_OFF_ES[] PROGMEM = "Modo [rend.pleno]";
const char MSG_SILENT_MODE_OFF_PL[] PROGMEM = "Mod [w wydajnosc]";
const char MSG_SILENT_MODE_OFF_DE[] PROGMEM = "Mode [Hohe Leist]";
const char * const MSG_SILENT_MODE_OFF_LANG_TABLE[LANG_NUM] PROGMEM = {
	MSG_SILENT_MODE_OFF_EN,
	MSG_SILENT_MODE_OFF_CZ,
	MSG_SILENT_MODE_OFF_IT,
	MSG_SILENT_MODE_OFF_ES,
	MSG_SILENT_MODE_OFF_PL,
	MSG_SILENT_MODE_OFF_DE
};

const char MSG_SILENT_MODE_ON_EN[] PROGMEM = "Mode     [silent]";
const char MSG_SILENT_MODE_ON_CZ[] PROGMEM = "Mod       [tichy]";
const char MSG_SILENT_MODE_ON_IT[] PROGMEM = "Modo [silenzioso]";
const char MSG_SILENT_MODE_ON_ES[] PROGMEM = "Modo   [silencio]";
const char MSG_SILENT_MODE_ON_PL[] PROGMEM = "Mod       [cichy]";
const char MSG_SILENT_MODE_ON_DE[] PROGMEM = "Mode     [leise]";
const char * const MSG_SILENT_MODE_ON_LANG_TABLE[LANG_NUM] PROGMEM = {
	MSG_SILENT_MODE_ON_EN,
	MSG_SILENT_MODE_ON_CZ,
	MSG_SILENT_MODE_ON_IT,
	MSG_SILENT_MODE_ON_ES,
	MSG_SILENT_MODE_ON_PL,
	MSG_SILENT_MODE_ON_DE
};

const char MSG_SOFTWARE_RESET_EN[] PROGMEM = " Software Reset";
const char * const MSG_SOFTWARE_RESET_LANG_TABLE[1] PROGMEM = {
	MSG_SOFTWARE_RESET_EN
};

const char MSG_SPEED_EN[] PROGMEM = "Speed";
const char MSG_SPEED_CZ[] PROGMEM = "Rychlost";
const char MSG_SPEED_IT[] PROGMEM = "Velocita";
const char MSG_SPEED_ES[] PROGMEM = "Velocidad";
const char MSG_SPEED_PL[] PROGMEM = "Predkosc";
const char MSG_SPEED_DE[] PROGMEM = "Geschwindigkeit";
const char * const MSG_SPEED_LANG_TABLE[LANG_NUM] PROGMEM = {
	MSG_SPEED_EN,
	MSG_SPEED_CZ,
	MSG_SPEED_IT,
	MSG_SPEED_ES,
	MSG_SPEED_PL,
	MSG_SPEED_DE
};

const char MSG_STACK_ERROR_EN[] PROGMEM = "Error - static memory has been overwritten";
const char * const MSG_STACK_ERROR_LANG_TABLE[1] PROGMEM = {
	MSG_STACK_ERROR_EN
};

const char MSG_STATISTICS_EN[] PROGMEM = "Statistics  ";
const char MSG_STATISTICS_CZ[] PROGMEM = "Statistika  ";
const char MSG_STATISTICS_IT[] PROGMEM = "Statistiche";
const char MSG_STATISTICS_ES[] PROGMEM = "Estadistica  ";
const char MSG_STATISTICS_PL[] PROGMEM = "Statystyka  ";
const char MSG_STATISTICS_DE[] PROGMEM = "Statistiken ";
const char * const MSG_STATISTICS_LANG_TABLE[LANG_NUM] PROGMEM = {
	MSG_STATISTICS_EN,
	MSG_STATISTICS_CZ,
	MSG_STATISTICS_IT,
	MSG_STATISTICS_ES,
	MSG_STATISTICS_PL,
	MSG_STATISTICS_DE
};

const char MSG_STATS_FILAMENTUSED_EN[] PROGMEM = "Filament used:  ";
const char MSG_STATS_FILAMENTUSED_CZ[] PROGMEM = "Filament :  ";
const char MSG_STATS_FILAMENTUSED_IT[] PROGMEM = "Filamento usato:";
const char MSG_STATS_FILAMENTUSED_ES[] PROGMEM = "Filamento :  ";
const char MSG_STATS_FILAMENTUSED_PL[] PROGMEM = "Filament :  ";
const char MSG_STATS_FILAMENTUSED_DE[] PROGMEM = "Filamentverbrauch:";
const char * const MSG_STATS_FILAMENTUSED_LANG_TABLE[LANG_NUM] PROGMEM = {
	MSG_STATS_FILAMENTUSED_EN,
	MSG_STATS_FILAMENTUSED_CZ,
	MSG_STATS_FILAMENTUSED_IT,
	MSG_STATS_FILAMENTUSED_ES,
	MSG_STATS_FILAMENTUSED_PL,
	MSG_STATS_FILAMENTUSED_DE
};

const char MSG_STATS_PRINTTIME_EN[] PROGMEM = "Print time:  ";
const char MSG_STATS_PRINTTIME_CZ[] PROGMEM = "Cas tisku :  ";
const char MSG_STATS_PRINTTIME_IT[] PROGMEM = "Tempo di stampa:";
const char MSG_STATS_PRINTTIME_ES[] PROGMEM = "Tiempo de imp.:";
const char MSG_STATS_PRINTTIME_PL[] PROGMEM = "Czas druku :  ";
const char MSG_STATS_PRINTTIME_DE[] PROGMEM = "Druckzeit:  ";
const char * const MSG_STATS_PRINTTIME_LANG_TABLE[LANG_NUM] PROGMEM = {
	MSG_STATS_PRINTTIME_EN,
	MSG_STATS_PRINTTIME_CZ,
	MSG_STATS_PRINTTIME_IT,
	MSG_STATS_PRINTTIME_ES,
	MSG_STATS_PRINTTIME_PL,
	MSG_STATS_PRINTTIME_DE
};

const char MSG_STATS_TOTALFILAMENT_EN[] PROGMEM = "Total filament :";
const char MSG_STATS_TOTALFILAMENT_CZ[] PROGMEM = "Filament celkem :";
const char MSG_STATS_TOTALFILAMENT_IT[] PROGMEM = "Filamento tot:";
const char MSG_STATS_TOTALFILAMENT_ES[] PROGMEM = "Filamento total:";
const char MSG_STATS_TOTALFILAMENT_PL[] PROGMEM = "Filament lacznie :";
const char MSG_STATS_TOTALFILAMENT_DE[] PROGMEM = "Totales Filament:";
const char * const MSG_STATS_TOTALFILAMENT_LANG_TABLE[LANG_NUM] PROGMEM = {
	MSG_STATS_TOTALFILAMENT_EN,
	MSG_STATS_TOTALFILAMENT_CZ,
	MSG_STATS_TOTALFILAMENT_IT,
	MSG_STATS_TOTALFILAMENT_ES,
	MSG_STATS_TOTALFILAMENT_PL,
	MSG_STATS_TOTALFILAMENT_DE
};

const char MSG_STATS_TOTALPRINTTIME_EN[] PROGMEM = "Total print time :";
const char MSG_STATS_TOTALPRINTTIME_CZ[] PROGMEM = "Celkovy cas :";
const char MSG_STATS_TOTALPRINTTIME_IT[] PROGMEM = "Tempo stampa tot:";
const char MSG_STATS_TOTALPRINTTIME_ES[] PROGMEM = "Tiempo total :";
const char MSG_STATS_TOTALPRINTTIME_PL[] PROGMEM = "Czas calkowity :";
const char MSG_STATS_TOTALPRINTTIME_DE[] PROGMEM = "Totale Druckzeit:";
const char * const MSG_STATS_TOTALPRINTTIME_LANG_TABLE[LANG_NUM] PROGMEM = {
	MSG_STATS_TOTALPRINTTIME_EN,
	MSG_STATS_TOTALPRINTTIME_CZ,
	MSG_STATS_TOTALPRINTTIME_IT,
	MSG_STATS_TOTALPRINTTIME_ES,
	MSG_STATS_TOTALPRINTTIME_PL,
	MSG_STATS_TOTALPRINTTIME_DE
};

const char MSG_STEPPER_TOO_HIGH_EN[] PROGMEM = "Steprate too high: ";
const char * const MSG_STEPPER_TOO_HIGH_LANG_TABLE[1] PROGMEM = {
	MSG_STEPPER_TOO_HIGH_EN
};

const char MSG_STOPPED_EN[] PROGMEM = "STOPPED. ";
const char MSG_STOPPED_IT[] PROGMEM = "ARRESTATO.";
const char MSG_STOPPED_ES[] PROGMEM = "PARADA";
const char MSG_STOPPED_DE[] PROGMEM = "GESTOPPT. ";
const char * const MSG_STOPPED_LANG_TABLE[LANG_NUM] PROGMEM = {
	MSG_STOPPED_EN,
	MSG_STOPPED_EN,
	MSG_STOPPED_IT,
	MSG_STOPPED_ES,
	MSG_STOPPED_EN,
	MSG_STOPPED_DE
};

const char MSG_STOP_PRINT_EN[] PROGMEM = "Stop print";
const char MSG_STOP_PRINT_CZ[] PROGMEM = "Zastavit tisk";
const char MSG_STOP_PRINT_IT[] PROGMEM = "Arresta stampa";
const char MSG_STOP_PRINT_ES[] PROGMEM = "Detener impresion";
const char MSG_STOP_PRINT_PL[] PROGMEM = "Zatrzymac druk";
const char MSG_STOP_PRINT_DE[] PROGMEM = "Druck halten";
const char * const MSG_STOP_PRINT_LANG_TABLE[LANG_NUM] PROGMEM = {
	MSG_STOP_PRINT_EN,
	MSG_STOP_PRINT_CZ,
	MSG_STOP_PRINT_IT,
	MSG_STOP_PRINT_ES,
	MSG_STOP_PRINT_PL,
	MSG_STOP_PRINT_DE
};

const char MSG_STORE_EPROM_EN[] PROGMEM = "Store memory";
const char * const MSG_STORE_EPROM_LANG_TABLE[1] PROGMEM = {
	MSG_STORE_EPROM_EN
};

const char MSG_SUPPORT_EN[] PROGMEM = "Support";
const char MSG_SUPPORT_CZ[] PROGMEM = "Podpora";
const char MSG_SUPPORT_ES[] PROGMEM = "Soporte";
const char MSG_SUPPORT_PL[] PROGMEM = "Pomoc";
const char * const MSG_SUPPORT_LANG_TABLE[LANG_NUM] PROGMEM = {
	MSG_SUPPORT_EN,
	MSG_SUPPORT_CZ,
	MSG_SUPPORT_EN,
	MSG_SUPPORT_ES,
	MSG_SUPPORT_PL,
	MSG_SUPPORT_EN
};

const char MSG_SWITCH_PS_OFF_EN[] PROGMEM = "Switch power off";
const char MSG_SWITCH_PS_OFF_CZ[] PROGMEM = "Zapnout zdroj";
const char MSG_SWITCH_PS_OFF_PL[] PROGMEM = "Zapnout zdroj";
const char MSG_SWITCH_PS_OFF_DE[] PROGMEM = "Netzteil AUS";
const char * const MSG_SWITCH_PS_OFF_LANG_TABLE[LANG_NUM] PROGMEM = {
	MSG_SWITCH_PS_OFF_EN,
	MSG_SWITCH_PS_OFF_CZ,
	MSG_SWITCH_PS_OFF_EN,
	MSG_SWITCH_PS_OFF_EN,
	MSG_SWITCH_PS_OFF_PL,
	MSG_SWITCH_PS_OFF_DE
};

const char MSG_SWITCH_PS_ON_EN[] PROGMEM = "Switch power on";
const char MSG_SWITCH_PS_ON_CZ[] PROGMEM = "Vypnout zdroj";
const char MSG_SWITCH_PS_ON_PL[] PROGMEM = "Vypnout zdroj";
const char MSG_SWITCH_PS_ON_DE[] PROGMEM = "Netzteil EIN";
const char * const MSG_SWITCH_PS_ON_LANG_TABLE[LANG_NUM] PROGMEM = {
	MSG_SWITCH_PS_ON_EN,
	MSG_SWITCH_PS_ON_CZ,
	MSG_SWITCH_PS_ON_EN,
	MSG_SWITCH_PS_ON_EN,
	MSG_SWITCH_PS_ON_PL,
	MSG_SWITCH_PS_ON_DE
};

const char MSG_TAKE_EFFECT_EN[] PROGMEM = " for take effect";
const char MSG_TAKE_EFFECT_CZ[] PROGMEM = " pro projeveni zmen";
const char MSG_TAKE_EFFECT_IT[] PROGMEM = " per attualizzare";
const char MSG_TAKE_EFFECT_ES[] PROGMEM = " para aplicar cambios";
const char MSG_TAKE_EFFECT_PL[] PROGMEM = " wprow. zmian";
const char MSG_TAKE_EFFECT_DE[] PROGMEM = " um wirksam zu sein";
const char * const MSG_TAKE_EFFECT_LANG_TABLE[LANG_NUM] PROGMEM = {
	MSG_TAKE_EFFECT_EN,
	MSG_TAKE_EFFECT_CZ,
	MSG_TAKE_EFFECT_IT,
	MSG_TAKE_EFFECT_ES,
	MSG_TAKE_EFFECT_PL,
	MSG_TAKE_EFFECT_DE
};

const char MSG_TEMPERATURE_EN[] PROGMEM = "Temperature";
const char MSG_TEMPERATURE_CZ[] PROGMEM = "Teplota";
const char MSG_TEMPERATURE_IT[] PROGMEM = "Temperatura";
const char MSG_TEMPERATURE_ES[] PROGMEM = "Temperatura";
const char MSG_TEMPERATURE_PL[] PROGMEM = "Temperatura";
const char MSG_TEMPERATURE_DE[] PROGMEM = "Temperatur";
const char * const MSG_TEMPERATURE_LANG_TABLE[LANG_NUM] PROGMEM = {
	MSG_TEMPERATURE_EN,
	MSG_TEMPERATURE_CZ,
	MSG_TEMPERATURE_IT,
	MSG_TEMPERATURE_ES,
	MSG_TEMPERATURE_PL,
	MSG_TEMPERATURE_DE
};

const char MSG_TEMP_CALIBRATION_EN[] PROGMEM = "Temp. calibration   ";
const char * const MSG_TEMP_CALIBRATION_LANG_TABLE[1] PROGMEM = {
	MSG_TEMP_CALIBRATION_EN
};

const char MSG_TEMP_CALIBRATION_DONE_EN[] PROGMEM = "Temperature calibration is finished. Click to continue.";
const char * const MSG_TEMP_CALIBRATION_DONE_LANG_TABLE[1] PROGMEM = {
	MSG_TEMP_CALIBRATION_DONE_EN
};

const char MSG_TEMP_CALIBRATION_OFF_EN[] PROGMEM = "Temp. cal. [OFF]";
const char * const MSG_TEMP_CALIBRATION_OFF_LANG_TABLE[1] PROGMEM = {
	MSG_TEMP_CALIBRATION_OFF_EN
};

const char MSG_TEMP_CALIBRATION_ON_EN[] PROGMEM = "Temp. cal. [ON]";
const char * const MSG_TEMP_CALIBRATION_ON_LANG_TABLE[1] PROGMEM = {
	MSG_TEMP_CALIBRATION_ON_EN
};

const char MSG_TOSHIBA_FLASH_AIR_COMPATIBILITY_OFF_EN[] PROGMEM = "SD card [normal]";
const char MSG_TOSHIBA_FLASH_AIR_COMPATIBILITY_OFF_PL[] PROGMEM = "karta SD [normal]";
const char * const MSG_TOSHIBA_FLASH_AIR_COMPATIBILITY_OFF_LANG_TABLE[LANG_NUM] PROGMEM = {
	MSG_TOSHIBA_FLASH_AIR_COMPATIBILITY_OFF_EN,
	MSG_TOSHIBA_FLASH_AIR_COMPATIBILITY_OFF_EN,
	MSG_TOSHIBA_FLASH_AIR_COMPATIBILITY_OFF_EN,
	MSG_TOSHIBA_FLASH_AIR_COMPATIBILITY_OFF_EN,
	MSG_TOSHIBA_FLASH_AIR_COMPATIBILITY_OFF_PL,
	MSG_TOSHIBA_FLASH_AIR_COMPATIBILITY_OFF_EN
};

const char MSG_TOSHIBA_FLASH_AIR_COMPATIBILITY_ON_EN[] PROGMEM = "SD card [FlshAir]";
const char MSG_TOSHIBA_FLASH_AIR_COMPATIBILITY_ON_PL[] PROGMEM = "karta SD[FlshAir]";
const char * const MSG_TOSHIBA_FLASH_AIR_COMPATIBILITY_ON_LANG_TABLE[LANG_NUM] PROGMEM = {
	MSG_TOSHIBA_FLASH_AIR_COMPATIBILITY_ON_EN,
	MSG_TOSHIBA_FLASH_AIR_COMPATIBILITY_ON_EN,
	MSG_TOSHIBA_FLASH_AIR_COMPATIBILITY_ON_EN,
	MSG_TOSHIBA_FLASH_AIR_COMPATIBILITY_ON_EN,
	MSG_TOSHIBA_FLASH_AIR_COMPATIBILITY_ON_PL,
	MSG_TOSHIBA_FLASH_AIR_COMPATIBILITY_ON_EN
};

const char MSG_TUNE_EN[] PROGMEM = "Tune";
const char MSG_TUNE_CZ[] PROGMEM = "Ladit";
const char MSG_TUNE_IT[] PROGMEM = "Regola";
const char MSG_TUNE_ES[] PROGMEM = "Ajustar";
const char MSG_TUNE_PL[] PROGMEM = "Nastroic";
const char MSG_TUNE_DE[] PROGMEM = "Feineinstellen";
const char * const MSG_TUNE_LANG_TABLE[LANG_NUM] PROGMEM = {
	MSG_TUNE_EN,
	MSG_TUNE_CZ,
	MSG_TUNE_IT,
	MSG_TUNE_ES,
	MSG_TUNE_PL,
	MSG_TUNE_DE
};

const char MSG_UNKNOWN_COMMAND_EN[] PROGMEM = "Unknown command: \"";
const char * const MSG_UNKNOWN_COMMAND_LANG_TABLE[1] PROGMEM = {
	MSG_UNKNOWN_COMMAND_EN
};

const char MSG_UNLOADING_FILAMENT_EN[] PROGMEM = "Unloading filament";
const char MSG_UNLOADING_FILAMENT_CZ[] PROGMEM = "Vysouvam filament";
const char MSG_UNLOADING_FILAMENT_IT[] PROGMEM = "Rilasc. filamento";
const char MSG_UNLOADING_FILAMENT_ES[] PROGMEM = "Soltando filamento";
const char MSG_UNLOADING_FILAMENT_PL[] PROGMEM = "Wysuwam filament";
const char MSG_UNLOADING_FILAMENT_DE[] PROGMEM = "Filam. auswerfen";
const char * const MSG_UNLOADING_FILAMENT_LANG_TABLE[LANG_NUM] PROGMEM = {
	MSG_UNLOADING_FILAMENT_EN,
	MSG_UNLOADING_FILAMENT_CZ,
	MSG_UNLOADING_FILAMENT_IT,
	MSG_UNLOADING_FILAMENT_ES,
	MSG_UNLOADING_FILAMENT_PL,
	MSG_UNLOADING_FILAMENT_DE
};

const char MSG_UNLOAD_FILAMENT_EN[] PROGMEM = "Unload filament";
const char MSG_UNLOAD_FILAMENT_CZ[] PROGMEM = "Vyjmout filament";
const char MSG_UNLOAD_FILAMENT_IT[] PROGMEM = "Scarica filamento";
const char MSG_UNLOAD_FILAMENT_ES[] PROGMEM = "Soltar filamento";
const char MSG_UNLOAD_FILAMENT_PL[] PROGMEM = "Wyjac filament";
const char MSG_UNLOAD_FILAMENT_DE[] PROGMEM = "Entnehm filament";
const char * const MSG_UNLOAD_FILAMENT_LANG_TABLE[LANG_NUM] PROGMEM = {
	MSG_UNLOAD_FILAMENT_EN,
	MSG_UNLOAD_FILAMENT_CZ,
	MSG_UNLOAD_FILAMENT_IT,
	MSG_UNLOAD_FILAMENT_ES,
	MSG_UNLOAD_FILAMENT_PL,
	MSG_UNLOAD_FILAMENT_DE
};

const char MSG_USB_PRINTING_EN[] PROGMEM = "USB printing  ";
const char MSG_USB_PRINTING_CZ[] PROGMEM = "Tisk z USB  ";
const char MSG_USB_PRINTING_IT[] PROGMEM = "Stampa da USB";
const char MSG_USB_PRINTING_ES[] PROGMEM = "Impresion de USB ";
const char MSG_USB_PRINTING_PL[] PROGMEM = "Druk z USB  ";
const char * const MSG_USB_PRINTING_LANG_TABLE[LANG_NUM] PROGMEM = {
	MSG_USB_PRINTING_EN,
	MSG_USB_PRINTING_CZ,
	MSG_USB_PRINTING_IT,
	MSG_USB_PRINTING_ES,
	MSG_USB_PRINTING_PL,
	MSG_USB_PRINTING_EN
};

const char MSG_USERWAIT_EN[] PROGMEM = "Wait for user...";
const char MSG_USERWAIT_IT[] PROGMEM = "Attendendo utente";
const char MSG_USERWAIT_ES[] PROGMEM = "Esperando ordenes";
const char MSG_USERWAIT_DE[] PROGMEM = "Warte auf user...";
const char * const MSG_USERWAIT_LANG_TABLE[LANG_NUM] PROGMEM = {
	MSG_USERWAIT_EN,
	MSG_USERWAIT_EN,
	MSG_USERWAIT_IT,
	MSG_USERWAIT_ES,
	MSG_USERWAIT_EN,
	MSG_USERWAIT_DE
};

const char MSG_VMIN_EN[] PROGMEM = "Vmin";
const char * const MSG_VMIN_LANG_TABLE[1] PROGMEM = {
	MSG_VMIN_EN
};

const char MSG_VOLUMETRIC_EN[] PROGMEM = "Filament";
const char * const MSG_VOLUMETRIC_LANG_TABLE[1] PROGMEM = {
	MSG_VOLUMETRIC_EN
};

const char MSG_VOLUMETRIC_ENABLED_EN[] PROGMEM = "E in mm3";
const char * const MSG_VOLUMETRIC_ENABLED_LANG_TABLE[1] PROGMEM = {
	MSG_VOLUMETRIC_ENABLED_EN
};

const char MSG_VTRAV_MIN_EN[] PROGMEM = "VTrav min";
const char * const MSG_VTRAV_MIN_LANG_TABLE[1] PROGMEM = {
	MSG_VTRAV_MIN_EN
};

const char MSG_WAITING_TEMP_EN[] PROGMEM = "Waiting for nozzle and bed cooling";
const char MSG_WAITING_TEMP_CZ[] PROGMEM = "Cekani na zchladnuti trysky a podlozky.";
const char MSG_WAITING_TEMP_IT[] PROGMEM = "In attesa del raffreddamento della testina e del piatto";
const char MSG_WAITING_TEMP_ES[] PROGMEM = "Esperando enfriamiento de la cama y del extrusor.";
const char MSG_WAITING_TEMP_PL[] PROGMEM = "Oczekiwanie na wychlodzenie dyszy i podkladki.";
const char MSG_WAITING_TEMP_DE[] PROGMEM = "Warten auf Abkuehlung von Heater und Bed.";
const char * const MSG_WAITING_TEMP_LANG_TABLE[LANG_NUM] PROGMEM = {
	MSG_WAITING_TEMP_EN,
	MSG_WAITING_TEMP_CZ,
	MSG_WAITING_TEMP_IT,
	MSG_WAITING_TEMP_ES,
	MSG_WAITING_TEMP_PL,
	MSG_WAITING_TEMP_DE
};

const char MSG_WATCH_EN[] PROGMEM = "Info screen";
const char MSG_WATCH_CZ[] PROGMEM = "Informace";
const char MSG_WATCH_IT[] PROGMEM = "Schermata info";
const char MSG_WATCH_ES[] PROGMEM = "Monitorizar";
const char MSG_WATCH_PL[] PROGMEM = "Informacje";
const char MSG_WATCH_DE[] PROGMEM = "Information";
const char * const MSG_WATCH_LANG_TABLE[LANG_NUM] PROGMEM = {
	MSG_WATCH_EN,
	MSG_WATCH_CZ,
	MSG_WATCH_IT,
	MSG_WATCH_ES,
	MSG_WATCH_PL,
	MSG_WATCH_DE
};

const char MSG_WATCHDOG_RESET_EN[] PROGMEM = " Watchdog Reset";
const char * const MSG_WATCHDOG_RESET_LANG_TABLE[1] PROGMEM = {
	MSG_WATCHDOG_RESET_EN
};

const char MSG_X_MAX_EN[] PROGMEM = "x_max: ";
const char * const MSG_X_MAX_LANG_TABLE[1] PROGMEM = {
	MSG_X_MAX_EN
};

const char MSG_X_MIN_EN[] PROGMEM = "x_min: ";
const char * const MSG_X_MIN_LANG_TABLE[1] PROGMEM = {
	MSG_X_MIN_EN
};

const char MSG_YES_EN[] PROGMEM = "Yes";
const char MSG_YES_CZ[] PROGMEM = "Ano";
const char MSG_YES_IT[] PROGMEM = "Si";
const char MSG_YES_ES[] PROGMEM = "Si";
const char MSG_YES_PL[] PROGMEM = "Tak";
const char MSG_YES_DE[] PROGMEM = "Ja";
const char * const MSG_YES_LANG_TABLE[LANG_NUM] PROGMEM = {
	MSG_YES_EN,
	MSG_YES_CZ,
	MSG_YES_IT,
	MSG_YES_ES,
	MSG_YES_PL,
	MSG_YES_DE
};

const char MSG_Y_MAX_EN[] PROGMEM = "y_max: ";
const char * const MSG_Y_MAX_LANG_TABLE[1] PROGMEM = {
	MSG_Y_MAX_EN
};

const char MSG_Y_MIN_EN[] PROGMEM = "y_min: ";
const char * const MSG_Y_MIN_LANG_TABLE[1] PROGMEM = {
	MSG_Y_MIN_EN
};

const char MSG_ZPROBE_OUT_EN[] PROGMEM = "Z probe out. bed";
const char * const MSG_ZPROBE_OUT_LANG_TABLE[1] PROGMEM = {
	MSG_ZPROBE_OUT_EN
};

const char MSG_ZPROBE_ZOFFSET_EN[] PROGMEM = "Z Offset";
const char * const MSG_ZPROBE_ZOFFSET_LANG_TABLE[1] PROGMEM = {
	MSG_ZPROBE_ZOFFSET_EN
};

const char MSG_Z_MAX_EN[] PROGMEM = "z_max: ";
const char * const MSG_Z_MAX_LANG_TABLE[1] PROGMEM = {
	MSG_Z_MAX_EN
};

const char MSG_Z_MIN_EN[] PROGMEM = "z_min: ";
const char * const MSG_Z_MIN_LANG_TABLE[1] PROGMEM = {
	MSG_Z_MIN_EN
};

const char WELCOME_MSG_EN[] PROGMEM = CUSTOM_MENDEL_NAME " ready.";
const char WELCOME_MSG_CZ[] PROGMEM = CUSTOM_MENDEL_NAME " ok";
const char WELCOME_MSG_IT[] PROGMEM = CUSTOM_MENDEL_NAME " pronta.";
const char WELCOME_MSG_ES[] PROGMEM = CUSTOM_MENDEL_NAME " prep.";
const char WELCOME_MSG_PL[] PROGMEM = CUSTOM_MENDEL_NAME " gotowa";
const char WELCOME_MSG_DE[] PROGMEM = CUSTOM_MENDEL_NAME " klar.";
const char * const WELCOME_MSG_LANG_TABLE[LANG_NUM] PROGMEM = {
	WELCOME_MSG_EN,
	WELCOME_MSG_CZ,
	WELCOME_MSG_IT,
	WELCOME_MSG_ES,
	WELCOME_MSG_PL,
	WELCOME_MSG_DE
};


char langbuffer[LCD_WIDTH+1];
char* CAT2(const char *s1,const char *s2) {
  unsigned char len=0;
  strncpy_P(langbuffer+len,s1,LCD_WIDTH-len);
  len+=strlen_P(s1);
  strncpy_P(langbuffer+len,s2,LCD_WIDTH-len);
  return langbuffer;
}
char* CAT4(const char *s1,const char *s2,const char *s3,const char *s4) {
  unsigned char len=0;
  strncpy_P(langbuffer+len,s1,LCD_WIDTH-len);
  len+=strlen_P(s1);
  strncpy_P(langbuffer+len,s2,LCD_WIDTH-len);
  len+=strlen_P(s2);
  strncpy_P(langbuffer+len,s3,LCD_WIDTH-len);
  len+=strlen_P(s3);
  strncpy_P(langbuffer+len,s4,LCD_WIDTH-len);
  return langbuffer;
}<|MERGE_RESOLUTION|>--- conflicted
+++ resolved
@@ -1756,7 +1756,6 @@
 	MSG_PICK_Z_DE
 };
 
-<<<<<<< HEAD
 const char MSG_PID_EXTRUDER_EN[] PROGMEM = "PID calibration";
 const char * const MSG_PID_EXTRUDER_LANG_TABLE[1] PROGMEM = {
 	MSG_PID_EXTRUDER_EN
@@ -1770,7 +1769,8 @@
 const char MSG_PID_RUNNING_EN[] PROGMEM = "PID cal.           ";
 const char * const MSG_PID_RUNNING_LANG_TABLE[1] PROGMEM = {
 	MSG_PID_RUNNING_EN
-=======
+};
+
 const char MSG_PINDA_NOT_CALIBRATED_EN[] PROGMEM = "Temperature calibration has not been run yet";
 const char * const MSG_PINDA_NOT_CALIBRATED_LANG_TABLE[1] PROGMEM = {
 	MSG_PINDA_NOT_CALIBRATED_EN
@@ -1779,7 +1779,6 @@
 const char MSG_PINDA_PREHEAT_EN[] PROGMEM = "Preheating";
 const char * const MSG_PINDA_PREHEAT_LANG_TABLE[1] PROGMEM = {
 	MSG_PINDA_PREHEAT_EN
->>>>>>> fab71ff7
 };
 
 const char MSG_PLANNER_BUFFER_BYTES_EN[] PROGMEM = "  PlannerBufferBytes: ";
