--- conflicted
+++ resolved
@@ -473,17 +473,17 @@
         type    => 'bool',
         default => 1,
     },
-<<<<<<< HEAD
     'avoid_crossing_perimeters' => {
         label   => 'Avoid crossing perimeters',
         tooltip => 'Optimize travel moves in order to minimize the crossing of perimeters. This is mostly useful with Bowden extruders which suffer from oozing. This feature slows down the processing times.',
         cli     => 'avoid-crossing-perimeters!',
-=======
+        type    => 'bool',
+        default => 0,
+    },
     'only_retract_when_crossing_perimeters' => {
         label   => 'Only retract when crossing perimeters',
         tooltip => 'Disables retraction when travelling between infill paths inside the same island.',
         cli     => 'only-retract-when-crossing-perimeters!',
->>>>>>> 2a51cad0
         type    => 'bool',
         default => 0,
     },
